--- conflicted
+++ resolved
@@ -163,7 +163,6 @@
     model: Model
     interface: ModelInterface
     backend: ModelBackend
-<<<<<<< HEAD
     model_name: str  # the name of this whole model, not this shard
     # parallelism ranks, used to reveal model shard's identity
     dp_rank: int = 0
@@ -171,11 +170,6 @@
     pp_rank: int = 0
     topo: Optional[base.topology.PipeModelDataParallelTopology] = dataclasses.field(
         default_factory=lambda x: base.topology.PipeModelDataParallelTopology(1, 1, 1))
-=======
-    model_name: str
-    # stream
-    stream: Optional[Union[str, RequestReplyStream]]
->>>>>>> 4839f3b8
     # evaluation
     eval_datasets: Optional[List[Dataset]] = None
     eval_dataloader: Optional[DataLoader] = None

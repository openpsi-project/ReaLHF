# log format constants
from typing import Any, Dict
import copy
import getpass

from base.cluster import spec as cluster_spec

# constants in experiment instance scope
MODEL_SAVE_ROOT = f"{cluster_spec.fileroot}/checkpoints/{getpass.getuser()}"
LOG_ROOT = f"{cluster_spec.fileroot}/logs/{getpass.getuser()}"

SLURM_LOCK_FILE_NAME = f"{cluster_spec.fileroot}/logs/slurm_scheduler.lock"

PYTORCH_KERNEL_CACHE_PATH = f"{cluster_spec.fileroot}/.cache/{getpass.getuser()}/torch/kernels"
TRITON_CACHE_PATH = f"{cluster_spec.fileroot}/.cache/{getpass.getuser()}/triton"
DATASET_CACHE_PATH = f"{cluster_spec.fileroot}/.cache/{getpass.getuser()}/datasets"
TORCH_EXTENSIONS_DIR = f"{cluster_spec.fileroot}/.cache/{getpass.getuser()}/torch/extensions"

QUICKSTART_EXPR_CACHE_PATH = f"{cluster_spec.fileroot}/.cache/{getpass.getuser()}/quickstart.pkl"

_experiment_name = None
_trial_name = None


def set_experiment_trial_names(expr_name: str, trial_name: str):
    global _experiment_name, _trial_name
    _experiment_name = expr_name
    _trial_name = trial_name


def experiment_name():
    if _experiment_name == None:
        raise RuntimeError("Global constant `experiment_name` is accessed before set.")
    return _experiment_name


def trial_name():
    if _trial_name == None:
        raise RuntimeError("Global constant `trial_name` is accessed before set.")
    return _trial_name


# constants in worker/process scope

_model_name: str = None
_grids: Dict[str, Any] = {}  # PipelineParallelGrid, not type hint here to avoid circular import
_pgroups: Dict[str, Any] = {}  # torch.distributed.ProcessGroup, not type hint here to avoid importing torch

_global_memory_buffer = None  # type GlobalMemoryBuffer, not type hint here to avoid circular import

# used only in scripts and tests
_fake_mp_world_size = None
_fake_mp_rank = None

# TODO: As in Megatron, we can set NCCL group options. Is it necessary?


def set_model_name(model_name: str):
    global _model_name
    assert _model_name is None, "Cannot set model_name twice."
    from impl.model.parallelism.model_parallel.utils import GlobalMemoryBuffer
    set_global_memory_buffer(GlobalMemoryBuffer())
    _model_name = copy.deepcopy(model_name)


def model_name():
    return _model_name


def set_grid(model_name: str, grid):
    global _grids
    _grids[model_name] = grid


def grid():
    if _model_name is None:
        raise RuntimeError("Global constant `model_name` is accessed before set.")
    if _grids.get(_model_name, None) is None:
        raise RuntimeError(f"Grid for model {_model_name} is not set.")
    return _grids[_model_name]

def grid_of_model(model_name: str):
    if _grids.get(model_name, None) is None:
        raise RuntimeError(f"Grid for model {model_name} is not set.")
    return _grids[model_name]

def set_parallelism_group(model_name: str, pgroup):
    global _pgroups
    _pgroups[model_name] = pgroup


def parallelism_group():
    """Returns the 3D parallelism group of a specific model."""
    if _model_name is None:
        raise RuntimeError("Global constant `model_name` is accessed before set.")
    if _pgroups.get(_model_name, None) is None:
        raise RuntimeError(f"Parallelism group for model {_model_name} is not set.")
    return _pgroups[_model_name]


def parallelism_group_size() -> int:
    """The 3D parallelism group size of a specific model, normally dp_size * pp_size * mp_size."""
    import torch.distributed as dist

    return dist.get_world_size(group=parallelism_group())


def parallelism_rank() -> int:
    """Return the rank of a specific model in its 3D parallelism group."""
    import torch.distributed as dist

    return dist.get_rank(group=parallelism_group())


def process_group_offset() -> int:
    """Return the offset of the model's parallelism group w.r.t. the global process group (all models + master)."""
    import torch.distributed as dist

    return dist.get_global_rank(group=parallelism_group(), group_rank=0)


def pipe_parallel_rank() -> int:
    return grid().get_pipe_parallel_rank()


def pipe_parallel_world_size() -> int:
    return grid().get_pipe_parallel_world_size()


def pipe_parallel_group():
    return grid().get_pipe_parallel_group()


def model_parallel_rank() -> int:
    try:
        return grid().get_tensor_model_parallel_rank()
    except RuntimeError as e:  # used only in scripts and tests
        if _fake_mp_rank is not None:
            return _fake_mp_rank
        else:
            raise e


def model_parallel_world_size() -> int:
    try:
        return grid().get_tensor_model_parallel_world_size()
    except RuntimeError as e:  # used only in scripts and tests
        if _fake_mp_world_size is not None:
            return _fake_mp_world_size
        else:
            raise e


def model_parallel_group():
    return grid().get_tensor_model_parallel_group()


def data_parallel_rank() -> int:
    return grid().get_data_parallel_rank()


def data_parallel_world_size() -> int:
    return grid().get_data_parallel_world_size()


def data_parallel_group():
    return grid().get_data_parallel_group()


def set_fake_mp_world_size(world_size):
    # used only in scripts and tests
    global _fake_mp_world_size
    _fake_mp_world_size = world_size


def set_fake_mp_rank(rank):
    # used only in scripts and tests
    global _fake_mp_rank
    _fake_mp_rank = rank


<<<<<<< HEAD
def set_fake_grid(model_name, rank, topo):
    # used only in scripts and tests
    from base.topology import FakeGrid

    global _grids
    _grids[model_name] = FakeGrid(rank=rank, topo=topo)
=======
def set_global_memory_buffer(buffer):
    global _global_memory_buffer
    assert _global_memory_buffer is None, "cannot set global memory buffer twice"
    _global_memory_buffer = buffer


def get_global_memory_buffer():
    global _global_memory_buffer
    assert _global_memory_buffer is not None, "global memory buffer is not set"
    return _global_memory_buffer
>>>>>>> 57236487
<|MERGE_RESOLUTION|>--- conflicted
+++ resolved
@@ -179,14 +179,13 @@
     _fake_mp_rank = rank
 
 
-<<<<<<< HEAD
 def set_fake_grid(model_name, rank, topo):
     # used only in scripts and tests
     from base.topology import FakeGrid
 
     global _grids
     _grids[model_name] = FakeGrid(rank=rank, topo=topo)
-=======
+
 def set_global_memory_buffer(buffer):
     global _global_memory_buffer
     assert _global_memory_buffer is None, "cannot set global memory buffer twice"
@@ -196,5 +195,4 @@
 def get_global_memory_buffer():
     global _global_memory_buffer
     assert _global_memory_buffer is not None, "global memory buffer is not set"
-    return _global_memory_buffer
->>>>>>> 57236487
+    return _global_memory_buffer
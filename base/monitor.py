from collections import defaultdict
from statistics import mean
from typing import List, Optional, Union
import os
import time

import numpy as np
import psutil
import viztracer

import base.logging as logging

logger = logging.getLogger("benchmark")

IF_MARK = False


def process_memory_mb(name):
    process = psutil.Process()
    memory_info = process.memory_info()
    memory_usage_mb = memory_info.rss / 1024**2
    pid = process.pid
    logger.debug(f"Process PID {pid} memory usage @{name}: {memory_usage_mb}.")


def gpu_memory_mb(name):
    from deepspeed.accelerator import get_accelerator
    import torch.distributed as dist

    logger.debug(
        f"{name} GPU rank {dist.get_rank()}: memory usage: {round(get_accelerator().memory_allocated() / 1024**2, 2)}MB, "
        f"max memory usage: {round(get_accelerator().max_memory_allocated() / 1024**2, 2)}MB")


<<<<<<< HEAD
def mock_time_mark_ms(name, identifier, t, step):
    logger.debug(f"*{name}* #{identifier}#  ${t}$ ms step &{step}&")


def time_mark(name, identifier, step=0):
    if IF_MARK:
        logger.debug(f"*{name}* #{identifier}#  ${int(time.time_ns())}$ ns step &{step}&")


def time_mark_ms(name, identifier, step=0):
    if IF_MARK:
        logger.debug(f"*{name}* #{identifier}#  ${int(time.time_ns()/10e6)}$ ms step &{step}&")
=======
def mock_time_mark(name, identifier, t, step):
    if IF_MARK:
        logger.debug(f"*{name}* #{identifier}#  ${t}$ ns step &{step}&")
>>>>>>> 8cad5211


def time_mark(name, identifier, step=0):
    if IF_MARK:
<<<<<<< HEAD
        logger.debug(f"*{name}* #{identifier}#  ${int(time.time_ns()/10e9)}$ s step &{step}&")
=======
        logger.debug(f"*{name}* #{identifier}#  ${int(time.time_ns())}$ ns step &{step}&")
>>>>>>> 8cad5211


def parse_time_mark_in_line(line, name, step_range=None):
    if f"*{name}*" in line:
        identifer, t, step = line.split("#")[1], int(line.split("$")[1]), int(line.split("&")[1])
        if step_range:
            if step >= step_range[1] or step < step_range[0]:
                return None
        return identifer, t

    else:
        return None


def parse_time_mark_in_file(file, name, step_range=None):
    time_points = defaultdict(list)
    with open(file, "r") as f:
        count = 0
        res_count = 0
        for line in f.readlines():
            count += 1
            res = parse_time_mark_in_line(line, name, step_range=step_range)
            if res is not None:
                res_count += 1
                identifier, time_point = res
                time_points[identifier].append(time_point)
        # print(f"file {file} name {name} line count {count} res count {res_count}")
    return time_points


def parse_time_mark_in_dir(dir, name, step_range=None):
    time_points = {}
    for file in os.listdir(dir):
        file_path = os.path.join(dir, file)
        tpsf = parse_time_mark_in_file(file_path, name, step_range=step_range)
        for k, v in tpsf.items():
            if k not in time_points:
                time_points[k] = v
            else:
                time_points[k].extend(v)
    return time_points


MATPLOTLIB_COLORS = [
    "red",
    "blue",
    "green",
    "yellow",
    "orange",
    "purple",
    "pink",
    "black",
    "brown",
    "gray",
    "cyan",
    "magenta",
    "lime",
    "olive",
    "navy",
]


def summary_time_points(start_keys,
                        end_keys,
                        identifiers,
                        dir_name=None,
                        file_name=None,
                        start_time=None,
                        figsize=(12, 4),
                        end_time=None,
                        step_range=None,
                        save_fig_path="time_points.png",
                        draw_boundary=False):
    """ Plot and summary time marks in logs
    """
    import matplotlib.pyplot as plt

    assert file_name or dir_name, "dir or file name must be specified"
    all_time_points = {}
    if file_name is None:
        for k in start_keys:
            all_time_points[k] = parse_time_mark_in_dir(dir_name, k, step_range=step_range)
        for k in end_keys:
            all_time_points[k] = parse_time_mark_in_dir(dir_name, k, step_range=step_range)
    else:
        for k in start_keys:
            all_time_points[k] = parse_time_mark_in_file(file_name, k, step_range=step_range)
        for k in end_keys:
            all_time_points[k] = parse_time_mark_in_file(file_name, k, step_range=step_range)

    fig, ax = plt.subplots(1, 1, figsize=figsize)
    ax.set_ylim(-1, len(identifiers))
    ax.set_yticks(list(range(len(identifiers))))
    ax.set_yticklabels(identifiers)

    label_set = {sk: False for sk in start_keys}
    infos = {}
    min_time = None
    max_time = None
    for id_index, identifier in enumerate(identifiers):
        time_sum = {}
        time_list = {}
        for start_key_idx, (start_key, end_key) in enumerate(zip(start_keys, end_keys)):
            # print(start_key, identifier, all_time_points[start_key])
            time_sum[start_key] = 0
            time_list[start_key] = []
            try:
                start_time_points = np.array(all_time_points[start_key][identifier])
                end_time_points = np.array(all_time_points[end_key][identifier])
            except KeyError:
                continue
            assert len(start_time_points) == len(end_time_points)

            if start_time is not None:
                valid_indices_st = np.where(start_time_points > start_time)
                valid_indices_et = np.where(start_time_points < end_time)
                valid_indices = np.intersect1d(valid_indices_st, valid_indices_et)
                start_time_points = start_time_points[valid_indices]
                end_time_points = end_time_points[valid_indices]

            # print(id_index, identifier, start_key_idx, start_key, end_key, start_time_points, end_time_points)

            # plot time point pairs
            for stp, etp in zip(list(start_time_points), list(end_time_points)):
                min_time = stp if min_time is None else min(min_time, stp)
                max_time = etp if max_time is None else max(max_time, etp)
                time_sum[start_key] += etp - stp
                time_list[start_key].append(etp - stp)

                if label_set[start_key] is False:
                    label = start_key
                    label_set[start_key] = True
                else:
                    label = None

                # print(f"id={identifier} start_key={start_key} left={stp%1000} width={etp-stp}")
                # print((etp-stp)//1e6)
<<<<<<< HEAD
                ax.barh(
                    y=id_index,
                    width=etp - stp,
                    left=stp,
                    color=MATPLOTLIB_COLORS[start_key_idx],
                    label=label,
                )
=======
                ax.barh(y=id_index,
                        width=etp - stp,
                        left=stp,
                        height=0.8,
                        color=MATPLOTLIB_COLORS[start_key_idx],
                        label=label)
>>>>>>> 8cad5211

                if draw_boundary:
                    ax.plot([stp, stp], [id_index - 0.4, id_index + 0.4],
                            color='black',
                            linestyle='-',
                            linewidth=0.5)
                    ax.plot([etp, etp], [id_index - 0.4, id_index + 0.4],
                            color='black',
                            linestyle='-',
                            linewidth=0.5)

        infos[identifier] = (time_sum, time_list)

    ax.set_xlim(min_time, max_time)
    total_width = max_time - min_time
    xticks = np.arange(min_time - total_width // 12, max_time - total_width // 12, 10 * 1e9)
    xtick_labels = [f"{int((i//1e9)%1000)}" for i in xticks]
    ax.set_xticks(xticks)
    ax.set_xticklabels(xtick_labels)

    # summary time cost percent
    for id_index, identifier in enumerate(identifiers):
        print("=" * 30)
        print(f"Identifier {identifier} time cost percent:")
        bubble_time = 100
        time_sum, time_list = infos[identifier]
        for k in time_sum:
            time_perc = round(time_sum[k] / (max_time - min_time) * 100, 2)
            # print time cost percent
            avg_val = round(mean(time_list[k]) / 10e6, 2) if len(time_list[k]) > 0 else "-"
            max_val = round(max(time_list[k]) / 10e6, 2) if len(time_list[k]) > 0 else "-"
            min_val = round(min(time_list[k]) / 10e6, 2) if len(time_list[k]) > 0 else "-"

            bubble_time -= time_perc
            print(f"{k} -- {time_perc} %, "
                  f"avg, min, max = {avg_val}, {min_val}, {max_val} ms, "
                  f"sum, n = {round(time_sum[k]/10e6, 2)} ms, {len(time_list[k])}")
        print(f"bubble time -- {round(bubble_time, 2)}%")

    plt.legend(loc=(1.01, 0.0))
    plt.tight_layout()

    plt.savefig(save_fig_path)


class NoopTracer:
    """Dumb alternative for VizTracer."""

    def __init__(self, **kwargs):
        pass

    def start(self):
        pass

    def stop(self):
        pass

    def save(self, *args, **kwargs):
        pass


def get_tracer(
    tracer_entries: int = 1000000,
    verbose: int = 1,
    max_stack_depth: int = -1,
    include_files: Optional[List[str]] = None,
    exclude_files: Optional[List[str]] = None,
    ignore_c_function: bool = False,
    ignore_frozen: bool = False,
    log_func_retval: bool = False,
    log_func_args: bool = False,
    log_print: bool = False,
    log_gc: bool = False,
    log_async: bool = False,
    pid_suffix: bool = False,
    register_global: bool = True,
    min_duration: int = 0,
    output_file: str = "result.json",
) -> viztracer.VizTracer:
    if os.environ.get("DLLM_TRACE") == "1":
        return viztracer.VizTracer(
            tracer_entries=tracer_entries,
            verbose=verbose,
            max_stack_depth=max_stack_depth,
            include_files=include_files,
            exclude_files=exclude_files,
            ignore_c_function=ignore_c_function,
            ignore_frozen=ignore_frozen,
            log_func_retval=log_func_retval,
            log_func_args=log_func_args,
            log_print=log_print,
            log_gc=log_gc,
            log_async=log_async,
            pid_suffix=pid_suffix,
            register_global=register_global,
            min_duration=min_duration,
            output_file=output_file,
        )
    else:
        return NoopTracer()<|MERGE_RESOLUTION|>--- conflicted
+++ resolved
@@ -32,33 +32,14 @@
         f"max memory usage: {round(get_accelerator().max_memory_allocated() / 1024**2, 2)}MB")
 
 
-<<<<<<< HEAD
-def mock_time_mark_ms(name, identifier, t, step):
-    logger.debug(f"*{name}* #{identifier}#  ${t}$ ms step &{step}&")
+def mock_time_mark(name, identifier, t, step):
+    if IF_MARK:
+        logger.debug(f"*{name}* #{identifier}#  ${t}$ ns step &{step}&")
 
 
 def time_mark(name, identifier, step=0):
     if IF_MARK:
         logger.debug(f"*{name}* #{identifier}#  ${int(time.time_ns())}$ ns step &{step}&")
-
-
-def time_mark_ms(name, identifier, step=0):
-    if IF_MARK:
-        logger.debug(f"*{name}* #{identifier}#  ${int(time.time_ns()/10e6)}$ ms step &{step}&")
-=======
-def mock_time_mark(name, identifier, t, step):
-    if IF_MARK:
-        logger.debug(f"*{name}* #{identifier}#  ${t}$ ns step &{step}&")
->>>>>>> 8cad5211
-
-
-def time_mark(name, identifier, step=0):
-    if IF_MARK:
-<<<<<<< HEAD
-        logger.debug(f"*{name}* #{identifier}#  ${int(time.time_ns()/10e9)}$ s step &{step}&")
-=======
-        logger.debug(f"*{name}* #{identifier}#  ${int(time.time_ns())}$ ns step &{step}&")
->>>>>>> 8cad5211
 
 
 def parse_time_mark_in_line(line, name, step_range=None):
@@ -196,22 +177,12 @@
 
                 # print(f"id={identifier} start_key={start_key} left={stp%1000} width={etp-stp}")
                 # print((etp-stp)//1e6)
-<<<<<<< HEAD
-                ax.barh(
-                    y=id_index,
-                    width=etp - stp,
-                    left=stp,
-                    color=MATPLOTLIB_COLORS[start_key_idx],
-                    label=label,
-                )
-=======
                 ax.barh(y=id_index,
                         width=etp - stp,
                         left=stp,
                         height=0.8,
                         color=MATPLOTLIB_COLORS[start_key_idx],
                         label=label)
->>>>>>> 8cad5211
 
                 if draw_boundary:
                     ax.plot([stp, stp], [id_index - 0.4, id_index + 0.4],

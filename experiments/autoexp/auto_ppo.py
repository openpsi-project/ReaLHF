from typing import List
import copy
import dataclasses
import functools

from .device_mapping import auto_device_mapping as auto
from api.config.config_dataset import DatasetType, PromptOnlyDatasetConfig
from api.config.config_device_mesh import ClusterDeviceMesh, RPCAllocation
from api.config.config_system import _LLM_ENVVARS, ExperimentSaveEvalControl, register_experiment
from api.config.dfg import ModelInterface, ModelInterfaceType, ModelRPC, ModelType
from base.topology import PipeModelDataParallelTopology
from experiments.common.ppo_exp import PPOHyperparmeters
import base.logging as logging

logger = logging.getLogger("Auto PPO exp", "colored")


def register_auto_ppo_experiment(
    size: int,
    gen_bs: int,
    train_bs: int,
    seqlen: int,
):
    assert size in [7, 13, 34, 70]
    if size == 7:
        n_nodes = 1
        nodelist = "QH-com20"
    elif size == 13:
        n_nodes = 2
        nodelist = "QH-com[46-47]"
    elif size == 34:
        n_nodes = 4
<<<<<<< HEAD
        nodelist = "QH-com[20-23]"
=======
        nodelist = "QH-com[24-27]"
>>>>>>> bee6ca1f
    elif size == 70:
        n_nodes = 8
        nodelist = "QH-com[20-27]"

    model_class = "llama" if size != 34 else "codellama"

    @auto(n_nodes=n_nodes, nodelist=nodelist)
    @dataclasses.dataclass
    class AutoPPOExperiment:
        seed: int = 1
        exp_ctrl: ExperimentSaveEvalControl = dataclasses.field(default_factory=functools.partial(
            ExperimentSaveEvalControl,
            benchmark_steps=20,
        ),)
        ppo: PPOHyperparmeters = dataclasses.field(default_factory=functools.partial(
            PPOHyperparmeters,
            max_new_tokens=seqlen,
            min_new_tokens=seqlen,
        ))

        @property
        def dataset(self) -> DatasetType:
            return PromptOnlyDatasetConfig(
                max_prompt_len=256,
                n_tokens_per_batch=1048576,
                path="/lustre/fw/datasets/antropic-hh/ppo_prompt_only.jsonl",
                # path="/lustre/fw/datasets/imdb/rl/ppo_prompt.jsonl",
            )

        @property
        def rpcs(self) -> List[ModelRPC]:
            ppo_kwargs = dict(
                n_minibatches=self.ppo.ppo_n_minibatches,
                kl_ctl=self.ppo.kl_ctl,
                discount=self.ppo.discount,
                gae_lambda=self.ppo.gae_lambda,
                eps_clip=self.ppo.eps_clip,
                value_eps_clip=self.ppo.value_eps_clip,
                max_reward_clip=self.ppo.max_reward_clip,
                adaptive_kl_ctl=self.ppo.use_adaptive_kl_ctl,
                value_norm=self.ppo.value_norm,
                value_norm_type=self.ppo.value_norm_type,
                value_norm_beta=self.ppo.value_norm_beta,
                value_norm_eps=self.ppo.value_norm_eps,
            )
            generation_kwargs = dict(
                max_new_tokens=self.ppo.max_new_tokens,
                min_new_tokens=self.ppo.min_new_tokens,
                greedy=self.ppo.greedy,
                top_p=self.ppo.top_p,
                top_k=self.ppo.top_k,
                temperature=self.ppo.temperature,
            )
            actor_interface = ModelInterface(
                "flash_actor",
                args={
                    **copy.deepcopy(ppo_kwargs),
                    "generation_config": generation_kwargs,
                    "early_stop_imp_ratio": self.ppo.early_stop_imp_ratio,
                    "force_no_logits_mask": True,
                    "adv_norm": self.ppo.adv_norm,
                },
            )
            ref_interface = copy.deepcopy(actor_interface)
            ref_interface.args["enable_save"] = False

            critic_interface = ModelInterface(
                "flash_critic",
                args=copy.deepcopy(ppo_kwargs),
            )
            rw_interface = ModelInterface(
                "flash_paired_rw",
                args=dict(
                    enable_save=False,
                    output_scaling=self.ppo.reward_output_scaling,
                    output_bias=self.ppo.reward_output_bias,
                ),
            )
            return [
                ModelRPC(
                    model_name="actor",
                    model_type=ModelType(model_class, size, is_critic=False),
                    interface_type=ModelInterfaceType.GENERATE,
                    interface_impl=actor_interface,
                    input_data=["packed_prompts", "prompt_cu_seqlens"],
                    output_data=[
                        "seq_no_eos_mask",
                        "packed_seq",
                        "cu_seqlens",
                        "packed_logprobs",
                        "prompt_mask",
                    ],
                    balanced_dp=True,
                    min_n_seqs=gen_bs,
                    max_n_seqs=gen_bs,
                    max_n_tokens=gen_bs * seqlen,
                ),
                ModelRPC(
                    model_name="reward",
                    model_type=ModelType("llama", 7, is_critic=True),
                    interface_type=ModelInterfaceType.INFERENCE,
                    interface_impl=rw_interface,
                    input_data=["packed_seq", "cu_seqlens"],
                    input_key_remap={"packed_seq": "packed_input_ids"},
                    output_data=["scores"],
                    output_key_remap={"scores": "rewards"},
                    min_n_seqs=gen_bs,
                    max_n_seqs=gen_bs,
                    max_n_tokens=gen_bs * seqlen * 2,
                ),
                ModelRPC(
                    model_name="ref",
                    model_type=ModelType(model_class, size, is_critic=False),
                    interface_type=ModelInterfaceType.INFERENCE,
                    interface_impl=ref_interface,
                    input_data=[
                        "packed_seq",
                        "cu_seqlens",
                    ],
                    output_data=["logprobs"],
                    output_key_remap={"logprobs": "packed_ref_logprobs"},
                    min_n_seqs=gen_bs,
                    max_n_seqs=gen_bs,
                    max_n_tokens=gen_bs * 2 * seqlen,
                ),
                ModelRPC(
                    model_name="critic",
                    model_type=ModelType("llama", 7, is_critic=True),
                    interface_type=ModelInterfaceType.INFERENCE,
                    interface_impl=critic_interface,
                    input_data=["packed_seq", "cu_seqlens", "seq_no_eos_mask"],
                    output_data=["scores"],
                    output_key_remap={"scores": "values"},
                    min_n_seqs=gen_bs,
                    max_n_seqs=gen_bs,
                    max_n_tokens=gen_bs * 2 * seqlen,
                ),
                ModelRPC(
                    model_name="actor",
                    model_type=ModelType(model_class, size, is_critic=False),
                    interface_type=ModelInterfaceType.TRAIN_STEP,
                    interface_impl=actor_interface,
                    input_data=[
                        "packed_seq",
                        "cu_seqlens",
                        "packed_logprobs",
                        "packed_ref_logprobs",
                        "rewards",
                        "values",
                        "prompt_mask",
                        "seq_no_eos_mask",
                    ],
                    log_return_value=True,
                    min_n_seqs_per_dp=self.ppo.ppo_n_minibatches,
                    min_n_seqs=train_bs,
                    max_n_seqs=train_bs,
                    balanced_dp=True,
                    max_n_tokens=train_bs * 2 * seqlen,
                ),
                ModelRPC(
                    model_name="critic",
                    interface_type=ModelInterfaceType.TRAIN_STEP,
                    model_type=ModelType("llama", 7, is_critic=True),
                    interface_impl=critic_interface,
                    input_data=[
                        "packed_seq",
                        "cu_seqlens",
                        "packed_logprobs",
                        "packed_ref_logprobs",
                        "rewards",
                        "values",
                        "prompt_mask",
                        "seq_no_eos_mask",
                    ],
                    log_return_value=True,
                    min_n_seqs_per_dp=self.ppo.ppo_n_minibatches,
                    min_n_seqs=train_bs,
                    max_n_seqs=train_bs,
                    balanced_dp=True,
                    max_n_tokens=train_bs * 2 * seqlen,
                ),
            ]

    register_experiment(f"sosp-a{size}s{seqlen}g{gen_bs}t{train_bs}", AutoPPOExperiment)


for size in [7, 13, 34, 70]:
    for gen_bs in [16, 32, 48, 64, 80, 100, 128, 160, 200, 240, 256, 288, 320, 360, 400]:
        for seqlen in [256, 512, 1024]:
            train_bs = gen_bs
            register_auto_ppo_experiment(size, gen_bs, train_bs, seqlen)<|MERGE_RESOLUTION|>--- conflicted
+++ resolved
@@ -24,20 +24,16 @@
     assert size in [7, 13, 34, 70]
     if size == 7:
         n_nodes = 1
-        nodelist = "QH-com20"
+        nodelist = "QH-com25"
     elif size == 13:
         n_nodes = 2
-        nodelist = "QH-com[46-47]"
+        nodelist = "QH-com[25-26]"
     elif size == 34:
         n_nodes = 4
-<<<<<<< HEAD
-        nodelist = "QH-com[20-23]"
-=======
-        nodelist = "QH-com[24-27]"
->>>>>>> bee6ca1f
+        nodelist = "QH-com[25-28]"
     elif size == 70:
         n_nodes = 8
-        nodelist = "QH-com[20-27]"
+        nodelist = "QH-com[23-30]"
 
     model_class = "llama" if size != 34 else "codellama"
 
@@ -47,7 +43,7 @@
         seed: int = 1
         exp_ctrl: ExperimentSaveEvalControl = dataclasses.field(default_factory=functools.partial(
             ExperimentSaveEvalControl,
-            benchmark_steps=20,
+            benchmark_steps=10,
         ),)
         ppo: PPOHyperparmeters = dataclasses.field(default_factory=functools.partial(
             PPOHyperparmeters,
@@ -58,7 +54,7 @@
         @property
         def dataset(self) -> DatasetType:
             return PromptOnlyDatasetConfig(
-                max_prompt_len=256,
+                max_prompt_len=128,
                 n_tokens_per_batch=1048576,
                 path="/lustre/fw/datasets/antropic-hh/ppo_prompt_only.jsonl",
                 # path="/lustre/fw/datasets/imdb/rl/ppo_prompt.jsonl",
@@ -130,7 +126,7 @@
                     balanced_dp=True,
                     min_n_seqs=gen_bs,
                     max_n_seqs=gen_bs,
-                    max_n_tokens=gen_bs * seqlen,
+                    max_n_tokens=gen_bs * 128,
                 ),
                 ModelRPC(
                     model_name="reward",
@@ -143,7 +139,7 @@
                     output_key_remap={"scores": "rewards"},
                     min_n_seqs=gen_bs,
                     max_n_seqs=gen_bs,
-                    max_n_tokens=gen_bs * seqlen * 2,
+                    max_n_tokens=gen_bs * (128 + seqlen),
                 ),
                 ModelRPC(
                     model_name="ref",
@@ -158,7 +154,7 @@
                     output_key_remap={"logprobs": "packed_ref_logprobs"},
                     min_n_seqs=gen_bs,
                     max_n_seqs=gen_bs,
-                    max_n_tokens=gen_bs * 2 * seqlen,
+                    max_n_tokens=gen_bs * (128 + seqlen),
                 ),
                 ModelRPC(
                     model_name="critic",
@@ -170,7 +166,7 @@
                     output_key_remap={"scores": "values"},
                     min_n_seqs=gen_bs,
                     max_n_seqs=gen_bs,
-                    max_n_tokens=gen_bs * 2 * seqlen,
+                    max_n_tokens=gen_bs * (128 + seqlen),
                 ),
                 ModelRPC(
                     model_name="actor",
@@ -192,7 +188,7 @@
                     min_n_seqs=train_bs,
                     max_n_seqs=train_bs,
                     balanced_dp=True,
-                    max_n_tokens=train_bs * 2 * seqlen,
+                    max_n_tokens=train_bs * (128 + seqlen),
                 ),
                 ModelRPC(
                     model_name="critic",
@@ -214,7 +210,7 @@
                     min_n_seqs=train_bs,
                     max_n_seqs=train_bs,
                     balanced_dp=True,
-                    max_n_tokens=train_bs * 2 * seqlen,
+                    max_n_tokens=train_bs * (128 + seqlen),
                 ),
             ]
 
@@ -222,7 +218,8 @@
 
 
 for size in [7, 13, 34, 70]:
-    for gen_bs in [16, 32, 48, 64, 80, 100, 128, 160, 200, 240, 256, 288, 320, 360, 400]:
-        for seqlen in [256, 512, 1024]:
+    for gen_bs in [16, 32, 48, 64, 80, 100, 128, 160, 200, 240, 256, 288, 320, 360, 400, 512, 640, 1024]:
+        # for seqlen in [256, 512, 1024]:
+        for seqlen in [128, 384, 896]:
             train_bs = gen_bs
             register_auto_ppo_experiment(size, gen_bs, train_bs, seqlen)
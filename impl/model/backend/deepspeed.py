<<<<<<< HEAD
from typing import Dict
=======
from typing import Any, Callable, Dict, List, Optional, Tuple, Union
>>>>>>> 61b02532
import dataclasses
import functools
import logging
import math

<<<<<<< HEAD
=======
from deepspeed.accelerator import get_accelerator
from deepspeed.runtime import zero
from deepspeed.runtime.config import DeepSpeedConfig
from deepspeed.runtime.engine import DeepSpeedEngine, DeepSpeedOptimizerCallable, DeepSpeedSchedulerCallable
>>>>>>> 61b02532
import deepspeed
import torch

import api.model
import base.deepspeed_utils as deepspeed_utils

logger = logging.getLogger("DeepSpeed Backend")

from typing import List

import torch

<<<<<<< HEAD
=======
DEFAULT_TRAIN_MICRO_BATCH_SIZE_PER_GPU = 32  # A place-holder for inference.


def get_train_ds_config(offload_param: bool = False,
                        offload_optimizer_state: bool = False,
                        enable_fp16: bool = True,
                        stage: int = 2,
                        hybrid_engine_args: Dict = dict(enabled=False),
                        **kwargs):
    zero_opt_dict = {
        "stage": stage,
        # "overlap_comm": True,
        # "round_robin_gradients": True,
        "offload_param": {
            "device": "cpu" if offload_param else "none",
            # "pin_memory": True,
        },
        "offload_optimizer": {
            "device": "cpu" if offload_optimizer_state else "none",
            # "pin_memory": True,
        },
        "stage3_param_persistence_threshold": 1e4,
        "stage3_max_live_parameters": 3e7,
        "stage3_prefetch_bucket_size": 3e7,
        "memory_efficient_linear": False
    }
    return {
        "steps_per_print": 10,
        "zero_optimization": zero_opt_dict,
        "fp16": {
            "enabled": enable_fp16,
            "loss_scale_window": 100,
            # "initial_scale_power": 12,
        },
        "hybrid_engine": hybrid_engine_args,
        "gradient_clipping": 1.0,
        "prescale_gradients": False,
        "wall_clock_breakdown": False,
        **kwargs,
    }


def get_eval_ds_config(offload=False, stage=0, enable_fp16: bool = True, **kwargs):
    device = "cpu" if offload else "none"
    zero_opt_dict = {
        "stage": stage,
        "stage3_param_persistence_threshold": 1e4,
        "offload_param": {
            "device": device,
            "pin_memory": True,
        },
        "memory_efficient_linear": False
    }
    return {
        "steps_per_print": 5,
        "zero_optimization": zero_opt_dict,
        "train_micro_batch_size_per_gpu": DEFAULT_TRAIN_MICRO_BATCH_SIZE_PER_GPU,
        "train_batch_size": torch.distributed.get_world_size() * DEFAULT_TRAIN_MICRO_BATCH_SIZE_PER_GPU,
        "fp16": {
            "enabled": enable_fp16,
        },
        "gradient_clipping": 1.0,
        "prescale_gradients": False,
        "wall_clock_breakdown": False,
        **kwargs
    }


def get_optimizer_grouped_parameters(
    model: torch.nn.Module,
    weight_decay: float,
    no_decay_name_list: List[str] = ["bias", "LayerNorm.weight"],
):
    optimizer_grouped_parameters = [
        {
            "params": [
                p for n, p in model.named_parameters()
                if (not any(nd in n for nd in no_decay_name_list) and p.requires_grad)
            ],
            "weight_decay": weight_decay,
        },
        {
            "params": [
                p for n, p in model.named_parameters()
                if (any(nd in n for nd in no_decay_name_list) and p.requires_grad)
            ],
            "weight_decay": 0.0,
        },
    ]
    return optimizer_grouped_parameters


def deepspeed_initialize(
    model: torch.nn.Module,
    config: Dict,
    optimizer: Optional[Union[torch.optim.Optimizer, DeepSpeedOptimizerCallable]] = None,
    model_parameters: Optional[torch.nn.Module] = None,
    lr_scheduler: Optional[Union[torch.optim.lr_scheduler._LRScheduler, DeepSpeedSchedulerCallable]] = None,
    mpu=None,
) -> Tuple[DeepSpeedEngine, torch.optim.Optimizer, Any, Any]:
    """A simple wrapper around deepspeed.initialize."""

    # Disable zero.Init context if it's currently enabled
    zero.partition_parameters.shutdown_init_context()

    from deepspeed import comm as dist
    deepspeed.dist = dist

    config_class = DeepSpeedConfig(config, mpu)
    engine = DeepSpeedEngine(
        args=None,
        model=model,
        optimizer=optimizer,
        model_parameters=model_parameters,
        lr_scheduler=lr_scheduler,
        mpu=mpu,
        dist_init_required=False,
        config=config,
        config_class=config_class,
        dont_change_device=True,
    )

    # Restore zero.Init context if necessary
    zero.partition_parameters.restore_init_context()

    return_items = [engine, engine.optimizer, engine.training_dataloader, engine.lr_scheduler]
    return tuple(return_items)

>>>>>>> 61b02532

@dataclasses.dataclass
class DeepspeedTrainBackend(api.model.ModelBackend):
    optimizer_name: str = 'adam'
    optimizer_config: dict = dataclasses.field(
        default_factory=lambda: dict(lr=1e-5, weight_decay=0.1, betas=(0.9, 0.95), eps=1e-5))
    lr_scheduler_type: str = 'cosine'
    warmup_steps_proportion: float = 0.0
    min_lr_ratio: float = 0.0  # will be used for linear and cosine schedule
    gradient_accumulation_steps: int = 1
    gradient_checkpointing: bool = False
    offload_param: bool = False
    offload_optimizer_state: bool = False
    enable_fp16: bool = True
    zero_stage: int = 2
    # hybrid engine args
    enable_hybrid_engine: bool = False
    max_out_tokens: int = 512
    inference_tp_size: int = 1
    release_inference_cache: bool = False
    pin_parameters: bool = True
    tp_gather_partition_size: int = 8
    # addtional deepspeed args
    additional_ds_config: Dict = dataclasses.field(default_factory=dict)

    def __post_init__(self):
        pass
        # assert self.zero_stage == 2

    def _initialize(self, model: api.model.Model, spec: api.model.FinetuneSpec):
        deepspeed.init_distributed(auto_mpi_discovery=False)
        module = model.module
        weight_decay = self.optimizer_config.get('weight_decay', 0.0)
        if self.optimizer_name == 'adam':
            if not self.offload_param and not self.offload_optimizer_state:
                optim_cls = deepspeed.ops.adam.FusedAdam
            else:
                optim_cls = deepspeed.ops.adam.DeepSpeedCPUAdam
<<<<<<< HEAD
            optimizer = optim_cls(deepspeed_utils.get_optimizer_grouped_parameters(module, weight_decay),
=======
            logger.info(f"Optimizer class {optim_cls}")
            optimizer = optim_cls(get_optimizer_grouped_parameters(module, weight_decay),
>>>>>>> 61b02532
                                  **self.optimizer_config)
        else:
            raise NotImplementedError(f"Unsupported optimizer: {self.optimizer_name}.")

<<<<<<< HEAD
        ds_config = deepspeed_utils.get_train_ds_config(
=======
        hybrid_engine_args = dict(
            enabled=self.enable_hybrid_engine,
            max_out_tokens=self.max_out_tokens,
            inference_tp_size=self.inference_tp_size,
            release_inference_cache=self.release_inference_cache,
            pin_parameters=self.pin_parameters,
            tp_gather_partition_size=self.tp_gather_partition_size,
        )

        ds_config = get_train_ds_config(
>>>>>>> 61b02532
            offload_param=self.offload_param,
            offload_optimizer_state=self.offload_optimizer_state,
            stage=self.zero_stage,
            enable_fp16=self.enable_fp16,
            hybrid_engine_args=hybrid_engine_args,
            **self.additional_ds_config,
        )

        ds_config['train_micro_batch_size_per_gpu'] = spec.batch_size_per_device
        ds_config['train_batch_size'] = spec.batch_size_per_device * torch.distributed.get_world_size(
        ) * self.gradient_accumulation_steps

        # print(ds_config)

        def warmup_then_cosine_anneal(step, warmup_steps_proportion, total_steps, min_lr_ratio):
            warmup_steps = max(5, int(total_steps * warmup_steps_proportion))
            cosine_steps = total_steps - warmup_steps
            if step < warmup_steps:
                return 1.0 / warmup_steps * step
            return min_lr_ratio + 0.5 * (1.0 - min_lr_ratio) * (1 + math.cos(
                (step - warmup_steps) / cosine_steps * math.pi))

        def warmup_then_linear_anneal(step, warmup_steps_proportion, total_steps, min_lr_ratio):
            warmup_steps = max(5, int(total_steps * warmup_steps_proportion))
            linear_steps = total_steps - warmup_steps
            if step < warmup_steps:
                return 1.0 / warmup_steps * step
            return 1.0 - (1.0 - min_lr_ratio) / linear_steps * (step - warmup_steps)

        def warmup_then_constant_anneal(step, warmup_steps_proportion, total_steps, min_lr_ratio):
            warmup_steps = max(5, int(total_steps * warmup_steps_proportion))
            if step < warmup_steps:
                return 1.0 / warmup_steps * step
            return 1.0

        if self.lr_scheduler_type == 'cosine':
            lr_scheduler_fn = warmup_then_cosine_anneal
        elif self.lr_scheduler_type == 'linear':
            lr_scheduler_fn = warmup_then_linear_anneal
        elif self.lr_scheduler_type == 'constant':
            lr_scheduler_fn = warmup_then_constant_anneal
        else:
            raise NotImplementedError(f"Unknown lr_scheduler_type {self.lr_scheduler_type}.")

        lr_lambda = functools.partial(lr_scheduler_fn,
                                      warmup_steps_proportion=self.warmup_steps_proportion,
                                      total_steps=spec.total_train_steps,
                                      min_lr_ratio=self.min_lr_ratio)
        lr_scheduler = torch.optim.lr_scheduler.LambdaLR(optimizer, lr_lambda)

<<<<<<< HEAD
        module, *_ = deepspeed_utils.deepspeed_initialize(
=======
        # module, *_ = deepspeed_initialize(
        #     model=module,
        #     optimizer=optimizer,
        #     config=ds_config,
        #     lr_scheduler=lr_scheduler,
        # )

        module, *_ = deepspeed.initialize(
>>>>>>> 61b02532
            model=module,
            optimizer=optimizer,
            config=ds_config,
            lr_scheduler=lr_scheduler,
        )

        # if self.gradient_checkpointing:
        #     module.gradient_checkpointing_enable()

        model.module = module
        return model


@dataclasses.dataclass
class DeepspeedInferenceBackend(api.model.ModelBackend):
    offload: bool = False
    zero_stage: int = 0
    enable_fp16: bool = True
    additional_ds_config: Dict = dataclasses.field(default_factory=dict)

    def _initialize(self, model: api.model.Model, spec: api.model.FinetuneSpec):
        deepspeed.init_distributed(auto_mpi_discovery=False)
        module = model.module
<<<<<<< HEAD
        ds_config = deepspeed_utils.get_eval_ds_config(offload=self.offload,
                                                       stage=self.zero_stage,
                                                       enable_fp16=self.enable_fp16,
                                                       **self.additional_ds_config)
        module, *_ = deepspeed_utils.deepspeed_initialize(model=module, config=ds_config)
=======
        ds_config = get_eval_ds_config(offload=self.offload,
                                       stage=self.zero_stage,
                                       enable_fp16=self.enable_fp16,
                                       **self.additional_ds_config)
        module, *_ = deepspeed.initialize(model=module, config=ds_config)
>>>>>>> 61b02532
        model.module = module
        return model


api.model.register_backend("ds_train", DeepspeedTrainBackend)
api.model.register_backend("ds_inference", DeepspeedInferenceBackend)<|MERGE_RESOLUTION|>--- conflicted
+++ resolved
@@ -1,20 +1,9 @@
-<<<<<<< HEAD
-from typing import Dict
-=======
 from typing import Any, Callable, Dict, List, Optional, Tuple, Union
->>>>>>> 61b02532
 import dataclasses
 import functools
 import logging
 import math
 
-<<<<<<< HEAD
-=======
-from deepspeed.accelerator import get_accelerator
-from deepspeed.runtime import zero
-from deepspeed.runtime.config import DeepSpeedConfig
-from deepspeed.runtime.engine import DeepSpeedEngine, DeepSpeedOptimizerCallable, DeepSpeedSchedulerCallable
->>>>>>> 61b02532
 import deepspeed
 import torch
 
@@ -27,137 +16,6 @@
 
 import torch
 
-<<<<<<< HEAD
-=======
-DEFAULT_TRAIN_MICRO_BATCH_SIZE_PER_GPU = 32  # A place-holder for inference.
-
-
-def get_train_ds_config(offload_param: bool = False,
-                        offload_optimizer_state: bool = False,
-                        enable_fp16: bool = True,
-                        stage: int = 2,
-                        hybrid_engine_args: Dict = dict(enabled=False),
-                        **kwargs):
-    zero_opt_dict = {
-        "stage": stage,
-        # "overlap_comm": True,
-        # "round_robin_gradients": True,
-        "offload_param": {
-            "device": "cpu" if offload_param else "none",
-            # "pin_memory": True,
-        },
-        "offload_optimizer": {
-            "device": "cpu" if offload_optimizer_state else "none",
-            # "pin_memory": True,
-        },
-        "stage3_param_persistence_threshold": 1e4,
-        "stage3_max_live_parameters": 3e7,
-        "stage3_prefetch_bucket_size": 3e7,
-        "memory_efficient_linear": False
-    }
-    return {
-        "steps_per_print": 10,
-        "zero_optimization": zero_opt_dict,
-        "fp16": {
-            "enabled": enable_fp16,
-            "loss_scale_window": 100,
-            # "initial_scale_power": 12,
-        },
-        "hybrid_engine": hybrid_engine_args,
-        "gradient_clipping": 1.0,
-        "prescale_gradients": False,
-        "wall_clock_breakdown": False,
-        **kwargs,
-    }
-
-
-def get_eval_ds_config(offload=False, stage=0, enable_fp16: bool = True, **kwargs):
-    device = "cpu" if offload else "none"
-    zero_opt_dict = {
-        "stage": stage,
-        "stage3_param_persistence_threshold": 1e4,
-        "offload_param": {
-            "device": device,
-            "pin_memory": True,
-        },
-        "memory_efficient_linear": False
-    }
-    return {
-        "steps_per_print": 5,
-        "zero_optimization": zero_opt_dict,
-        "train_micro_batch_size_per_gpu": DEFAULT_TRAIN_MICRO_BATCH_SIZE_PER_GPU,
-        "train_batch_size": torch.distributed.get_world_size() * DEFAULT_TRAIN_MICRO_BATCH_SIZE_PER_GPU,
-        "fp16": {
-            "enabled": enable_fp16,
-        },
-        "gradient_clipping": 1.0,
-        "prescale_gradients": False,
-        "wall_clock_breakdown": False,
-        **kwargs
-    }
-
-
-def get_optimizer_grouped_parameters(
-    model: torch.nn.Module,
-    weight_decay: float,
-    no_decay_name_list: List[str] = ["bias", "LayerNorm.weight"],
-):
-    optimizer_grouped_parameters = [
-        {
-            "params": [
-                p for n, p in model.named_parameters()
-                if (not any(nd in n for nd in no_decay_name_list) and p.requires_grad)
-            ],
-            "weight_decay": weight_decay,
-        },
-        {
-            "params": [
-                p for n, p in model.named_parameters()
-                if (any(nd in n for nd in no_decay_name_list) and p.requires_grad)
-            ],
-            "weight_decay": 0.0,
-        },
-    ]
-    return optimizer_grouped_parameters
-
-
-def deepspeed_initialize(
-    model: torch.nn.Module,
-    config: Dict,
-    optimizer: Optional[Union[torch.optim.Optimizer, DeepSpeedOptimizerCallable]] = None,
-    model_parameters: Optional[torch.nn.Module] = None,
-    lr_scheduler: Optional[Union[torch.optim.lr_scheduler._LRScheduler, DeepSpeedSchedulerCallable]] = None,
-    mpu=None,
-) -> Tuple[DeepSpeedEngine, torch.optim.Optimizer, Any, Any]:
-    """A simple wrapper around deepspeed.initialize."""
-
-    # Disable zero.Init context if it's currently enabled
-    zero.partition_parameters.shutdown_init_context()
-
-    from deepspeed import comm as dist
-    deepspeed.dist = dist
-
-    config_class = DeepSpeedConfig(config, mpu)
-    engine = DeepSpeedEngine(
-        args=None,
-        model=model,
-        optimizer=optimizer,
-        model_parameters=model_parameters,
-        lr_scheduler=lr_scheduler,
-        mpu=mpu,
-        dist_init_required=False,
-        config=config,
-        config_class=config_class,
-        dont_change_device=True,
-    )
-
-    # Restore zero.Init context if necessary
-    zero.partition_parameters.restore_init_context()
-
-    return_items = [engine, engine.optimizer, engine.training_dataloader, engine.lr_scheduler]
-    return tuple(return_items)
-
->>>>>>> 61b02532
 
 @dataclasses.dataclass
 class DeepspeedTrainBackend(api.model.ModelBackend):
@@ -185,7 +43,6 @@
 
     def __post_init__(self):
         pass
-        # assert self.zero_stage == 2
 
     def _initialize(self, model: api.model.Model, spec: api.model.FinetuneSpec):
         deepspeed.init_distributed(auto_mpi_discovery=False)
@@ -196,19 +53,11 @@
                 optim_cls = deepspeed.ops.adam.FusedAdam
             else:
                 optim_cls = deepspeed.ops.adam.DeepSpeedCPUAdam
-<<<<<<< HEAD
             optimizer = optim_cls(deepspeed_utils.get_optimizer_grouped_parameters(module, weight_decay),
-=======
-            logger.info(f"Optimizer class {optim_cls}")
-            optimizer = optim_cls(get_optimizer_grouped_parameters(module, weight_decay),
->>>>>>> 61b02532
                                   **self.optimizer_config)
         else:
             raise NotImplementedError(f"Unsupported optimizer: {self.optimizer_name}.")
 
-<<<<<<< HEAD
-        ds_config = deepspeed_utils.get_train_ds_config(
-=======
         hybrid_engine_args = dict(
             enabled=self.enable_hybrid_engine,
             max_out_tokens=self.max_out_tokens,
@@ -218,8 +67,7 @@
             tp_gather_partition_size=self.tp_gather_partition_size,
         )
 
-        ds_config = get_train_ds_config(
->>>>>>> 61b02532
+        ds_config = deepspeed_utils.get_train_ds_config(
             offload_param=self.offload_param,
             offload_optimizer_state=self.offload_optimizer_state,
             stage=self.zero_stage,
@@ -231,8 +79,6 @@
         ds_config['train_micro_batch_size_per_gpu'] = spec.batch_size_per_device
         ds_config['train_batch_size'] = spec.batch_size_per_device * torch.distributed.get_world_size(
         ) * self.gradient_accumulation_steps
-
-        # print(ds_config)
 
         def warmup_then_cosine_anneal(step, warmup_steps_proportion, total_steps, min_lr_ratio):
             warmup_steps = max(5, int(total_steps * warmup_steps_proportion))
@@ -270,26 +116,12 @@
                                       min_lr_ratio=self.min_lr_ratio)
         lr_scheduler = torch.optim.lr_scheduler.LambdaLR(optimizer, lr_lambda)
 
-<<<<<<< HEAD
         module, *_ = deepspeed_utils.deepspeed_initialize(
-=======
-        # module, *_ = deepspeed_initialize(
-        #     model=module,
-        #     optimizer=optimizer,
-        #     config=ds_config,
-        #     lr_scheduler=lr_scheduler,
-        # )
-
-        module, *_ = deepspeed.initialize(
->>>>>>> 61b02532
             model=module,
             optimizer=optimizer,
             config=ds_config,
             lr_scheduler=lr_scheduler,
         )
-
-        # if self.gradient_checkpointing:
-        #     module.gradient_checkpointing_enable()
 
         model.module = module
         return model
@@ -305,19 +137,11 @@
     def _initialize(self, model: api.model.Model, spec: api.model.FinetuneSpec):
         deepspeed.init_distributed(auto_mpi_discovery=False)
         module = model.module
-<<<<<<< HEAD
         ds_config = deepspeed_utils.get_eval_ds_config(offload=self.offload,
                                                        stage=self.zero_stage,
                                                        enable_fp16=self.enable_fp16,
                                                        **self.additional_ds_config)
         module, *_ = deepspeed_utils.deepspeed_initialize(model=module, config=ds_config)
-=======
-        ds_config = get_eval_ds_config(offload=self.offload,
-                                       stage=self.zero_stage,
-                                       enable_fp16=self.enable_fp16,
-                                       **self.additional_ds_config)
-        module, *_ = deepspeed.initialize(model=module, config=ds_config)
->>>>>>> 61b02532
         model.module = module
         return model
 

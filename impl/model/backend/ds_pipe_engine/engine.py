--- conflicted
+++ resolved
@@ -18,7 +18,6 @@
 from deepspeed.runtime.zero.config import ZeroStageEnum
 from deepspeed.utils import logger
 from deepspeed.utils.timer import ThroughputTimer
-from torch.profiler import profile, ProfilerActivity, record_function
 import torch
 import transformers
 
@@ -333,11 +332,9 @@
         self._input_cache = splitted
 
         def input_to_pipe_model_input(input: NamedArray):
-            # print(f"input_to_pipe_model_input:: input: {input.packed_input_ids}")
-            # print(f"input_to_pipe_model_input:: input: {input.cu_seqlens}")
             max_seqlen = torch.tensor(int(max(input.cu_seqlens[1:] - input.cu_seqlens[:-1])))
             store_kvcache = torch.tensor(1) if generate_mode else torch.tensor(0)
-
+            max_seqlen = int(max(input.cu_seqlens[1:] - input.cu_seqlens[:-1]))
             x = PipeTransferData(cu_seqlens=input.cu_seqlens,
                                  max_seqlen=max_seqlen,
                                  store_kvcache=store_kvcache)
@@ -356,7 +353,6 @@
         # batch_lengths = [b[1][0].input_ids.shape[0] for b in batches]
         # logger.debug("self._prepare_input:: batch_lengths: {}".format(batch_lengths))
         self.batch_lengths = batch_lengths
-
         return iter(batches)
 
     def _prepare_loss_input(self, **loss_kwargs):
@@ -430,7 +426,6 @@
         gconfig: GenerationConfig = dataclasses.field(default_factory=GenerationConfig),
     ) -> Tuple[torch.Tensor, torch.Tensor, torch.Tensor, List[PipeCacheData]]:
         self._compute_loss = False
-
         data_iter = self._prepare_input(packed_input_ids, cu_seqlens, generate_mode=True)
         self._generate_mode(tokenizer=tokenizer, gconfig=gconfig)
         self.set_dataiterator(data_iter)
@@ -552,7 +547,6 @@
         else:
             raise NotImplementedError(f'reduction type {reduce} not supported.')
 
-<<<<<<< HEAD
     def _bcast_pipe_scalar(self, data, src_rank=None, dtype=torch.float32):
         # Default to last stage (e.g., for broadcasting loss)
         if src_rank is None:
@@ -604,13 +598,19 @@
             self.training_dataloader = loader
             self.data_iterator = iter(self.training_dataloader)
 
-=======
->>>>>>> 6313b117
     def set_dataiterator(self, iterator):
         """ Store an iterator to sample for training data. """
         if self.is_first_stage() or self.is_last_stage():
             self.training_dataloader = None
             self.data_iterator = iterator
+
+    def set_batch_fn(self, fn):
+        """Execute a post-processing function on input data.
+
+        Args:
+            fn (function): The function to run.
+        """
+        self.batch_fn = fn
 
     def is_gradient_accumulation_boundary(self):
         """True if the engine is executing a gradient reduction or optimizer step instruction.
@@ -646,18 +646,14 @@
 
         ys = self.pipe_cache_data[micro_batch_id]
         assert isinstance(self.pipe_buffers['inputs'][src_buffer_id], tuple)
+        # inputs = tuple(t.clone() for t in self.pipe_buffers['inputs'][src_buffer_id])
         inputs = self.pipe_buffers['inputs'][src_buffer_id]
-
-        x = tensor_tuple_to_data_list(inputs)[0]
         # TODO: this is only a temp solution to get the pipeline running, fix afterwards
-
-<<<<<<< HEAD
+        inputs += data_list_to_tensor_tuple(ys)
+
         # if not self.generate_mode:
         #     for i, y in enumerate(ys):
         #         logger.info(f"rank {self.global_rank} layer {i} k_cache {y.k_cache}")
-=======
-        inputs += data_list_to_tensor_tuple(ys)
->>>>>>> 6313b117
         self._zero_grads(inputs)
 
         x, ys = super().forward(inputs)
@@ -725,7 +721,6 @@
                 self.gen_logprob_ph[micro_batch_id].append(logprob)
                 self.gen_logits_mask_ph[micro_batch_id].append(logits_mask)
                 self.next_tokens_to_send = next_tokens
-
         else:
             if self.is_last_stage():
                 if self._compute_loss:  # 1f1b only
@@ -914,7 +909,6 @@
             raise NotImplementedError(f'Could not receive type {type(recv_type)}')
 
     def _exec_send_activations(self, buffer_id):
-
         outputs = self.pipe_buffers['outputs'][buffer_id]
 
         self._send_tensor_meta(outputs, self.next_stage)
@@ -983,7 +977,6 @@
         assert self.is_first_stage(), "_exec_load_next_tokens() should be only executed on the first stage"
         assert buffer_id in self.next_tokens_cache, f"next tokens cache of micro batch id {buffer_id} is empty"
         x = PipeTransferData(store_kvcache=torch.tensor(1).cuda())
-        # x = PipeTransferData()
         ys = self.pipe_cache_data[micro_batch_id]
         ys[0].input_ids = self.next_tokens_cache[micro_batch_id].unsqueeze(-1)
         ys[0].position_ids = None
@@ -1167,6 +1160,7 @@
         # Reserve and reset buffers.
         self._reserve_pipe_buffers(pipe_schedule.num_pipe_buffers())
         self.fwd_outputs = []
+        self.generate_outputs = []
 
         # For each step in the schedule
         self.step_count = 0

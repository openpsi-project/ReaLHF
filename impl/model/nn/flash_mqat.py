from typing import Callable, List, Optional, Tuple, Union
import copy
import dataclasses
import json
import math
import os
import logging

import torch
import torch.nn as nn
import torch.nn.functional as F
import torch.utils.checkpoint
import transformers

from impl.model.utils.data import (build_packed_inputs, DuckGenerationOutput, DuckModelOutput, mask_eos_token,
                                   PipeCacheData, PipeTransferData, repeat_kv,
                                   TensorDataclassToTupleInterface, unpack_tensor, upcast_masked_softmax,
                                   upcast_softmax)
from impl.model.utils.logits_warper import top_k_top_p_logits
from impl.model.utils.modules import LayerNormLinear, LayerNormMLP
import api.huggingface
import api.model

try:
    from flash_attn import flash_attn_func, flash_attn_varlen_func, flash_attn_with_kvcache
except ModuleNotFoundError:
    pass

logger = logging.getLogger("FlashMQAT")


@dataclasses.dataclass
class FlashMQATConfig:
    n_layers: int
    n_kv_heads: int
    head_dim: int
    hidden_dim: int
    intermediate_dim: int  # for mlp, usually 4*h
    vocab_size: int
    n_positions: int
    embd_pdrop: float = 0.1
    resid_pdrop: float = 0.1
    attn_pdrop: float = 0.1
    layer_norm_epsilon: float = 1e-5
    activation_function: str = "gelu"
    ckpt_attn: bool = False
    ckpt_mlp: bool = False
    scale_attn_by_inverse_layer_idx: bool = True
    # only used for debugging
    fixed_abs_position_ids: bool = False


@dataclasses.dataclass
class GenerationConfig:
    min_new_tokens: int = 1
    max_new_tokens: int = 10
    temperature: float = 1.0
    greedy: bool = True
    top_p: float = 1.0
    top_k: int = 0
    num_samples: int = 1


def torch_attn_func(
    q: torch.Tensor,
    k: torch.Tensor,
    v: torch.Tensor,
    causal: bool,
    dropout_p: float,
    softmax_scale: float,
    upcast_unscale: float = 1.0,
    attention_mask: Optional[torch.Tensor] = None,
) -> torch.Tensor:
    """PyTorch implementation of the attention function with a flash-attn-like API.

    We use this function to compare the output of our model and huggingface models.
    Flash-attn/float16/CUDAkernels will all more or less suffer from float point errors.
    We call this function with float32 and CPU to get the "ground truth" output.

    Args:
        q (torch.Tensor): Shape [bs, seqlen, #q, head_dim].
        k (torch.Tensor): Shape [bs, seqlen, #kv, head_dim].
        v (torch.Tensor): Shape [bs, seqlen, #kv, head_dim].
        causal (bool): .
        dropout_p (float): .
        softmax_scale (float): .
        upcast_unscale (float, optional): Scale factor when upcastin attention scores.
            Defaults to 1.0.
        attention_mask (Optional[torch.Tensor], optional): Huggingface-like attention mask.
            Shape [*, seqlen, seqlen]. Will override the `causal` argument.
            Only used for debugging. Defaults to None.

    Returns:
        torch.Tensor: Attention score. Shape [bs, seqlen, #q, head_dim].
    """
    n_rep = q.shape[-2] // k.shape[-2]
    bsz, seqlen = q.shape[:2]
    # repeat k/v heads if n_kv_heads < n_heads
    k = repeat_kv(k, n_rep)  # (bs, seqlen, nq, head_dim)
    v = repeat_kv(v, n_rep)  # (bs, seqlen, nq, head_dim)

    q = q.transpose(1, 2)  # (bs, nq, seqlen, head_dim)
    k = k.transpose(1, 2)
    v = v.transpose(1, 2)
    scores = torch.matmul(q, k.transpose(2, 3)) * softmax_scale
    if attention_mask is not None:
        assert str(attention_mask.device) == 'cpu'
        mask_softmax = True
        mask = attention_mask
    elif causal:
        mask_softmax = True
        mask = torch.tril(torch.ones(seqlen, seqlen, device=q.device, dtype=torch.bool))
    else:
        mask_softmax = False
    if mask_softmax:
        scores = upcast_masked_softmax(scores,
                                       mask,
                                       mask_value=torch.full([],
                                                             torch.finfo(torch.float32).min,
                                                             device=scores.device,
                                                             dtype=torch.float32),
                                       scale=upcast_unscale,
                                       softmax_dtype=torch.float32)
    else:
        scores = upcast_softmax(scores, scale=upcast_unscale, softmax_dtype=torch.float32)
    scores = nn.functional.dropout(scores, p=dropout_p)
    scores = scores.to(q.dtype)
    output = torch.matmul(scores, v)  # (bs, nq, seqlen, head_dim)
    output = output.transpose(1, 2).contiguous()
    return output


class CausalSelfAttentionLayer(nn.Module):

    def __init__(
        self,
        hidden_dim: int,
        n_kv_heads: int,
        head_dim: int,
        resid_pdrop: float,
        attn_pdrop: float,
        layer_index: int,
        layer_norm_epsilon: float,
        scale_attn_by_inverse_layer_idx: bool,
        dtype: Optional[torch.dtype] = None,
        device: Optional[Union[str, torch.device]] = None,
    ):
        super().__init__()
        if dtype is None:
            dtype = torch.float16
        assert hidden_dim % head_dim == 0
        n_q_heads = hidden_dim // head_dim
        self.c_attn = LayerNormLinear(hidden_dim,
                                      head_dim * (n_q_heads + 2 * n_kv_heads),
                                      layer_norm_epsilon=layer_norm_epsilon,
                                      dtype=dtype,
                                      device=device)
        self.c_proj = nn.Linear(hidden_dim, hidden_dim, dtype=dtype, device=device)
        self.resid_dropout = nn.Dropout(resid_pdrop)

        self.attn_pdrop = attn_pdrop

        self.applied_attn_pdrop = attn_pdrop

        # constant
        self.h = hidden_dim
        self.nq = n_q_heads
        self.nkv = n_kv_heads
        if self.nq % self.nkv != 0:
            raise ValueError("n_kv_heads must divide n_q_heads")
        self.d = head_dim

        self.layer_index = layer_index

        self.scale_attn_by_inverse_layer_idx = scale_attn_by_inverse_layer_idx

    def train(self, mode: bool):
        if not mode:
            self.applied_attn_pdrop = 0.0
        else:
            self.applied_attn_pdrop = self.attn_pdrop
        super().train(mode)
        return self

    def forward(
        self,
        hidden_states: torch.Tensor,
        cu_seqlens: Optional[torch.Tensor] = None,
        k_cache: Optional[torch.Tensor] = None,
        v_cache: Optional[torch.Tensor] = None,
        cache_seqlens: Optional[Union[int, torch.Tensor]] = None,
        attention_mask: Optional[torch.BoolTensor] = None,  # only used for debugging
        max_seqlen: Optional[int] = None,
    ) -> Tuple[torch.Tensor, torch.Tensor, torch.Tensor]:
        # input shape: [bs, seq, hidden_dim]
        # default upcast, scale
        if self.scale_attn_by_inverse_layer_idx:
            unscale = self.layer_index + 1
            scale_factor = unscale**-1
        else:
            unscale = 1.0
            scale_factor = 1
        scale_factor /= self.d**0.5

        qkv: torch.Tensor = self.c_attn(hidden_states)
        if str(qkv.device) == 'cpu':
            # Use vanilla pytorch attention, for debugging.
            q, k, v = torch.split(qkv, (self.d * self.nq, self.d * self.nkv, self.d * self.nkv), dim=-1)
            k = k.view(*k.shape[:2], self.nkv, self.d)
            v = v.view(*v.shape[:2], self.nkv, self.d)
            q = q.view(*q.shape[:2], self.nq, self.d)
            hidden_states = torch_attn_func(q,
                                            k,
                                            v,
                                            causal=True,
                                            dropout_p=self.applied_attn_pdrop,
                                            softmax_scale=scale_factor,
                                            upcast_unscale=unscale,
                                            attention_mask=attention_mask)
        elif k_cache is not None:
            # k_cache/v_cache shape: [bs, max_seq, n_kv_heads, head_dim]
            if cache_seqlens is None:
                raise RuntimeError("cache_seqlens must be provided if kv_cache is not None.")
            assert qkv.shape[1] == 1, (qkv.shape, "Can only generate one token at a time.")
            q, k, v = torch.split(qkv, (self.d * self.nq, self.d * self.nkv, self.d * self.nkv), dim=-1)
            q = q.view(*q.shape[:2], self.nq, self.d)
            v = v.view(*v.shape[:2], self.nkv, self.d)
            k = k.view(*k.shape[:2], self.nkv, self.d)
            # k_cache and v_cache will be modified in-place.
            hidden_states = flash_attn_with_kvcache(q,
                                                    k_cache,
                                                    v_cache,
                                                    k=k,
                                                    v=v,
                                                    cache_seqlens=cache_seqlens,
                                                    softmax_scale=scale_factor,
                                                    causal=False,
                                                    num_splits=1)
        elif cu_seqlens is not None:
            assert max_seqlen is not None
            assert len(qkv.shape) == 2
            q, k, v = torch.split(qkv, (self.d * self.nq, self.d * self.nkv, self.d * self.nkv), dim=-1)
            q = q.view(q.shape[0], self.nq, self.d)
            v = v.view(v.shape[0], self.nkv, self.d)
            k = k.view(k.shape[0], self.nkv, self.d)
            hidden_states = flash_attn_varlen_func(q,
                                                   k,
                                                   v,
                                                   cu_seqlens.int(),
                                                   cu_seqlens.int(),
                                                   int(max_seqlen),
                                                   int(max_seqlen),
                                                   dropout_p=self.applied_attn_pdrop,
                                                   softmax_scale=scale_factor,
                                                   causal=True)
        else:
            q, k, v = torch.split(qkv, (self.d * self.nq, self.d * self.nkv, self.d * self.nkv), dim=-1)
            k = k.view(*k.shape[:2], self.nkv, self.d)
            v = v.view(*v.shape[:2], self.nkv, self.d)
            q = q.view(*q.shape[:2], self.nq, self.d)
            hidden_states = flash_attn_func(q,
                                            k,
                                            v,
                                            dropout_p=self.applied_attn_pdrop,
                                            softmax_scale=scale_factor,
                                            causal=True)
        hidden_states = self.c_proj(hidden_states.flatten(start_dim=-2))
        hidden_states = self.resid_dropout(hidden_states)
        return hidden_states, k, v


class FlashMQATBlock(nn.Module):

    def __init__(
        self,
        config: FlashMQATConfig,
        layer_index: int,
        output_layernorm: bool = False,
        ckpt_attn: bool = False,
        ckpt_mlp: bool = False,
        dtype: Optional[torch.dtype] = None,
        device: Optional[Union[str, torch.device]] = None,
    ):
        super().__init__()
        self.attn = CausalSelfAttentionLayer(
            hidden_dim=config.hidden_dim,
            n_kv_heads=config.n_kv_heads,
            head_dim=config.head_dim,
            resid_pdrop=config.resid_pdrop,
            attn_pdrop=config.attn_pdrop,
            layer_index=layer_index,
            layer_norm_epsilon=config.layer_norm_epsilon,
            scale_attn_by_inverse_layer_idx=config.scale_attn_by_inverse_layer_idx,
            dtype=dtype,
            device=device)
        self.mlp = LayerNormMLP(hidden_dim=config.hidden_dim,
                                intermediate_dim=config.intermediate_dim,
                                resid_pdrop=config.resid_pdrop,
                                activation_function=config.activation_function,
                                layer_norm_epsilon=config.layer_norm_epsilon,
                                dtype=dtype,
                                device=device)
        self.output_layernorm = output_layernorm
        if output_layernorm:
            self.ln_f = nn.LayerNorm(config.hidden_dim,
                                     eps=config.layer_norm_epsilon,
                                     dtype=dtype,
                                     device=device)

        self.ckpt_attn = ckpt_attn
        self.ckpt_mlp = ckpt_mlp

    def gradient_checkpointing_enable(self, attn: bool = True, mlp: bool = True):
        self.ckpt_attn = attn
        self.ckpt_mlp = mlp

    def forward(self, x: PipeTransferData, y: PipeCacheData) -> PipeTransferData:
        h = x.pp_input
        if self.ckpt_attn:
            attn_out, k, v = torch.utils.checkpoint.checkpoint(
                self.attn,
                h,
                x.cu_seqlens,
                y.k_cache,
                y.v_cache,
                y.cache_seqlens,
                x.attention_mask,
                x.max_seqlen,
                use_reentrant=True,
            )
        else:
            attn_out, k, v = self.attn(
                hidden_states=h,
                cu_seqlens=x.cu_seqlens,
                max_seqlen=x.max_seqlen,
                k_cache=y.k_cache,
                v_cache=y.v_cache,
                cache_seqlens=y.cache_seqlens,
                attention_mask=x.attention_mask,
            )
        h = h + attn_out
        if self.ckpt_mlp:
            h = torch.utils.checkpoint.checkpoint(self.mlp, h, use_reentrant=True) + h
        else:
            h = self.mlp(h) + h
        if self.output_layernorm:
            h = self.ln_f(h)
        x.pp_output = h
        # Set kv cache during the first forward pass of generation.
        # Do we need an option to disable this?
        if y.k_cache is None:
            y.k_cache = k.detach()
        if y.v_cache is None:
            y.v_cache = v.detach()
        if y.cache_seqlens is None and x.cu_seqlens is not None:
            y.cache_seqlens = x.cu_seqlens[1:] - x.cu_seqlens[:-1]
        return x


class VocabPositionEmbedding(nn.Module):

    def __init__(self,
                 vocab_size: int,
                 n_positions: int,
                 hidden_dim: int,
                 embed_pdrop: float,
                 fixed_abs_position_ids: bool,
                 dtype: Optional[torch.dtype] = None,
                 device: Optional[Union[str, torch.device]] = None):
        super().__init__()
        self.n_positions = n_positions
        self.wte = nn.Embedding(vocab_size, hidden_dim, dtype=dtype, device=device)
        self.wpe = nn.Embedding(n_positions, hidden_dim, dtype=dtype, device=device)
        self.embed_drop = nn.Dropout(embed_pdrop)

        self.self_attention_mask = torch.tril(
            torch.ones((n_positions, n_positions), dtype=torch.bool, device=device))
        self.fixed_abs_position_ids = fixed_abs_position_ids

    def forward(self, x: PipeTransferData, y: PipeCacheData) -> PipeTransferData:
        is_gen = y.cache_seqlens is not None
        if is_gen and len(y.input_ids.shape) == 2:
            assert y.input_ids.shape[1] == 1
        elif is_gen and len(y.input_ids.shape) == 1:
            y.input_ids = y.input_ids.unsqueeze(-1)
        packed = (len(y.input_ids.shape) == 1)
        if packed and ((x.cu_seqlens is None) or (x.max_seqlen is None)):
            raise ValueError("cu_seqlens and max_seqlen must be both provided for packed input.")

        # Set position ids.
        if not packed and y.position_ids is None:
            # input_ids is given
            batch_size, input_length = y.input_ids.shape
            device = y.input_ids.device
            y.position_ids = torch.arange(input_length, dtype=torch.long, device=device)
            if y.cache_seqlens is not None:  # during generation
                y.position_ids = y.position_ids + y.cache_seqlens.unsqueeze(1)
            else:
                y.position_ids = y.position_ids.repeat(batch_size, 1)
        elif y.position_ids is None:
            # packed_input_ids is given
            lengths = x.cu_seqlens[1:] - x.cu_seqlens[:-1]
            y.position_ids = torch.cat(
                [torch.arange(int(l), dtype=torch.int32, device=y.input_ids.device) for l in lengths])
<<<<<<< HEAD
            # print(f"flash_mqat.py y.position_ids.shape={y.position_ids.shape} "
            #       f"y.input_ids.shape={y.input_ids.shape}\n"
            #       f"y.position_ids={y.position_ids}"
            #       f"y.input_ids={y.input_ids}")
            if x.max_seqlen > self.n_positions:
                raise ValueError(f"max_seqlen ({x.max_seqlen}) must be <= n_positions ({self.n_positions}).")
=======
>>>>>>> 1eb0e1ac
            assert (y.position_ids < x.max_seqlen).all() and y.position_ids.max() == x.max_seqlen - 1
            assert y.position_ids.shape == y.input_ids.shape, (y.position_ids.shape, y.input_ids.shape,
                                                               lengths, x.cu_seqlens)

        if x.attention_mask is not None:
            # For debugging only.
            attention_mask = x.attention_mask
            if self.fixed_abs_position_ids:
                y.position_ids = torch.arange(y.input_ids.shape[-1],
                                              dtype=torch.long,
                                              device=y.input_ids.device).unsqueeze(0)
            else:
                y.position_ids = attention_mask.long().cumsum(-1) - 1
                y.position_ids.masked_fill_(attention_mask == 0, 1)
            seqlen = y.input_ids.shape[-1]
            self_attention_mask = self.self_attention_mask[None, :seqlen, :seqlen]
            self_attention_mask = self_attention_mask * attention_mask.view(batch_size, 1, -1).to(
                dtype=torch.bool, device=self_attention_mask.device)
            x.attention_mask = self_attention_mask.unsqueeze(1)

        inputs_embeds = self.wte(y.input_ids)
        position_embeds = self.wpe(y.position_ids)
        x.pp_output = self.embed_drop(inputs_embeds + position_embeds)
        return x


class FlashMQATBase(nn.Module):

    def __init__(
        self,
        config: FlashMQATConfig,
        dtype: Optional[torch.dtype] = None,
        device: Optional[Union[str, torch.device]] = None,
    ):
        super().__init__()
        self.config = config
        self.dtype = dtype
        self.device = device
        self.embedding_layer = VocabPositionEmbedding(config.vocab_size,
                                                      config.n_positions,
                                                      config.hidden_dim,
                                                      config.embd_pdrop,
                                                      fixed_abs_position_ids=config.fixed_abs_position_ids,
                                                      dtype=dtype,
                                                      device=device)
        self.h = nn.ModuleList([
            FlashMQATBlock(config,
                           layer_index=i,
                           output_layernorm=(i == config.n_layers - 1),
                           ckpt_attn=(i > 0 and config.ckpt_attn),
                           ckpt_mlp=(i > 0 and config.ckpt_mlp),
                           dtype=dtype,
                           device=device) for i in range(config.n_layers)
        ])

    def to_layers(self) -> List[nn.Module]:
        return [self.embedding_layer] + list(self.h)

    def forward(self, x: PipeTransferData, ys: List[PipeCacheData]) -> PipeTransferData:
        layers = self.to_layers()
        assert len(ys) == len(layers), (len(ys), len(layers))
        raw_pp_input = x.pp_input
        for layer, y in zip(layers, ys):
            x = layer(x, y)  # This will set pp_output.
            x.pp_input = x.pp_output
        # Finally, pp_input is the input of this pipeline stage,
        # pp_output is the output of this pipeline stage.
        # In the first stage, pp_input is None.
        x.pp_input = raw_pp_input
        return x


class LanguageModelHead(nn.Linear):

    def forward(self, x: PipeTransferData, ys: List[PipeCacheData]) -> PipeTransferData:
        x.pp_output = nn.functional.linear(x.pp_input, self.weight, self.bias)
        return x


class FlashMQATForCausalLM(nn.Module):

    def __init__(
        self,
        config: FlashMQATConfig,
        dtype: Optional[torch.dtype] = None,
        device: Optional[Union[str, torch.device]] = None,
    ):
        super().__init__()
        self.config = config
        self.transformer = FlashMQATBase(config, dtype=dtype, device=device)
        self.lm_head = LanguageModelHead(
            config.hidden_dim,
            config.vocab_size,
            bias=False,
            device=device,
            dtype=dtype,
        )

    def to_layers(self) -> List[nn.Module]:
        return self.transformer.to_layers() + [self.lm_head]

    def forward(self, x: PipeTransferData, ys: List[PipeCacheData]) -> PipeTransferData:
        layers = self.to_layers()
        assert len(ys) == len(layers)
        raw_pp_input = x.pp_input
        for layer, y in zip(layers, ys):
            x = layer(x, y)  # This will set pp_output.
            x.pp_input = x.pp_output
        # Finally, pp_input is the input of this pipeline stage (maybe across several layers),
        # pp_output is the output of this pipeline stage.
        # In the first stage, pp_input is None.
        x.pp_input = raw_pp_input
        return x

    @classmethod
    def from_starcoder(
        cls,
        from_model: Optional[transformers.PreTrainedModel] = None,
        model_path: Optional[str] = None,
        dtype: Optional[torch.dtype] = None,
        device: Optional[Union[str, torch.device]] = None,
    ):
        if from_model is None:
            assert model_path is not None
            starcoder_config = transformers.AutoConfig.from_pretrained(os.path.join(
                model_path, "config.json"))
        else:
            starcoder_config = from_model.config
        config = FlashMQATConfig(
            n_layers=starcoder_config.n_layer,
            n_kv_heads=1,
            attn_pdrop=starcoder_config.attn_pdrop,
            embd_pdrop=starcoder_config.embd_pdrop,
            layer_norm_epsilon=starcoder_config.layer_norm_epsilon,
            hidden_dim=starcoder_config.n_embd,
            head_dim=starcoder_config.n_embd // starcoder_config.n_head,
            intermediate_dim=starcoder_config.n_inner,
            n_positions=starcoder_config.n_positions,
            resid_pdrop=starcoder_config.resid_pdrop,
            vocab_size=starcoder_config.vocab_size,
        )
        model = cls(config, dtype=dtype, device=device)

        if from_model is None:
            if os.path.exists(os.path.join(model_path, "pytorch_model.bin")):
                state_dict = torch.load(os.path.join(model_path, "pytorch_model.bin"))
            elif os.path.exists(os.path.join(model_path, "pytorch_model.bin.index.json")):
                with open(os.path.join(model_path, "pytorch_model.bin.index.json"), 'r') as f:
                    weight_map = json.load(f)['weight_map']
                state_dict = {}
                for filename in list(set(list(weight_map.values()))):
                    assert os.path.exists(os.path.join(model_path, filename))
                    state_dict.update(torch.load(os.path.join(model_path, filename)))
            else:
                logger.warning("No pytorch_model.bin or pytorch_model.bin.index.json found, "
                               "using huggingface model initialization. "
                               "This will probably cause (CPU) OOM.")
                state_dict = transformers.AutoModelForCausalLM.from_pretrained(model_path).state_dict()
        else:
            state_dict = from_model.state_dict()

        new_state_dict = {}
        replace_from = [
            ".wte",
            ".wpe",
            ".ln_1.",
            ".ln_2.",
            ".c_attn.weight",
            ".c_attn.bias",
            "transformer.ln_f.",
        ]
        replace_to = [
            ".embedding_layer.wte",
            ".embedding_layer.wpe",
            ".attn.c_attn.ln.",
            ".mlp.ln.",
            ".c_attn.linear.weight",
            ".c_attn.linear.bias",
            f"transformer.h.{config.n_layers - 1}.ln_f.",
        ]
        for k, v in state_dict.items():
            for rf, rt in zip(replace_from, replace_to):
                if rf in k:
                    k = k.replace(rf, rt)
            new_state_dict[k] = v
        model.load_state_dict(new_state_dict)
        return model

    @classmethod
    def from_gpt2(
        cls,
        from_model: Optional[transformers.PreTrainedModel] = None,
        model_path: Optional[str] = None,
        dtype: Optional[torch.dtype] = None,
        device: Optional[Union[str, torch.device]] = None,
    ):
        if from_model is None:
            assert model_path is not None
            gpt2config: transformers.GPT2Config = transformers.AutoConfig.from_pretrained(
                os.path.join(model_path, "config.json"))
            # GPT2 is not that large, so this will not cause OOM
            from_model = transformers.AutoModelForCausalLM.from_pretrained(model_path)
        else:
            gpt2config = from_model.config
        config = FlashMQATConfig(
            n_layers=gpt2config.n_layer,
            n_kv_heads=gpt2config.n_head,
            attn_pdrop=gpt2config.attn_pdrop,
            embd_pdrop=gpt2config.embd_pdrop,
            layer_norm_epsilon=gpt2config.layer_norm_epsilon,
            hidden_dim=gpt2config.n_embd,
            head_dim=gpt2config.n_embd // gpt2config.n_head,
            intermediate_dim=gpt2config.n_inner if gpt2config.n_inner is not None else 4 * gpt2config.n_embd,
            n_positions=gpt2config.n_positions,
            resid_pdrop=gpt2config.resid_pdrop,
            vocab_size=gpt2config.vocab_size,
            activation_function=gpt2config.activation_function,
            scale_attn_by_inverse_layer_idx=False,
            fixed_abs_position_ids=True,
        )
        model = cls(config, dtype=dtype, device=device)

        state_dict = from_model.state_dict()

        new_state_dict = {}
        replace_from = [
            "wte.weight",
            "wpe.weight",
            ".ln_1.",
            ".ln_2.",
            ".c_attn.weight",
            ".c_attn.bias",
            "ln_f.weight",
            "ln_f.bias",
        ]
        replace_to = [
            "embedding_layer.wte.weight",
            "embedding_layer.wpe.weight",
            ".attn.c_attn.ln.",
            ".mlp.ln.",
            ".c_attn.linear.weight",
            ".c_attn.linear.bias",
            f"h.{config.n_layers - 1}.ln_f.weight",
            f"h.{config.n_layers - 1}.ln_f.bias",
        ]
        for k, v in state_dict.items():
            for rf, rt in zip(replace_from, replace_to):
                if rf in k:
                    k = k.replace(rf, rt)
            if k.endswith(".attn.bias"):
                continue
            if k.endswith(".linear.weight") or k.endswith("proj.weight") or k.endswith('fc.weight'):
                v = v.transpose(0, 1)
            new_state_dict[k] = v
        model.load_state_dict(new_state_dict)
        return model

    @classmethod
    def from_pretrained(
        cls,
        model_path: str,
        dtype: Optional[torch.dtype] = None,
        device: Optional[Union[str, torch.device]] = None,
    ):
        with open(os.path.join(model_path, "config.json"), 'r') as f:
            config = FlashMQATConfig(**json.load(f))
        state_dict = torch.load(os.path.join(model_path, "pytorch_model.bin"))
        model = cls(config, dtype, device)
        model.load_state_dict(state_dict)
        return model


class HuggingfaceLikeFlashMQATForCausalLM(nn.Module):
    """__call__ on this model will return a huggingface-like output."""

    def __init__(self, net: FlashMQATForCausalLM):
        super().__init__()
        self.net = net

    @property
    def config(self):
        return self.net.config

    def gradient_checkpointing_enable(self):
        for l in self.net.transformer.h[1:]:
            # skip the first layer to enable lora together with grad checkpointing
            l: FlashMQATBlock
            l.gradient_checkpointing_enable()

    def forward(
        self,
        input_ids: Optional[torch.Tensor] = None,
        attention_mask: Optional[torch.Tensor] = None,
        packed_input_ids: Optional[torch.Tensor] = None,
        cu_seqlens: Optional[torch.Tensor] = None,
        max_seqlen: Optional[int] = None,
    ) -> DuckModelOutput:
        assert (packed_input_ids is None) == (cu_seqlens is None) == (max_seqlen is None)
        build_packed = False
        if packed_input_ids is None and attention_mask is not None:
            build_packed = True
            packed_input_ids, cu_seqlens, max_seqlen = build_packed_inputs(input_ids, attention_mask)
        if packed_input_ids is not None:
            x = PipeTransferData(cu_seqlens=cu_seqlens, max_seqlen=max_seqlen)
            ys = [PipeCacheData(input_ids=packed_input_ids)
                  ] + [PipeCacheData() for _ in range(self.config.n_layers + 1)]
        else:
            x = PipeTransferData()
            ys = [PipeCacheData(input_ids=input_ids)
                  ] + [PipeCacheData() for _ in range(self.config.n_layers + 1)]
        logits = self.net(x, ys).pp_output
        if build_packed:
            logits = unpack_tensor(logits, cu_seqlens, max_seqlen)
        return DuckModelOutput(logits=logits)

    def generate(
        self,
        tokenizer: transformers.PreTrainedTokenizerFast,
        input_ids: torch.Tensor,
        attention_mask: Optional[torch.Tensor] = None,
        k_caches: Optional[List[torch.Tensor]] = None,
        v_caches: Optional[List[torch.Tensor]] = None,
        cache_seqlens: Optional[torch.Tensor] = None,
        gconfig: GenerationConfig = dataclasses.field(default_factory=GenerationConfig),
    ) -> DuckGenerationOutput:
        seq, scores, mask, _, _ = generate(self.net, tokenizer, input_ids, attention_mask, k_caches, v_caches,
                                           cache_seqlens, gconfig)
        return DuckGenerationOutput(seq, scores, mask)

    @classmethod
    def from_starcoder(
        cls,
        from_model: Optional[transformers.PreTrainedModel] = None,
        model_path: Optional[str] = None,
        dtype: Optional[torch.dtype] = None,
        device: Optional[Union[str, torch.device]] = None,
    ):
        return cls(FlashMQATForCausalLM.from_starcoder(from_model, model_path, dtype, device))

    @classmethod
    def from_gpt2(
        cls,
        from_model: Optional[transformers.PreTrainedModel] = None,
        model_path: Optional[str] = None,
        dtype: Optional[torch.dtype] = None,
        device: Optional[Union[str, torch.device]] = None,
    ):
        return cls(FlashMQATForCausalLM.from_gpt2(from_model, model_path, dtype, device))

    @classmethod
    def from_pretrained(
        cls,
        model_path: str,
        dtype: Optional[torch.dtype] = None,
        device: Optional[Union[str, torch.device]] = None,
    ):
        with open(os.path.join(model_path, "config.json"), 'r') as f:
            config = FlashMQATConfig(**json.load(f))
        state_dict = torch.load(os.path.join(model_path, "pytorch_model.bin"))
        net = FlashMQATForCausalLM(config, dtype, device)
        model = cls(net)
        model.load_state_dict(state_dict)
        return model


def make_flash_mqat_clm_hf(
    name: str,
    device: torch.device,
    model_path: str,
    dtype: Optional[torch.dtype] = None,
    from_type: str = 'starcoder',
    tokenizer_path: Optional[str] = None,
):
    if from_type == 'starcoder':
        module = HuggingfaceLikeFlashMQATForCausalLM.from_starcoder(model_path=model_path,
                                                                    dtype=dtype,
                                                                    device=device)
        tokenizer = api.huggingface.load_hf_tokenizer(model_path)
    elif from_type == 'self':
        module = HuggingfaceLikeFlashMQATForCausalLM.from_pretrained(model_path=model_path,
                                                                     dtype=dtype,
                                                                     device=device)
        if tokenizer_path is None:
            raise ValueError("tokenizer_path must be provided when from_type is 'self'.")
        tokenizer = api.huggingface.load_hf_tokenizer(tokenizer_path)
    elif from_type == 'gpt2':
        module = HuggingfaceLikeFlashMQATForCausalLM.from_gpt2(model_path=model_path,
                                                               dtype=dtype,
                                                               device=device)
        tokenizer = api.huggingface.load_hf_tokenizer(model_path)
    else:
        raise NotImplementedError()
    return api.model.Model(name, module, tokenizer, device)


api.model.register_model("flash_mqat_clm_hf", make_flash_mqat_clm_hf)


class DeepSpeedChatLikeFlashMQATCriticModel(nn.Module):

    def __init__(self, net: FlashMQATBase, output_scaling: float = 1.0, output_bias: float = 0.0):
        super().__init__()
        self.net = net
        self.head = nn.Linear(net.config.hidden_dim,
                              1,
                              bias=False,
                              dtype=self.net.dtype,
                              device=self.net.device)
        self.output_scaling = output_scaling
        self.output_bias = output_bias

    @property
    def config(self):
        return self.net.config

    def gradient_checkpointing_enable(self):
        for l in self.net.h[1:]:
            l: FlashMQATBlock
            l.gradient_checkpointing_enable()

    def forward(
        self,
        input_ids: Optional[torch.Tensor] = None,
        attention_mask: Optional[torch.Tensor] = None,
        packed_input_ids: Optional[torch.Tensor] = None,
        cu_seqlens: Optional[torch.Tensor] = None,
        max_seqlen: Optional[int] = None,
    ) -> DuckModelOutput:
        assert (packed_input_ids is None) == (cu_seqlens is None) == (max_seqlen is None)
        build_packed = False
        if packed_input_ids is None and attention_mask is not None:
            build_packed = True
            packed_input_ids, cu_seqlens, max_seqlen = build_packed_inputs(input_ids, attention_mask)
        if packed_input_ids is not None:
            x = PipeTransferData(cu_seqlens=cu_seqlens, max_seqlen=max_seqlen)
            ys = [PipeCacheData(input_ids=packed_input_ids)
                  ] + [PipeCacheData() for _ in range(self.config.n_layers)]
        else:
            x = PipeTransferData()
            ys = [PipeCacheData(input_ids=input_ids)] + [PipeCacheData() for _ in range(self.config.n_layers)]
        hidden_states = self.net(x, ys).pp_output
        if build_packed:
            hidden_states = unpack_tensor(hidden_states, cu_seqlens, max_seqlen)
        return (self.head(hidden_states).squeeze() - self.output_bias) / self.output_scaling

    @classmethod
    def from_starcoder(
        cls,
        model_path: Optional[str] = None,
        dtype: Optional[torch.dtype] = None,
        device: Optional[Union[str, torch.device]] = None,
        v_head_path: Optional[str] = None,
        output_scaling: float = 1.0,
        output_bias: float = 0.0,
    ):
        from_model = HuggingfaceLikeFlashMQATForCausalLM.from_starcoder(model_path=model_path,
                                                                        dtype=dtype,
                                                                        device=device)
        model = cls(from_model.net.transformer, output_bias=output_bias, output_scaling=output_scaling)
        if v_head_path is not None:
            model.head.load_state_dict(torch.load(v_head_path))
        return model

    @classmethod
    def from_gpt2(
        cls,
        model_path: Optional[str] = None,
        dtype: Optional[torch.dtype] = None,
        device: Optional[Union[str, torch.device]] = None,
        v_head_path: Optional[str] = None,
        output_scaling: float = 1.0,
        output_bias: float = 0.0,
    ):
        from_model = HuggingfaceLikeFlashMQATForCausalLM.from_gpt2(model_path=model_path,
                                                                   dtype=dtype,
                                                                   device=device)
        model = cls(from_model.net.transformer, output_bias=output_bias, output_scaling=output_scaling)
        if v_head_path is not None:
            model.head.load_state_dict(torch.load(v_head_path))
        return model

    @classmethod
    def from_sft_model(
        cls,
        from_model: Optional[HuggingfaceLikeFlashMQATForCausalLM] = None,
        model_path: Optional[str] = None,
        dtype: Optional[torch.dtype] = None,
        device: Optional[Union[str, torch.device]] = None,
        output_scaling: float = 1.0,
        output_bias: float = 0.0,
    ):
        if from_model is None:
            from_model = HuggingfaceLikeFlashMQATForCausalLM.from_pretrained(model_path, dtype, device)
        model = cls(from_model.net.transformer, output_bias=output_bias, output_scaling=output_scaling)
        return model

    @classmethod
    def from_pretrained(
        cls,
        model_path: str,
        dtype: Optional[torch.dtype] = None,
        device: Optional[Union[str, torch.device]] = None,
        output_scaling: float = 1.0,
        output_bias: float = 0.0,
    ):
        with open(os.path.join(model_path, "config.json"), 'r') as f:
            config = FlashMQATConfig(**json.load(f))
        state_dict = torch.load(os.path.join(model_path, "pytorch_model.bin"))
        net = FlashMQATBase(config, dtype, device)
        model = cls(net, output_bias=output_bias, output_scaling=output_scaling)
        model.load_state_dict(state_dict)
        return model


def make_flash_mqat_critic(
    name: str,
    device: torch.device,
    model_path: str,
    dtype: Optional[torch.dtype] = None,
    from_type: str = 'sft',
    tokenizer_path: Optional[str] = None,
    v_head_path: Optional[str] = None,
    output_scaling: float = 1.0,
    output_bias: float = 0.0,
):
    if tokenizer_path is None:
        tokenizer_path = model_path
    if from_type == 'sft':
        module = DeepSpeedChatLikeFlashMQATCriticModel.from_sft_model(model_path=model_path,
                                                                      dtype=dtype,
                                                                      device=device,
                                                                      output_scaling=output_scaling,
                                                                      output_bias=output_bias)
    elif from_type == 'starcoder':
        module = DeepSpeedChatLikeFlashMQATCriticModel.from_starcoder(model_path=model_path,
                                                                      dtype=dtype,
                                                                      device=device,
                                                                      v_head_path=v_head_path,
                                                                      output_scaling=output_scaling,
                                                                      output_bias=output_bias)
    elif from_type == 'gpt2':
        module = DeepSpeedChatLikeFlashMQATCriticModel.from_gpt2(model_path=model_path,
                                                                 dtype=dtype,
                                                                 device=device,
                                                                 v_head_path=v_head_path,
                                                                 output_scaling=output_scaling,
                                                                 output_bias=output_bias)
    elif from_type == 'self':
        module = DeepSpeedChatLikeFlashMQATCriticModel.from_pretrained(model_path=model_path,
                                                                       dtype=dtype,
                                                                       device=device,
                                                                       output_scaling=output_scaling,
                                                                       output_bias=output_bias)
    else:
        raise NotImplementedError()
    tokenizer = api.huggingface.load_hf_tokenizer(tokenizer_path)
    return api.model.Model(name, module, tokenizer, device)


api.model.register_model("flash_mqat_critic", make_flash_mqat_critic)


def genstep(
    next_token_logits: torch.Tensor,
    tokenizer: transformers.PreTrainedTokenizerFast,
    unfinished_sequences: torch.Tensor,
    generated_idx: int,
    gconfig: GenerationConfig,
) -> Tuple[torch.Tensor, torch.Tensor, Optional[torch.Tensor], bool, torch.Tensor]:
    """Advance generation by one step given logits.

    Args:
        next_token_logits (torch.Tensor): Shape [bs, vocab_size].
        tokenizer (transformers.PreTrainedTokenizerFast): .
        unfinished_sequences (torch.Tensor): Bool tensor indicator of whether a sequence is finished.
            Shape [bs].
        generated_idx (int): The token index to be generated.
        gconfig (GenerationConfig): .

    Returns:
        Tuple[torch.Tensor, torch.Tensor, torch.Tensor, bool, torch.Tensor]: 
        A tuple of
            next_tokens: Shape [bs].
            logprob: The log probability of selected tokens. May be re-normalized
                according to the mask machanism. Shape [bs].
            logits_mask: The mask of logits. Shape [bs, vocab_size].
            terminate: Whether the generation should be terminated.
            unfinished_sequences: Bool tensor indicator of whether a sequence is finished.
                Shape [bs].
    """

    next_token_logits = next_token_logits.float()
    if generated_idx < gconfig.min_new_tokens:
        next_token_logits = mask_eos_token(next_token_logits, eos_token_id=tokenizer.eos_token_id)

    if not gconfig.greedy:
        next_token_logits /= gconfig.temperature
        next_token_logits = top_k_top_p_logits(
            next_token_logits,
            top_k=gconfig.top_k,
            top_p=gconfig.top_p,
            inplace=True,
            ordered=False,
        )

    distrb = torch.distributions.Categorical(logits=next_token_logits)
    next_tokens = distrb.mode if gconfig.greedy else distrb.sample()
    logprob = distrb.log_prob(next_tokens)

    if tokenizer.eos_token_id is not None:
        if tokenizer.pad_token_id is None:
            raise ValueError("If `eos_token_id` is defined, make sure that `pad_token_id` is defined.")
        next_tokens = next_tokens * unfinished_sequences + tokenizer.pad_token_id * (1 - unfinished_sequences)
    unfinished_sequences = next_tokens.ne(tokenizer.eos_token_id).long() * unfinished_sequences

    # terminate check
    terminate = (generated_idx >= gconfig.max_new_tokens - 1) or (unfinished_sequences.max() == 0)

    logits_mask = next_token_logits != torch.finfo(next_token_logits.dtype).min
    if logits_mask.all():
        logits_mask = None

    return next_tokens, logprob, logits_mask, terminate, unfinished_sequences


@torch.no_grad()
def generate(
    model: FlashMQATForCausalLM,
    tokenizer: transformers.PreTrainedTokenizerFast,
    input_ids: torch.Tensor,
    attention_mask: Optional[torch.Tensor] = None,
    k_caches: Optional[List[torch.Tensor]] = None,
    v_caches: Optional[List[torch.Tensor]] = None,
    cache_seqlens: Optional[torch.Tensor] = None,
    gconfig: GenerationConfig = dataclasses.field(default_factory=GenerationConfig),
) -> Tuple[torch.Tensor, torch.Tensor, torch.Tensor, List[PipeCacheData], Optional[torch.Tensor]]:
    """Generete a sequence with a FlashMQAT.

    Args:
        model (FlashMQATForCausalLM): .
        tokenizer (transformers.PreTrainedTokenizerFast): .
        input_ids (torch.Tensor): Prompts, may be padded. Shape [bs, seqlen].
        attention_mask (Optional[torch.Tensor], optional): The same as huggingface.
            Shape [bs, seqlen]. If None, generate attention mask according to
            pad_token_id and eos_token_id. Defaults to None.
        k_caches (Optional[List[torch.Tensor]], optional): List of k_caches.
            Length equals to the number of transformer layers.
            Each tensor in the list has shape [bs, max_seqlen, #kv, head_dim].
            Used for resuming a previous generation state.
            If None, generate from scratch. Defaults to None.
        v_caches (Optional[List[torch.Tensor]], optional): List of v_caches.
            Length equals to the number of transformer layers.
            Each tensor in the list has shape [bs, max_seqlen, #kv, head_dim].
            Used for resuming a previous generation state.
            If None, generate from scratch. Defaults to None.
        cache_seqlens (Optional[torch.Tensor], optional): Shape [bs].
            Used for resuming a previous generation state. Defaults to None.
        gconfig (GenerationConfig, optional): .

    Returns:
        Tuple[torch.Tensor, torch.Tensor, torch.Tensor, List[PipeCacheData]]:
        The tuple of
            gen_tokens: Generated tokens. Shape [bs * num_samples, #new_tokens].
            log_probs: Log probabilities of generated tokens. Shape [bs * num_samples, #new_tokens].
            mask: The mask of logits. None if no mask otherwise a tensor of
                shape [bs * num_samples, #new_tokens, vocab_size].
                1 if the logits is valid else 0, e.g., should be used as
                `logits.masked_fill_(mask.logical_not(), -1e10)`.
            ys: List of PipeCacheData. Length equals to the number of transformer layers.
                Can be saved for continuing generation.
            prompt_logits: Output logits of prompts. None if k/v caches are passed in.
                Shape [#tot_prompt_tokens * num_samples].
    """
    if attention_mask is None:
        attention_mask = torch.logical_and(input_ids != tokenizer.pad_token_id, input_ids
                                           != tokenizer.eos_token_id)
    if (k_caches is None) != (v_caches is None) or (k_caches is None) != (cache_seqlens is None):
        raise ValueError("k_cache, v_cache, cache_seqlens must be all None or all not None")
    if gconfig.num_samples > 1 and k_caches is None:
        input_ids = input_ids.unsqueeze(1).repeat(1, gconfig.num_samples, 1).flatten(end_dim=1)
        attention_mask = attention_mask.unsqueeze(1).repeat(1, gconfig.num_samples, 1).flatten(end_dim=1)
    elif k_caches is not None:
        for k_cache, v_cache in zip(k_caches, v_caches):
            assert (k_cache.shape[0] == v_cache.shape[0] == input_ids.shape[0] == attention_mask.shape[0] ==
                    cache_seqlens.shape[0])

    device = input_ids.device
    mconfig: FlashMQATConfig = model.config
    bs, prompt_padded_len = input_ids.shape[:2]

    terminate = False
    generated_idx = 0
    unfinished_sequences = torch.ones(bs, dtype=torch.long, device=device)

    gen_token_ph = []
    gen_logprob_ph = []
    gen_logits_mask_ph = []

    prompt_logits = None
    # Prepare inputs for generation iterations
    if k_caches is None:
        # Generate from scratch.
        # Input_ids may have different lengths, we should first pack them into a large batch
        # to use varlen flash attention, then record kv caches for the following inferences.
        packed_input_ids, cu_seqlens, max_seq_len = build_packed_inputs(input_ids, attention_mask)
        input_lens = cu_seqlens[1:] - cu_seqlens[:-1]

        x = PipeTransferData(cu_seqlens=cu_seqlens, max_seqlen=max_seq_len)
        # one embedding layer, n_layers transformer block, one output layer
        ys = [PipeCacheData(input_ids=packed_input_ids)
              ] + [PipeCacheData() for _ in range(mconfig.n_layers + 1)]
        # Model forward will set k/v cache in PipeCacheData.
        prompt_logits = model(x, ys).pp_output
        logits = prompt_logits[cu_seqlens[1:] - 1]
        for y in ys[1:-1]:
            assert y.k_cache is not None and y.v_cache is not None and y.cache_seqlens is not None
            kvcache_seqlen = max(max_seq_len + gconfig.max_new_tokens,
                                 mconfig.hidden_dim // mconfig.head_dim + 10)
            # fix of a flash attention bug
            k_cache = torch.zeros((bs, kvcache_seqlen, *y.k_cache.shape[1:]),
                                  dtype=y.k_cache.dtype,
                                  device=device)
            v_cache = torch.zeros((bs, kvcache_seqlen, *y.v_cache.shape[1:]),
                                  dtype=y.v_cache.dtype,
                                  device=device)
            for i in range(bs):
                k_cache[i, :input_lens[i]] = y.k_cache[cu_seqlens[i]:cu_seqlens[i + 1]]
                v_cache[i, :input_lens[i]] = y.v_cache[cu_seqlens[i]:cu_seqlens[i + 1]]
            y.k_cache = k_cache
            y.v_cache = v_cache
            y.cache_seqlens = input_lens.clone()
        x = PipeTransferData()
        ys[0].cache_seqlens = input_lens.clone()
        # Next, we will generate the next token after prompts.
        # cache_seqlens is exactly the lengths of prompts.
        next_tokens, logprob, logits_mask, terminate, unfinished_sequences = genstep(
            logits, tokenizer, unfinished_sequences, generated_idx, gconfig)
        gen_token_ph.append(next_tokens)
        gen_logprob_ph.append(logprob)
        gen_logits_mask_ph.append(logits_mask)
        generated_idx += 1
    else:
        # Resume from a previous generation state.
        if prompt_padded_len != 1:
            raise ValueError("prompt_padded_len must be 1 when resuming from a previous generation state.")
        max_seq_len = gconfig.max_new_tokens + int(max(cache_seqlens)) + 1
        for i in range(len(k_caches)):
            pad = (0, 0, 0, 0, 0, max_seq_len - k_caches[i].shape[1])
            if k_caches[i].shape[1] < max_seq_len:
                k_caches[i] = nn.functional.pad(k_caches[i], pad)
            if v_caches[i].shape[1] < max_seq_len:
                v_caches[i] = nn.functional.pad(v_caches[i], pad)
        x = PipeTransferData()
        ys = [PipeCacheData(cache_seqlens=cache_seqlens.clone())] + [
            PipeCacheData(k_cache=k, v_cache=v, cache_seqlens=cache_seqlens.clone())
            for k, v in zip(k_caches, v_caches)
        ] + [PipeCacheData()]
        next_tokens = input_ids[:, -1]

    # The main loop.
    while not terminate:
        # the next round of inference
        ys[0].input_ids = next_tokens.unsqueeze(-1)  # [bs, 1], seqlen=1
        ys[0].position_ids = None
        # K/v cache will be changed in-place with flash attention.
        logits = model(x, ys).pp_output.squeeze(dim=1)
        for yidx, y in enumerate(ys[:-1]):
            y.cache_seqlens += 1

        next_tokens, logprob, logits_mask, terminate, unfinished_sequences = genstep(
            logits, tokenizer, unfinished_sequences, generated_idx, gconfig)
        gen_token_ph.append(next_tokens)
        gen_logprob_ph.append(logprob)
        gen_logits_mask_ph.append(logits_mask)
        generated_idx += 1

    gen_tokens = torch.stack(gen_token_ph, -1)
    log_probs = torch.stack(gen_logprob_ph, -1)
    if all([m is None for m in gen_logits_mask_ph]):
        logits_mask = None
    else:
        mm = next(m for m in gen_logits_mask_ph if m is not None)
        gen_logits_mask_ph = [torch.ones_like(mm) if m is None else m for m in gen_logits_mask_ph]
        logits_mask = torch.stack(gen_logits_mask_ph, -2)

    return gen_tokens, log_probs, logits_mask, ys[1:-1], prompt_logits


@torch.no_grad()
def vanilla_packed_generate(
    model: FlashMQATForCausalLM,
    tokenizer: transformers.PreTrainedTokenizerFast,
    input_ids: torch.Tensor,
    attention_mask: Optional[torch.Tensor] = None,
    gconfig: GenerationConfig = dataclasses.field(default_factory=GenerationConfig),
) -> Tuple[torch.Tensor, torch.Tensor, torch.Tensor]:
    """Only used for debugging."""
    mconfig: FlashMQATConfig = model.config

    terminate = False
    generated_idx = 0
    unfinished_sequences = torch.ones(input_ids.shape[0], dtype=torch.long, device=input_ids.device)

    gen_token_ph = []
    gen_logprob_ph = []
    gen_logits_mask_ph = []

    # The main loop.
    while not terminate:
        packed_input_ids, cu_seqlens, max_seq_len = build_packed_inputs(input_ids, attention_mask)
        x = PipeTransferData(cu_seqlens=cu_seqlens, max_seqlen=max_seq_len)
        # one embedding layer, n_layers transformer block, one output layer
        ys = [PipeCacheData(input_ids=packed_input_ids)
              ] + [PipeCacheData() for _ in range(mconfig.n_layers + 1)]
        # Model forward will set k/v cache in PipeCacheData.
        logits = model(x, ys).pp_output
        logits = logits[cu_seqlens[1:] - 1]
        # Next, we will generate the next token after prompts.
        # cache_seqlens is exactly the lengths of prompts.
        next_tokens, logprob, logits_mask, terminate, unfinished_sequences = genstep(
            logits, tokenizer, unfinished_sequences, generated_idx, gconfig)
        gen_token_ph.append(next_tokens)
        gen_logprob_ph.append(logprob)
        gen_logits_mask_ph.append(logits_mask)
        generated_idx += 1

        input_ids = torch.cat([input_ids, next_tokens.unsqueeze(-1)], 1)
        am = torch.logical_and(
            next_tokens.unsqueeze(-1).not_equal(tokenizer.eos_token_id),
            next_tokens.unsqueeze(-1).not_equal(tokenizer.pad_token_id))
        attention_mask = torch.cat([attention_mask, am], 1)

    gen_tokens = torch.stack(gen_token_ph, -1)
    log_probs = torch.stack(gen_logprob_ph, -1)
    if all([m is None for m in gen_logits_mask_ph]):
        logits_mask = None
    else:
        mm = next(m for m in gen_logits_mask_ph if m is not None)
        gen_logits_mask_ph = [torch.ones_like(mm) if m is None else m for m in gen_logits_mask_ph]
        logits_mask = torch.stack(gen_logits_mask_ph, -2)

    return gen_tokens, log_probs, logits_mask


@torch.no_grad()
def vanilla_cpu_generate(
    model: FlashMQATForCausalLM,
    tokenizer: transformers.PreTrainedTokenizerFast,
    input_ids: torch.Tensor,
    attention_mask: Optional[torch.Tensor] = None,
    gconfig: GenerationConfig = dataclasses.field(default_factory=GenerationConfig),
) -> Tuple[torch.Tensor, torch.Tensor, torch.Tensor]:
    """Only used for debugging."""
    mconfig: FlashMQATConfig = model.config
    assert str(input_ids.device) == 'cpu'

    terminate = False
    generated_idx = 0
    unfinished_sequences = torch.ones(input_ids.shape[0], dtype=torch.long, device=input_ids.device)

    gen_token_ph = []
    gen_logprob_ph = []
    gen_logits_mask_ph = []

    # The main loop.
    while not terminate:
        x = PipeTransferData(attention_mask=attention_mask)
        # one embedding layer, n_layers transformer block, one output layer
        ys = [PipeCacheData(input_ids=input_ids)] + [PipeCacheData() for _ in range(mconfig.n_layers + 1)]
        # Model forward will set k/v cache in PipeCacheData.
        logits = model(x, ys).pp_output[:, -1, :]
        # Next, we will generate the next token after prompts.
        # cache_seqlens is exactly the lengths of prompts.
        next_tokens, logprob, logits_mask, terminate, unfinished_sequences = genstep(
            logits, tokenizer, unfinished_sequences, generated_idx, gconfig)
        gen_token_ph.append(next_tokens)
        gen_logprob_ph.append(logprob)
        gen_logits_mask_ph.append(logits_mask)
        generated_idx += 1

        input_ids = torch.cat([input_ids, next_tokens.unsqueeze(-1)], 1)
        am = torch.logical_and(
            next_tokens.unsqueeze(-1).not_equal(tokenizer.eos_token_id),
            next_tokens.unsqueeze(-1).not_equal(tokenizer.pad_token_id))
        attention_mask = torch.cat([attention_mask, am], 1)

    gen_tokens = torch.stack(gen_token_ph, -1)
    log_probs = torch.stack(gen_logprob_ph, -1)
    if all([m is None for m in gen_logits_mask_ph]):
        logits_mask = None
    else:
        mm = next(m for m in gen_logits_mask_ph if m is not None)
        gen_logits_mask_ph = [torch.ones_like(mm) if m is None else m for m in gen_logits_mask_ph]
        logits_mask = torch.stack(gen_logits_mask_ph, -2)

    return gen_tokens, log_probs, logits_mask<|MERGE_RESOLUTION|>--- conflicted
+++ resolved
@@ -402,15 +402,8 @@
             lengths = x.cu_seqlens[1:] - x.cu_seqlens[:-1]
             y.position_ids = torch.cat(
                 [torch.arange(int(l), dtype=torch.int32, device=y.input_ids.device) for l in lengths])
-<<<<<<< HEAD
-            # print(f"flash_mqat.py y.position_ids.shape={y.position_ids.shape} "
-            #       f"y.input_ids.shape={y.input_ids.shape}\n"
-            #       f"y.position_ids={y.position_ids}"
-            #       f"y.input_ids={y.input_ids}")
             if x.max_seqlen > self.n_positions:
                 raise ValueError(f"max_seqlen ({x.max_seqlen}) must be <= n_positions ({self.n_positions}).")
-=======
->>>>>>> 1eb0e1ac
             assert (y.position_ids < x.max_seqlen).all() and y.position_ids.max() == x.max_seqlen - 1
             assert y.position_ids.shape == y.input_ids.shape, (y.position_ids.shape, y.input_ids.shape,
                                                                lengths, x.cu_seqlens)

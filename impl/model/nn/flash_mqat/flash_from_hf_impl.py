--- conflicted
+++ resolved
@@ -1,17 +1,12 @@
 from typing import Dict
-import dataclasses
 
 import torch
 import transformers
 
 from impl.model.nn.flash_mqat.flash_mqat_api import FlashMQATModel
 from impl.model.nn.flash_mqat.flash_mqat_base import FlashMQATConfig
-<<<<<<< HEAD
-from impl.model.nn.flash_mqat.flash_mqat_interface import FlashMQATForCausalLM
-from impl.model.nn.flash_mqat.flash_mqat_parallel import ParallelFlashMQATForCausalLM
+from impl.model.nn.flash_mqat.flash_mqat_parallel import ParallelFlashMQATModel
 import base.constants
-=======
->>>>>>> 51e8126c
 
 ################################ StarCoder Begin ################################
 
@@ -193,8 +188,7 @@
     return new_state_dict
 
 
-<<<<<<< HEAD
-FlashMQATForCausalLM.register_hf_model("llama", convert_config_llama, convert_state_dict_llama)
+FlashMQATModel.register_hf_model("llama", convert_config_llama, convert_state_dict_llama)
 
 ################################ LLaMa End ################################
 
@@ -290,10 +284,6 @@
     return state_dict
 
 
-ParallelFlashMQATForCausalLM.register_hf_model("parallel_llama", convert_config_parallel_llama,
-                                               convert_state_dict_parallel_llama)
-################################ Parallel LLaMa End ################################
-=======
-FlashMQATModel.register_hf_model("llama", convert_config_llama, convert_state_dict_llama)
-################################ LLaMa End ################################
->>>>>>> 51e8126c
+ParallelFlashMQATModel.register_hf_model("parallel_llama", convert_config_parallel_llama,
+                                         convert_state_dict_parallel_llama)
+################################ Parallel LLaMa End ################################
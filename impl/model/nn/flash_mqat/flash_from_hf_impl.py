from typing import Dict, Tuple

import torch
import transformers

from impl.model.nn.flash_mqat.flash_mqat_api import FlashMQATModel
from impl.model.nn.flash_mqat.flash_mqat_base import FlashMQATConfig
from impl.model.nn.flash_mqat.flash_mqat_parallel import ParallelFlashMQATModel
import base.constants

"""
Examples of loading from (registered) and dumping to HuggingFace models, e.g., starcoder:

# Obtain the config
config: FlashMQATConfig = FlashMQATModel.config_from_starcoder(model_path)

# Obtain config and state_dict (also support init_from_scratch=True)
config, state_dict = FlashMQATModel.config_and_param_from_starcoder(model_path)

# Directly construct from HuggingFace model (also support init_from_scratch=True)
model = FlashMQATModel.from_starcoder(model_path="/lustre/public/pretrained_model_weights/starcoder-16bit")

# Dump to HuggingFace model
model.dump_to_starcoder(save_path)

# Use the dumped weights
from impl.model.nn.utils.save_load import load_from_disk
config = transformers.AutoConfig.from_pretrained(model_path)
hf_model = transformers.AutoModelForCausalLM.from_config(config)
hf_model.load_state_dict(load_from_disk(save_path), strict=False)  # because we may omit some buffer tensors
"""

################################ StarCoder Begin ################################


def convert_config_starcoder(starcoder_config: transformers.GPTBigCodeConfig) -> FlashMQATConfig:
    return FlashMQATConfig(
        n_layers=starcoder_config.n_layer,
        n_kv_heads=1,
        attn_pdrop=starcoder_config.attn_pdrop,
        embd_pdrop=starcoder_config.embd_pdrop,
        layer_norm_epsilon=starcoder_config.layer_norm_epsilon,
        hidden_dim=starcoder_config.n_embd,
        head_dim=starcoder_config.n_embd // starcoder_config.n_head,
        intermediate_dim=starcoder_config.n_inner,
        n_positions=starcoder_config.n_positions,
        resid_pdrop=starcoder_config.resid_pdrop,
        vocab_size=starcoder_config.vocab_size,
    )


def _starcoder_key_mapping_fn(config: FlashMQATConfig) -> Dict[str, str]:
    key_mappings = {
        "transformer.wte.weight": "transformer.embedding_layer.wte.weight",
        "transformer.wpe.weight": "transformer.embedding_layer.wpe.weight",
        "transformer.ln_f.weight": f"transformer.h.{config.n_layers-1}.ln_f.weight",
        "transformer.ln_f.bias": f"transformer.h.{config.n_layers-1}.ln_f.bias",
        "lm_head.weight": "head.weight",
    }
    for i in range(config.n_layers):
        key_mappings[f"transformer.h.{i}.ln_1.weight"] = f"transformer.h.{i}.attn.c_attn.ln.weight"
        key_mappings[f"transformer.h.{i}.ln_1.bias"] = f"transformer.h.{i}.attn.c_attn.ln.bias"
        key_mappings[f"transformer.h.{i}.attn.c_attn.weight"] = f"transformer.h.{i}.attn.c_attn.linear.weight"
        key_mappings[f"transformer.h.{i}.attn.c_attn.bias"] = f"transformer.h.{i}.attn.c_attn.linear.bias"
        key_mappings[f"transformer.h.{i}.attn.c_proj.weight"] = f"transformer.h.{i}.attn.c_proj.weight"
        key_mappings[f"transformer.h.{i}.attn.c_proj.bias"] = f"transformer.h.{i}.attn.c_proj.bias"
        key_mappings[f"transformer.h.{i}.ln_2.weight"] = f"transformer.h.{i}.mlp.ln.weight"
        key_mappings[f"transformer.h.{i}.ln_2.bias"] = f"transformer.h.{i}.mlp.ln.bias"
        key_mappings[f"transformer.h.{i}.mlp.c_fc.weight"] = f"transformer.h.{i}.mlp.c_fc.weight"
        key_mappings[f"transformer.h.{i}.mlp.c_fc.bias"] = f"transformer.h.{i}.mlp.c_fc.bias"
        key_mappings[f"transformer.h.{i}.mlp.c_proj.weight"] = f"transformer.h.{i}.mlp.c_proj.weight"
        key_mappings[f"transformer.h.{i}.mlp.c_proj.bias"] = f"transformer.h.{i}.mlp.c_proj.bias"
    return key_mappings


def state_dict_from_starcoder(state_dict, config):
    key_mappings = _starcoder_key_mapping_fn(config)
    new_state_dict = {}
    for k, v in state_dict.items():
        new_state_dict[key_mappings[k]] = v
    return new_state_dict


def state_dict_to_starcoder(state_dict, config):
    key_mappings = {v: k for k, v in _starcoder_key_mapping_fn(config).items()}
    new_state_dict = {}
    for k, v in state_dict.items():
        new_state_dict[key_mappings[k]] = v
    return new_state_dict


FlashMQATModel.register_hf_model("starcoder", convert_config_starcoder, state_dict_from_starcoder,
                                 state_dict_to_starcoder)

################################ StarCoder End ################################

################################ GPT2 Begin ################################


def gpt2_config_converter(gpt2config: transformers.GPT2Config) -> FlashMQATConfig:
    return FlashMQATConfig(
        n_layers=gpt2config.n_layer,
        n_kv_heads=gpt2config.n_head,
        attn_pdrop=gpt2config.attn_pdrop,
        embd_pdrop=gpt2config.embd_pdrop,
        layer_norm_epsilon=gpt2config.layer_norm_epsilon,
        hidden_dim=gpt2config.n_embd,
        head_dim=gpt2config.n_embd // gpt2config.n_head,
        intermediate_dim=gpt2config.n_inner if gpt2config.n_inner is not None else 4 * gpt2config.n_embd,
        n_positions=gpt2config.n_positions,
        resid_pdrop=gpt2config.resid_pdrop,
        vocab_size=gpt2config.vocab_size,
        activation_function=gpt2config.activation_function,
        scale_attn_by_inverse_layer_idx=False,
        fixed_abs_position_ids=True,
    )


def gpt2_state_dict_converter(state_dict: Dict, config: FlashMQATConfig) -> Dict:
    new_state_dict = {}
    replace_from = [
        "wte.weight",
        "wpe.weight",
        ".ln_1.",
        ".ln_2.",
        ".c_attn.weight",
        ".c_attn.bias",
        "ln_f.weight",
        "ln_f.bias",
        "lm_head",
    ]
    replace_to = [
        "embedding_layer.wte.weight",
        "embedding_layer.wpe.weight",
        ".attn.c_attn.ln.",
        ".mlp.ln.",
        ".c_attn.linear.weight",
        ".c_attn.linear.bias",
        f"h.{config.n_layers - 1}.ln_f.weight",
        f"h.{config.n_layers - 1}.ln_f.bias",
        "head",
    ]
    for k, v in state_dict.items():
        for rf, rt in zip(replace_from, replace_to):
            if rf in k:
                k = k.replace(rf, rt)
        if k.endswith(".attn.bias"):
            continue
        if k.endswith(".linear.weight") or k.endswith("proj.weight") or k.endswith("fc.weight"):
            v = v.transpose(0, 1)
        new_state_dict[k] = v
    new_state_dict['head.weight'] = state_dict['transformer.wte.weight']
    return new_state_dict


def state_dict_to_gpt2(state_dict, config):
    replace_to = [
        "wte.weight",
        "wpe.weight",
        ".ln_1.",
        ".ln_2.",
        ".c_attn.weight",
        ".c_attn.bias",
        "ln_f.weight",
        "ln_f.bias",
        "lm_head",
    ]
    replace_from = [
        "embedding_layer.wte.weight",
        "embedding_layer.wpe.weight",
        ".attn.c_attn.ln.",
        ".mlp.ln.",
        ".c_attn.linear.weight",
        ".c_attn.linear.bias",
        f"h.{config.n_layers - 1}.ln_f.weight",
        f"h.{config.n_layers - 1}.ln_f.bias",
        "head",
    ]
    new_state_dict = {}
    for k, v in state_dict.items():
        for rf, rt in zip(replace_from, replace_to):
            if rf in k:
                k = k.replace(rf, rt)
        if k.endswith(".linear.weight") or k.endswith("proj.weight") or k.endswith("fc.weight") or k.endswith(
                "c_attn.weight"):
            v = v.transpose(0, 1)
        new_state_dict[k] = v
    return new_state_dict


FlashMQATModel.register_hf_model("gpt2",
                                 gpt2_config_converter,
                                 gpt2_state_dict_converter,
                                 state_dict_to_gpt2,
                                 force_load_from_hf_pretrained=True)

################################ GPT2 End ################################

################################ LLaMa Begin ################################


def convert_config_llama(hf_config: transformers.LlamaConfig) -> FlashMQATConfig:
    return FlashMQATConfig(
        n_layers=hf_config.num_hidden_layers,
        n_kv_heads=hf_config.num_key_value_heads,
        hidden_dim=hf_config.hidden_size,
        head_dim=hf_config.hidden_size // hf_config.num_attention_heads,
        intermediate_dim=hf_config.intermediate_size,
        vocab_size=hf_config.vocab_size,
        n_positions=hf_config.max_position_embeddings,
        embd_pdrop=0.0,
        attn_pdrop=hf_config.attention_dropout if hasattr(hf_config, "attention_dropout") else 0.1,
        layer_norm_epsilon=hf_config.rms_norm_eps,
        activation_function=hf_config.hidden_act,
        use_attention_bias=hf_config.attention_bias,
        scale_attn_by_inverse_layer_idx=False,
        layer_norm_type="rms",
        mlp_type="llama",
        apply_rotary=True,
        rotary_base=hf_config.rope_theta,
        rotary_interleaved=False,
        rotary_scaling=None if hf_config.rope_scaling is None else hf_config.rope_scaling["factor"],
        rotary_scaling_type=None if hf_config.rope_scaling is None else hf_config.rope_scaling["type"],
    )


def convert_state_dict_llama(state_dict: Dict, config: FlashMQATConfig) -> Dict:
    # merge k_proj, o_proj, q_proj into a single layer
    for i in range(config.n_layers):
        q_proj_w = state_dict[f"model.layers.{i}.self_attn.q_proj.weight"]
        k_proj_w = state_dict[f"model.layers.{i}.self_attn.k_proj.weight"]
        v_proj_w = state_dict[f"model.layers.{i}.self_attn.v_proj.weight"]
        w = torch.cat([q_proj_w, k_proj_w, v_proj_w], dim=0)
        state_dict[f"model.layers.{i}.attn.c_attn.linear.weight"] = w
        state_dict.pop(f"model.layers.{i}.self_attn.q_proj.weight")
        state_dict.pop(f"model.layers.{i}.self_attn.k_proj.weight")
        state_dict.pop(f"model.layers.{i}.self_attn.v_proj.weight")

    replace_pairs = [
        ("model.", "transformer."),
        (".embed_tokens.", ".embedding_layer.wte."),
        (".layers.", ".h."),
        (".self_attn.", ".attn."),
        (".post_attention_layernorm.", ".mlp.ln."),
        (".input_layernorm.", ".attn.c_attn.ln."),
        ("attn.o_proj.", "attn.c_proj."),
        (f".norm.", f".h.{config.n_layers - 1}.ln_f."),
        ("lm_head", "head"),
    ]
    for k1, k2 in replace_pairs:
        new_state_dict = {}
        for k, v in state_dict.items():
            if k1 in k:
                k = k.replace(k1, k2)
            new_state_dict[k] = v
        state_dict = new_state_dict

    keys_to_pop = [k for k in state_dict.keys() if "rotary_emb.inv_freq" in k]
    for k in keys_to_pop:
        state_dict.pop(k)
    return new_state_dict


<<<<<<< HEAD
FlashMQATModel.register_hf_model("llama", convert_config_llama, convert_state_dict_llama)

################################ LLaMa End ################################


# model parallel partition util functions
def mp_partition(tensor: torch.Tensor, mp_rank: int, mp_world_size: int, dim: int) -> torch.Tensor:
    assert tensor.shape[dim] % mp_world_size == 0
    return tensor.narrow(dim, mp_rank * tensor.shape[dim] // mp_world_size,
                         tensor.shape[dim] // mp_world_size)


################################ Parallel LLaMa Begin ################################


def convert_config_parallel_llama(hf_config: transformers.LlamaConfig) -> FlashMQATConfig:
    return FlashMQATConfig(
        n_layers=hf_config.num_hidden_layers,
        n_kv_heads=hf_config.num_key_value_heads,
        hidden_dim=hf_config.hidden_size,
        head_dim=hf_config.hidden_size // hf_config.num_attention_heads,
        intermediate_dim=hf_config.intermediate_size,
        vocab_size=hf_config.vocab_size,
        n_positions=hf_config.max_position_embeddings,
        embd_pdrop=0.0,
        attn_pdrop=hf_config.attention_dropout if hasattr(hf_config, "attention_dropout") else 0.1,
        layer_norm_epsilon=hf_config.rms_norm_eps,
        activation_function=hf_config.hidden_act,
        use_attention_bias=hf_config.attention_bias,
        scale_attn_by_inverse_layer_idx=False,
        layer_norm_type="rms",
        mlp_type="llama",
        apply_rotary=True,
        rotary_base=hf_config.rope_theta,
        rotary_interleaved=False,
        rotary_scaling=None if hf_config.rope_scaling is None else hf_config.rope_scaling["factor"],
        rotary_scaling_type=None if hf_config.rope_scaling is None else hf_config.rope_scaling["type"],
    )


def convert_state_dict_parallel_llama(state_dict: Dict, config: FlashMQATConfig) -> Dict:
    mp_rank = base.constants.model_parallel_rank()
    mp_world_size = base.constants.model_parallel_world_size()

=======
def to_llama_state_dict(state_dict: Dict, config: FlashMQATConfig) -> Dict:
>>>>>>> a569faae
    replace_pairs = [
        ("model.", "transformer."),
        (".embed_tokens.", ".embedding_layer.wte."),
        (".layers.", ".h."),
        (".self_attn.", ".attn."),
        (".post_attention_layernorm.", ".mlp.ln."),
<<<<<<< HEAD
        (".input_layernorm.", ".attn.ln."),
        ("attn.q_proj.", "attn.q_attn."),
        ("attn.k_proj.", "attn.k_attn."),
        ("attn.v_proj.", "attn.v_attn."),
        ("attn.o_proj.", "attn.c_proj."),
        (f".norm.", f".h.{config.n_layers - 1}.ln_f."),
    ]
    for k1, k2 in replace_pairs:
=======
        (".input_layernorm.", ".attn.c_attn.ln."),
        ("attn.o_proj.", "attn.c_proj."),
        (f".norm.", f".h.{config.n_layers - 1}.ln_f."),
        ("lm_head", "head"),
        (".input_layernorm.", ".self_attn.c_attn.ln."),
        ("model.norm.weight", f"model.layers.{config.n_layers - 1}.ln_f.weight"),
    ]
    for k2, k1 in replace_pairs:
>>>>>>> a569faae
        new_state_dict = {}
        for k, v in state_dict.items():
            if k1 in k:
                k = k.replace(k1, k2)
            new_state_dict[k] = v
        state_dict = new_state_dict
<<<<<<< HEAD

    keys_to_pop = [k for k in state_dict.keys() if "rotary_emb.inv_freq" in k]
    for k in keys_to_pop:
        state_dict.pop(k)

    # converted to normal llama, now partition into model parallel ckpt for current rank
    # keys used to identify modules
    embedding_keys = [".wte"]  # dim=0 no bias
    column_linear_keys = [
        ".attn.q_attn", ".attn.k_attn", ".attn.v_attn", ".mlp.c_fc", ".mlp.gate_proj", ".mlp.up_proj"
    ]  # dim=0 + partition bias
    row_linear_keys = [".attn.c_proj", ".mlp.c_proj"]  # dim=-1 + no partition bias

    for k, v in state_dict.items():
        # print(f"key {k}:: ")
        # print(f"before partition shape {state_dict[k].shape}")
        if any([ek in k for ek in embedding_keys]):
            if "weight" in k:
                state_dict[k] = mp_partition(v, mp_rank, mp_world_size, dim=0)
        elif any([ck in k for ck in column_linear_keys]):
            if "weight" in k:
                state_dict[k] = mp_partition(v, mp_rank, mp_world_size, dim=0)
            if "bias" in k:
                state_dict[k] = mp_partition(v, mp_rank, mp_world_size, dim=0)
        elif any([rk in k for rk in row_linear_keys]):
            if "weight" in k:
                state_dict[k] = mp_partition(v, mp_rank, mp_world_size, dim=-1)
        # print(f"after partition shape {state_dict[k].shape}")

    return state_dict


ParallelFlashMQATModel.register_hf_model("parallel_llama", convert_config_parallel_llama,
                                         convert_state_dict_parallel_llama)
################################ Parallel LLaMa End ################################
=======
    print(list(state_dict.keys()))
    for i in range(config.n_layers):
        w = state_dict[f"model.layers.{i}.self_attn.c_attn.linear.weight"]
        nq = config.hidden_dim // config.head_dim
        q_proj_w = w[:nq * config.head_dim]
        k_proj_w = w[nq * config.head_dim:(nq + config.n_kv_heads) * config.head_dim]
        v_proj_w = w[(nq + config.n_kv_heads) * config.head_dim:]
        w = torch.cat([q_proj_w, k_proj_w, v_proj_w], dim=0)
        state_dict[f"model.layers.{i}.self_attn.q_proj.weight"] = q_proj_w
        state_dict[f"model.layers.{i}.self_attn.k_proj.weight"] = k_proj_w
        state_dict[f"model.layers.{i}.self_attn.v_proj.weight"] = v_proj_w
        state_dict.pop(f"model.layers.{i}.self_attn.c_attn.linear.weight")
    return state_dict


FlashMQATModel.register_hf_model("llama", convert_config_llama, convert_state_dict_llama, to_llama_state_dict)
################################ LLaMa End ################################
>>>>>>> a569faae
<|MERGE_RESOLUTION|>--- conflicted
+++ resolved
@@ -261,8 +261,43 @@
     return new_state_dict
 
 
-<<<<<<< HEAD
-FlashMQATModel.register_hf_model("llama", convert_config_llama, convert_state_dict_llama)
+def to_llama_state_dict(state_dict: Dict, config: FlashMQATConfig) -> Dict:
+    replace_pairs = [
+        ("model.", "transformer."),
+        (".embed_tokens.", ".embedding_layer.wte."),
+        (".layers.", ".h."),
+        (".self_attn.", ".attn."),
+        (".post_attention_layernorm.", ".mlp.ln."),
+        (".input_layernorm.", ".attn.c_attn.ln."),
+        ("attn.o_proj.", "attn.c_proj."),
+        (f".norm.", f".h.{config.n_layers - 1}.ln_f."),
+        ("lm_head", "head"),
+        (".input_layernorm.", ".self_attn.c_attn.ln."),
+        ("model.norm.weight", f"model.layers.{config.n_layers - 1}.ln_f.weight"),
+    ]
+    for k2, k1 in replace_pairs:
+        new_state_dict = {}
+        for k, v in state_dict.items():
+            if k1 in k:
+                k = k.replace(k1, k2)
+            new_state_dict[k] = v
+        state_dict = new_state_dict
+    print(list(state_dict.keys()))
+    for i in range(config.n_layers):
+        w = state_dict[f"model.layers.{i}.self_attn.c_attn.linear.weight"]
+        nq = config.hidden_dim // config.head_dim
+        q_proj_w = w[:nq * config.head_dim]
+        k_proj_w = w[nq * config.head_dim:(nq + config.n_kv_heads) * config.head_dim]
+        v_proj_w = w[(nq + config.n_kv_heads) * config.head_dim:]
+        w = torch.cat([q_proj_w, k_proj_w, v_proj_w], dim=0)
+        state_dict[f"model.layers.{i}.self_attn.q_proj.weight"] = q_proj_w
+        state_dict[f"model.layers.{i}.self_attn.k_proj.weight"] = k_proj_w
+        state_dict[f"model.layers.{i}.self_attn.v_proj.weight"] = v_proj_w
+        state_dict.pop(f"model.layers.{i}.self_attn.c_attn.linear.weight")
+    return state_dict
+
+
+FlashMQATModel.register_hf_model("llama", convert_config_llama, convert_state_dict_llama, to_llama_state_dict)
 
 ################################ LLaMa End ################################
 
@@ -306,16 +341,12 @@
     mp_rank = base.constants.model_parallel_rank()
     mp_world_size = base.constants.model_parallel_world_size()
 
-=======
-def to_llama_state_dict(state_dict: Dict, config: FlashMQATConfig) -> Dict:
->>>>>>> a569faae
     replace_pairs = [
         ("model.", "transformer."),
         (".embed_tokens.", ".embedding_layer.wte."),
         (".layers.", ".h."),
         (".self_attn.", ".attn."),
         (".post_attention_layernorm.", ".mlp.ln."),
-<<<<<<< HEAD
         (".input_layernorm.", ".attn.ln."),
         ("attn.q_proj.", "attn.q_attn."),
         ("attn.k_proj.", "attn.k_attn."),
@@ -324,23 +355,12 @@
         (f".norm.", f".h.{config.n_layers - 1}.ln_f."),
     ]
     for k1, k2 in replace_pairs:
-=======
-        (".input_layernorm.", ".attn.c_attn.ln."),
-        ("attn.o_proj.", "attn.c_proj."),
-        (f".norm.", f".h.{config.n_layers - 1}.ln_f."),
-        ("lm_head", "head"),
-        (".input_layernorm.", ".self_attn.c_attn.ln."),
-        ("model.norm.weight", f"model.layers.{config.n_layers - 1}.ln_f.weight"),
-    ]
-    for k2, k1 in replace_pairs:
->>>>>>> a569faae
         new_state_dict = {}
         for k, v in state_dict.items():
             if k1 in k:
                 k = k.replace(k1, k2)
             new_state_dict[k] = v
         state_dict = new_state_dict
-<<<<<<< HEAD
 
     keys_to_pop = [k for k in state_dict.keys() if "rotary_emb.inv_freq" in k]
     for k in keys_to_pop:
@@ -375,23 +395,4 @@
 
 ParallelFlashMQATModel.register_hf_model("parallel_llama", convert_config_parallel_llama,
                                          convert_state_dict_parallel_llama)
-################################ Parallel LLaMa End ################################
-=======
-    print(list(state_dict.keys()))
-    for i in range(config.n_layers):
-        w = state_dict[f"model.layers.{i}.self_attn.c_attn.linear.weight"]
-        nq = config.hidden_dim // config.head_dim
-        q_proj_w = w[:nq * config.head_dim]
-        k_proj_w = w[nq * config.head_dim:(nq + config.n_kv_heads) * config.head_dim]
-        v_proj_w = w[(nq + config.n_kv_heads) * config.head_dim:]
-        w = torch.cat([q_proj_w, k_proj_w, v_proj_w], dim=0)
-        state_dict[f"model.layers.{i}.self_attn.q_proj.weight"] = q_proj_w
-        state_dict[f"model.layers.{i}.self_attn.k_proj.weight"] = k_proj_w
-        state_dict[f"model.layers.{i}.self_attn.v_proj.weight"] = v_proj_w
-        state_dict.pop(f"model.layers.{i}.self_attn.c_attn.linear.weight")
-    return state_dict
-
-
-FlashMQATModel.register_hf_model("llama", convert_config_llama, convert_state_dict_llama, to_llama_state_dict)
-################################ LLaMa End ################################
->>>>>>> a569faae
+################################ Parallel LLaMa End ################################
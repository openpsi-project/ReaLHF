from typing import Callable, Dict, List, Optional, Tuple, TYPE_CHECKING, Union
import dataclasses
import gc
import queue

import torch
import torch.distributed
import torch.nn as nn
import torch.nn.functional as F
import torch.utils.checkpoint
import transformers

from api.config.config_flash_model import FlashMQATConfig
from impl.model.utils.data import PipeCacheData, PipeTransferData
from impl.model.utils.functional import mask_eos_token
from impl.model.utils.logits_warper import top_k_top_p_logits
# import impl.model.parallelism.model_parallel.custom_all_reduce as custom_all_reduce
import base.constants
import base.logging as logging

try:
    from flash_attn.bert_padding import index_first_axis, unpad_input
except ModuleNotFoundError:
    pass

if TYPE_CHECKING:
    from .flash_mqat_api import FlashMQATModel

logger = logging.getLogger("FlashMQAT Generation")


@dataclasses.dataclass
class GenerationConfig:
    min_new_tokens: int = 1
    max_new_tokens: int = 10
    temperature: float = 1.0
    greedy: bool = True
    top_p: float = 1.0
    top_k: int = 0
    num_samples: int = 1


def genstep(
    next_token_logits: torch.Tensor,
    tokenizer: transformers.PreTrainedTokenizerFast,
    unfinished_sequences: torch.Tensor,
    generated_idx: Union[torch.IntTensor, int],
    gconfig: GenerationConfig,
) -> Tuple[torch.Tensor, torch.Tensor, Optional[torch.Tensor], bool, torch.Tensor]:
    """Advance generation by one step given logits.

    Args:
        next_token_logits (torch.Tensor): Shape [bs, vocab_size].
        tokenizer (transformers.PreTrainedTokenizerFast): .
        unfinished_sequences (torch.Tensor): Bool tensor indicator of whether a sequence is finished.
            Shape [bs].
        generated_idx (int): The token index to be generated.
        gconfig (GenerationConfig): .

    Returns:
        Tuple[torch.Tensor, torch.Tensor, torch.Tensor, bool, torch.Tensor]:
        A tuple of
            next_tokens: Shape [bs].
            logprob: The log probability of selected tokens. May be re-normalized
                according to the mask machanism. Shape [bs].
            logits_mask: The mask of logits. Shape [bs, vocab_size].
            terminate: Whether the generation should be terminated.
            unfinished_sequences: Bool tensor indicator of whether a sequence is finished.
                Shape [bs].
    """
    if base.constants.model_parallel_world_size() > 1:
        from impl.model.parallelism.model_parallel.mappings import gather_from_tensor_model_parallel_region

        next_token_logits = gather_from_tensor_model_parallel_region(next_token_logits)

    unfinished_sequences = unfinished_sequences.bool()
    next_token_logits = next_token_logits.float()
    if isinstance(generated_idx, int):
        if generated_idx < gconfig.min_new_tokens:
            next_token_logits = mask_eos_token(next_token_logits, eos_token_id=tokenizer.eos_token_id)
    else:
        assert isinstance(generated_idx, torch.Tensor)
        if (generated_idx < gconfig.min_new_tokens).any():
            _batch_indices = (generated_idx < gconfig.min_new_tokens).unsqueeze(1)
            _vocab_indices = _batch_indices.new_zeros((1, next_token_logits.shape[1]))
            if tokenizer.eos_token_id is not None:
                _vocab_indices[:, tokenizer.eos_token_id] = 1
            next_token_logits.masked_fill_(_batch_indices * _vocab_indices,
                                           torch.finfo(next_token_logits.dtype).min)

    if not gconfig.greedy:
        next_token_logits /= gconfig.temperature
        next_token_logits = top_k_top_p_logits(
            next_token_logits,
            top_k=gconfig.top_k,
            top_p=gconfig.top_p,
            inplace=True,
            ordered=False,
        )

    distrb = torch.distributions.Categorical(logits=next_token_logits)
    next_tokens = distrb.mode if gconfig.greedy else distrb.sample()
    logprob = distrb.log_prob(next_tokens)

    if base.constants.model_parallel_world_size() > 1:
        if base.constants.model_parallel_rank() > 0:
            logprob[:] = 0
            next_tokens[:] = 0
        handle = torch.distributed.all_reduce(
            logprob,
            torch.distributed.ReduceOp.SUM,
            async_op=True,
            group=base.constants.model_parallel_group(),
        )
        torch.distributed.all_reduce(next_tokens,
                                     torch.distributed.ReduceOp.SUM,
                                     group=base.constants.model_parallel_group())

    if tokenizer.eos_token_id is not None:
        if tokenizer.pad_token_id is None:
            raise ValueError("If `eos_token_id` is defined, make sure that `pad_token_id` is defined.")
        next_tokens.masked_fill_(unfinished_sequences.logical_not(), tokenizer.pad_token_id)
        # next_tokens = next_tokens * unfinished_sequences + tokenizer.pad_token_id * (1 - unfinished_sequences)
    # unfinished_sequences = next_tokens.ne(tokenizer.eos_token_id).long() * unfinished_sequences
    unfinished_sequences.logical_and_(next_tokens.ne(tokenizer.eos_token_id))

    # terminate check
    if isinstance(generated_idx, int):
        terminate = (generated_idx >= gconfig.max_new_tokens - 1) or (unfinished_sequences.max() == 0)
    else:
        unfinished_sequences.logical_and_(generated_idx < gconfig.max_new_tokens - 1)
        terminate = unfinished_sequences.max() == 0

    logits_mask = next_token_logits != torch.finfo(next_token_logits.dtype).min
    if logits_mask.all():
        logits_mask = None

    if base.constants.model_parallel_world_size() > 1:
        handle.wait()

    return next_tokens, logprob, logits_mask, terminate, unfinished_sequences


# _DECODING_CUDA_GRAPH: torch.cuda.CUDAGraph = None
# _DECODING_CUDA_GRAPH_BS: int = None
# _DECODING_CUDA_GRAPH_SEQLEN: int = None
# _DECODING_CUDA_GRAPH_INPUT_BUFFER: Dict[str, torch.Tensor] = None
# _DECODING_CUDA_GRAPH_OUTPUT_BUFFER: Dict[str, torch.Tensor] = None

# @torch.no_grad()
# def get_decoding_cuda_graph(
#     model: "FlashMQATModel",
#     bs: int,
#     k_caches: List[torch.Tensor],
#     v_caches: List[torch.Tensor],
#     cache_seqlens: torch.Tensor,
#     force_recapture: bool = False,
# ) -> Tuple[torch.cuda.CUDAGraph, Dict[str, torch.Tensor], Dict[str, torch.Tensor]]:
#     global _DECODING_CUDA_GRAPH
#     global _DECODING_CUDA_GRAPH_BS
#     global _DECODING_CUDA_GRAPH_INPUT_BUFFER
#     global _DECODING_CUDA_GRAPH_OUTPUT_BUFFER
#     global _DECODING_CUDA_GRAPH_SEQLEN
#     if k_caches[0] is None:
#         # In case the first layer is the embedding layer, which does not have kv cache.
#         seqlen = k_caches[1].shape[1]
#     else:
#         seqlen = k_caches[0].shape[1]
#     if not force_recapture and _DECODING_CUDA_GRAPH is not None:
#         assert _DECODING_CUDA_GRAPH_BS >= bs
#         assert _DECODING_CUDA_GRAPH_SEQLEN >= seqlen
#         return _DECODING_CUDA_GRAPH, _DECODING_CUDA_GRAPH_INPUT_BUFFER, _DECODING_CUDA_GRAPH_OUTPUT_BUFFER

#     input_buffers = dict(
#         input_ids=torch.ones(bs, 1, dtype=torch.long, device=model.device),
#         position_ids=cache_seqlens.clone()[:, None],
#         k_caches=k_caches,
#         v_caches=v_caches,
#         # NOTE: here cache_seqlens should be the real cache_seqlens, otherwise k/v cache will be changed in-place during capturing
#         cache_seqlens=cache_seqlens.clone(),
#         max_seqlen=None,
#         cu_seqlens=None,
#         hidden_states=None,
#     )
#     assert custom_all_reduce.is_initialized()
#     with custom_all_reduce.capture():
#         torch.cuda.synchronize()
#         # Build a CUDAGraph for decoding inference.
#         model._forward(**input_buffers)
#         torch.cuda.synchronize()

#         graph = torch.cuda.CUDAGraph()
#         with torch.cuda.graph(graph):
#             output = model._forward(**input_buffers)
#         torch.cuda.synchronize()

#     output_buffers = dict(logits=output)
#     gc.collect()
#     torch.cuda.empty_cache()

#     _DECODING_CUDA_GRAPH = graph
#     _DECODING_CUDA_GRAPH_INPUT_BUFFER = input_buffers
#     _DECODING_CUDA_GRAPH_OUTPUT_BUFFER = output_buffers
#     _DECODING_CUDA_GRAPH_BS = bs
#     _DECODING_CUDA_GRAPH_SEQLEN = seqlen
#     return graph, input_buffers, output_buffers


@torch.no_grad()
def generate(
    model: "FlashMQATModel",
    tokenizer: transformers.PreTrainedTokenizerFast,
    input_ids: Optional[torch.Tensor] = None,
    attention_mask: Optional[torch.Tensor] = None,
    packed_input_ids: Optional[torch.LongTensor] = None,
    cu_seqlens: Optional[torch.LongTensor] = None,
    max_seqlen: Optional[int] = None,
    k_caches: Optional[List[torch.Tensor]] = None,
    v_caches: Optional[List[torch.Tensor]] = None,
    cache_seqlens: Optional[torch.Tensor] = None,
    gconfig: GenerationConfig = dataclasses.field(default_factory=GenerationConfig),
) -> Tuple[torch.Tensor, torch.Tensor, torch.Tensor, List[PipeCacheData], Optional[torch.Tensor]]:
    """Generete a sequence with a FlashMQAT.

    Args:
        model (FlashMQATModel): .
        tokenizer (transformers.PreTrainedTokenizerFast): .
        input_ids (torch.Tensor): Prompts, may be padded. Shape [bs, seqlen].
        attention_mask (Optional[torch.Tensor], optional): The same as huggingface.
            Shape [bs, seqlen]. If None, generate attention mask according to
            pad_token_id and eos_token_id. Defaults to None.
        k_caches (Optional[List[torch.Tensor]], optional): List of k_caches.
            Length equals to the number of transformer layers.
            Each tensor in the list has shape [bs, max_seqlen, #kv, head_dim].
            Used for resuming a previous generation state.
            If None, generate from scratch. Defaults to None.
        v_caches (Optional[List[torch.Tensor]], optional): List of v_caches.
            Length equals to the number of transformer layers.
            Each tensor in the list has shape [bs, max_seqlen, #kv, head_dim].
            Used for resuming a previous generation state.
            If None, generate from scratch. Defaults to None.
        cache_seqlens (Optional[torch.Tensor], optional): Shape [bs].
            Used for resuming a previous generation state. Defaults to None.
        gconfig (GenerationConfig, optional): .

    Returns:
        Tuple[torch.Tensor, torch.Tensor, torch.Tensor, List[PipeCacheData]]:
        The tuple of
            gen_tokens: Generated tokens. Shape [bs * num_samples, #new_tokens].
            log_probs: Log probabilities of generated tokens. Shape [bs * num_samples, #new_tokens].
            mask: The mask of logits. None if no mask otherwise a tensor of
                shape [bs * num_samples, #new_tokens, vocab_size].
                1 if the logits is valid else 0, e.g., should be used as
                `logits.masked_fill_(mask.logical_not(), -1e10)`.
            ys: List of PipeCacheData. Length equals to the number of transformer layers.
                Can be saved for continuing generation.
            prompt_logits: Output logits of prompts. None if k/v caches are passed in.
                Shape [#tot_prompt_tokens * num_samples].
    """
    if (k_caches is None) != (v_caches is None) or (k_caches is None) != (cache_seqlens is None):
        raise ValueError("k_cache, v_cache, cache_seqlens must be all None or all not None")
    if input_ids is not None:
        if attention_mask is None:
            attention_mask = torch.ones_like(input_ids)
        if gconfig.num_samples > 1 and k_caches is None:
            input_ids = input_ids.unsqueeze(1).repeat(1, gconfig.num_samples, 1).flatten(end_dim=1)
            attention_mask = attention_mask.unsqueeze(1).repeat(1, gconfig.num_samples, 1).flatten(end_dim=1)
        elif k_caches is not None:
            for k_cache, v_cache in zip(k_caches, v_caches):
                assert (k_cache.shape[0] == v_cache.shape[0] == input_ids.shape[0] == attention_mask.shape[0]
                        == cache_seqlens.shape[0])
        bs = input_ids.shape[0]
    else:
        assert attention_mask is None
        assert packed_input_ids is not None
        assert cu_seqlens is not None
        assert gconfig.num_samples == 1, "packed_input_ids input is not supported for num_samples > 1"
        assert (k_caches is None
                and v_caches is None), "Continuing generation with packed_input_ids is not supported."
        bs = cu_seqlens.shape[0] - 1

    device = torch.cuda.current_device()
    mconfig: FlashMQATConfig = model.config

    terminate = False
    generated_idx = 0
    unfinished_sequences = torch.ones(bs, dtype=torch.long, device=device)

    gen_token_ph = []
    gen_logprob_ph = []
    gen_logits_mask_ph = []

    prompt_logits = None
    # Prepare inputs for generation iterations
    if k_caches is None:
        # Generate from scratch.
        # Input_ids may have different lengths, we should first pack them into a large batch
        # to use varlen flash attention, then record kv caches for the following inferences.
        if input_ids is not None:
            packed_input_ids, _, cu_seqlens, max_seqlen = unpad_input(input_ids, attention_mask)
        else:
<<<<<<< HEAD
            max_seqlen = int((cu_seqlens[1:] - cu_seqlens[:-1]).max())
=======
            max_seqlen = (cu_seqlens[1:] - cu_seqlens[:-1]).max().item()
>>>>>>> 638cc192
        input_lens = cu_seqlens[1:] - cu_seqlens[:-1]

        x = PipeTransferData(cu_seqlens=cu_seqlens, max_seqlen=max_seqlen, store_kv_cache=True)
        # one embedding layer, n_layers transformer block, one output layer
        ys = [PipeCacheData(input_ids=packed_input_ids)
              ] + [PipeCacheData() for _ in range(mconfig.n_layers + 1)]
        # Model forward will set k/v cache in PipeCacheData.
        with model.gradient_checkpointing_disable():
            prompt_logits = model(x, ys)[0].pp_output
        logits = prompt_logits[cu_seqlens[1:] - 1]
        cache_seqlens = input_lens.clone().to(dtype=torch.int32)
        for y, layer_idx in zip(ys[1:-1], range(mconfig.n_layers)):
            assert y.k_cache is not None and y.v_cache is not None and y.cache_seqlens is not None
            # fix of a flash attention bug
            kvcache_seqlen = max(
                base.constants.dataset_max_seqlen() + gconfig.max_new_tokens,
                mconfig.hidden_dim // mconfig.head_dim + 10,
            )
            # TODO: since pytorch all-reduce has bug during capturing and vllm all-reduce does not support >8 GPUs,
            # we defer the implementation of CUDAGraph generation in the future

            # global _DECODING_CUDA_GRAPH
            # if _DECODING_CUDA_GRAPH is not None:
            #     global _DECODING_CUDA_GRAPH_BS, _DECODING_CUDA_GRAPH_SEQLEN
            #     global _DECODING_CUDA_GRAPH_INPUT_BUFFER
            #     if not (_DECODING_CUDA_GRAPH_BS >= bs and _DECODING_CUDA_GRAPH_SEQLEN >= kvcache_seqlen):
            #         raise RuntimeError(
            #             f"CUDAGraph batch size {_DECODING_CUDA_GRAPH_BS} or seqlen {_DECODING_CUDA_GRAPH_SEQLEN} "
            #             f"is smaller than the data batch size {bs} or seqlen {kvcache_seqlen}. "
            #             "Have you correctly set the `max_seqlen` constant and set a `min_n_seqs_per_dp` in RPC config?"
            #         )
            #     k_cache = _DECODING_CUDA_GRAPH_INPUT_BUFFER["k_caches"][layer_idx + 1][:bs, :kvcache_seqlen]
            #     v_cache = _DECODING_CUDA_GRAPH_INPUT_BUFFER["v_caches"][layer_idx + 1][:bs, :kvcache_seqlen]
            # else:
            k_cache = base.constants.get_global_memory_buffer().get_tensor(
                tensor_shape=(bs, kvcache_seqlen, *y.k_cache.shape[1:]),
                dtype=y.k_cache.dtype,
                name=f"kv_cache_{layer_idx}_k",
                force_zero=True,
            )
            v_cache = base.constants.get_global_memory_buffer().get_tensor(
                tensor_shape=(bs, kvcache_seqlen, *y.v_cache.shape[1:]),
                dtype=y.v_cache.dtype,
                name=f"kv_cache_{layer_idx}_v",
                force_zero=True,
            )
            indices = (torch.arange(kvcache_seqlen, device=torch.cuda.current_device(),
                                    dtype=torch.long)[None, :] < input_lens[:, None])
            k_cache[indices] = y.k_cache
            v_cache[indices] = y.v_cache
            y.k_cache = k_cache
            y.v_cache = v_cache
            y.cache_seqlens = cache_seqlens
        x = PipeTransferData(store_kv_cache=True)
        ys[0].cache_seqlens = cache_seqlens
        # Next, we will generate the next token after prompts.
        # cache_seqlens is exactly the lengths of prompts.
        next_tokens, logprob, logits_mask, terminate, unfinished_sequences = genstep(
            logits, tokenizer, unfinished_sequences, generated_idx, gconfig)
        gen_token_ph.append(next_tokens)
        gen_logprob_ph.append(logprob)
        gen_logits_mask_ph.append(logits_mask)
        generated_idx += 1
    else:
        # Resume from a previous generation state.
        if input_ids.shape[1] != 1:
            raise ValueError("prompt_padded_len must be 1 when resuming from a previous generation state.")
        max_seqlen = gconfig.max_new_tokens + int(max(cache_seqlens)) + 1
        for i in range(len(k_caches)):
            pad = (0, 0, 0, 0, 0, max_seqlen - k_caches[i].shape[1])
            if k_caches[i].shape[1] < max_seqlen:
                k_caches[i] = nn.functional.pad(k_caches[i], pad)
            if v_caches[i].shape[1] < max_seqlen:
                v_caches[i] = nn.functional.pad(v_caches[i], pad)
        x = PipeTransferData(store_kv_cache=torch.tensor(1))
        ys = ([PipeCacheData(cache_seqlens=cache_seqlens)] + [
            PipeCacheData(k_cache=k, v_cache=v, cache_seqlens=cache_seqlens)
            for k, v in zip(k_caches, v_caches)
        ] + [PipeCacheData()])
        next_tokens = input_ids[:, -1]

    # graph, input_buffers, output_buffers = get_decoding_cuda_graph(
    #     model,
    #     bs,
    #     [y.k_cache for y in ys],
    #     [y.v_cache for y in ys],
    #     cache_seqlens,
    #     force_recapture=k_caches is not None,  # FIXME: this is not the usual use case
    # )

    # The main loop.
    with model.gradient_checkpointing_disable(), model.sequence_parallel_disable():
        while not terminate:
            # the next round of inference
            # input_buffers["input_ids"][:bs].copy_(next_tokens.unsqueeze(-1), non_blocking=True)
            # input_buffers["position_ids"][:bs].copy_(cache_seqlens.unsqueeze(-1), non_blocking=True)
            # input_buffers["cache_seqlens"][:bs].copy_(cache_seqlens, non_blocking=True)
            # # # K/v cache will be changed in-place with flash attention.
            # graph.replay()
            # logits = output_buffers["logits"][:bs].squeeze(1)
            # cache_seqlens += 1  # The global handle. This will increase all handles in ys by 1.

            # the next round of inference
            ys[0].input_ids = next_tokens.unsqueeze(-1)  # [bs, 1], seqlen=1
            ys[0].position_ids = None
            # K/v cache will be changed in-place with flash attention.
            logits = model(x, ys)[0].pp_output.squeeze(dim=1)
            cache_seqlens += 1  # The global handle. This will increase all handles in ys by 1.

            next_tokens, logprob, logits_mask, terminate, unfinished_sequences = genstep(
                logits, tokenizer, unfinished_sequences, generated_idx, gconfig)
            gen_token_ph.append(next_tokens)
            gen_logprob_ph.append(logprob)
            gen_logits_mask_ph.append(logits_mask)
            generated_idx += 1

    gen_tokens = torch.stack(gen_token_ph, -1)
    log_probs = torch.stack(gen_logprob_ph, -1)
    if all([m is None for m in gen_logits_mask_ph]):
        logits_mask = None
    else:
        mm = next(m for m in gen_logits_mask_ph if m is not None)
        gen_logits_mask_ph = [torch.ones_like(mm) if m is None else m for m in gen_logits_mask_ph]
        logits_mask = torch.stack(gen_logits_mask_ph, -2)

    return gen_tokens, log_probs, logits_mask, ys[1:-1], prompt_logits


@torch.no_grad()
def vanilla_packed_generate(
    model: "FlashMQATModel",
    tokenizer: transformers.PreTrainedTokenizerFast,
    input_ids: torch.Tensor,
    attention_mask: Optional[torch.Tensor] = None,
    gconfig: GenerationConfig = dataclasses.field(default_factory=GenerationConfig),
) -> Tuple[torch.Tensor, torch.Tensor, torch.Tensor]:
    """Only used for debugging."""
    mconfig: FlashMQATConfig = model.config

    terminate = False
    generated_idx = 0
    unfinished_sequences = torch.ones(input_ids.shape[0], dtype=torch.long, device=input_ids.device)

    gen_token_ph = []
    gen_logprob_ph = []
    gen_logits_mask_ph = []

    # The main loop.
    while not terminate:
        packed_input_ids, _, cu_seqlens, max_seqlen = unpad_input(input_ids, attention_mask)
        x = PipeTransferData(cu_seqlens=cu_seqlens, max_seqlen=max_seqlen)
        # one embedding layer, n_layers transformer block, one output layer
        ys = [PipeCacheData(input_ids=packed_input_ids)
              ] + [PipeCacheData() for _ in range(mconfig.n_layers + 1)]
        # Model forward will set k/v cache in PipeCacheData.
        logits = model(x, ys).pp_output
        logits = logits[cu_seqlens[1:] - 1]
        # Next, we will generate the next token after prompts.
        # cache_seqlens is exactly the lengths of prompts.
        next_tokens, logprob, logits_mask, terminate, unfinished_sequences = genstep(
            logits, tokenizer, unfinished_sequences, generated_idx, gconfig)
        gen_token_ph.append(next_tokens)
        gen_logprob_ph.append(logprob)
        gen_logits_mask_ph.append(logits_mask)
        generated_idx += 1

        input_ids = torch.cat([input_ids, next_tokens.unsqueeze(-1)], 1)
        am = torch.logical_and(
            next_tokens.unsqueeze(-1).not_equal(tokenizer.eos_token_id),
            next_tokens.unsqueeze(-1).not_equal(tokenizer.pad_token_id),
        )
        attention_mask = torch.cat([attention_mask, am], 1)

    gen_tokens = torch.stack(gen_token_ph, -1)
    log_probs = torch.stack(gen_logprob_ph, -1)
    if all([m is None for m in gen_logits_mask_ph]):
        logits_mask = None
    else:
        mm = next(m for m in gen_logits_mask_ph if m is not None)
        gen_logits_mask_ph = [torch.ones_like(mm) if m is None else m for m in gen_logits_mask_ph]
        logits_mask = torch.stack(gen_logits_mask_ph, -2)

    return gen_tokens, log_probs, logits_mask


@torch.no_grad()
def vanilla_cpu_generate(
    model: "FlashMQATModel",
    tokenizer: transformers.PreTrainedTokenizerFast,
    input_ids: torch.Tensor,
    attention_mask: Optional[torch.Tensor] = None,
    gconfig: GenerationConfig = dataclasses.field(default_factory=GenerationConfig),
) -> Tuple[torch.Tensor, torch.Tensor, torch.Tensor]:
    """Only used for debugging."""
    mconfig: FlashMQATConfig = model.config
    assert str(input_ids.device) == "cpu"

    terminate = False
    generated_idx = 0
    unfinished_sequences = torch.ones(input_ids.shape[0], dtype=torch.long, device=input_ids.device)

    gen_token_ph = []
    gen_logprob_ph = []
    gen_logits_mask_ph = []

    # The main loop.
    while not terminate:
        x = PipeTransferData(attention_mask=attention_mask)
        # one embedding layer, n_layers transformer block, one output layer
        ys = [PipeCacheData(input_ids=input_ids)] + [PipeCacheData() for _ in range(mconfig.n_layers + 1)]
        # Model forward will set k/v cache in PipeCacheData.
        logits = model(x, ys).pp_output[:, -1, :]
        # Next, we will generate the next token after prompts.
        # cache_seqlens is exactly the lengths of prompts.
        next_tokens, logprob, logits_mask, terminate, unfinished_sequences = genstep(
            logits, tokenizer, unfinished_sequences, generated_idx, gconfig)
        gen_token_ph.append(next_tokens)
        gen_logprob_ph.append(logprob)
        gen_logits_mask_ph.append(logits_mask)
        generated_idx += 1

        input_ids = torch.cat([input_ids, next_tokens.unsqueeze(-1)], 1)
        am = torch.logical_and(
            next_tokens.unsqueeze(-1).not_equal(tokenizer.eos_token_id),
            next_tokens.unsqueeze(-1).not_equal(tokenizer.pad_token_id),
        )
        attention_mask = torch.cat([attention_mask, am], 1)

    gen_tokens = torch.stack(gen_token_ph, -1)
    log_probs = torch.stack(gen_logprob_ph, -1)
    if all([m is None for m in gen_logits_mask_ph]):
        logits_mask = None
    else:
        mm = next(m for m in gen_logits_mask_ph if m is not None)
        gen_logits_mask_ph = [torch.ones_like(mm) if m is None else m for m in gen_logits_mask_ph]
        logits_mask = torch.stack(gen_logits_mask_ph, -2)

    return gen_tokens, log_probs, logits_mask


class InflightBatchingGenerator:

    def __init__(
        self,
        inqueue: queue.Queue,
        outqueue: queue.Queue,
        model: "FlashMQATModel",
        tokenizer: transformers.PreTrainedTokenizerFast,
        gconfig: GenerationConfig,
        batch_size: int,
        max_prompt_len: int,
    ):
        self.inqueue = inqueue
        self.outqueue = outqueue

        self.model = model
        self.mconfig = mconfig = model.config
        self.tokenizer = tokenizer

        self.gconfig = gconfig
        self.batch_size = batch_size
        self.max_prompt_len = max_prompt_len

        kvcache_seqlen = max(max_prompt_len + gconfig.max_new_tokens,
                             mconfig.hidden_dim // mconfig.head_dim + 10)
        _p = next(self.model.parameters())
        dtype, device = _p.dtype, _p.device

        # Cache
        self.k_caches = [
            torch.zeros(
                (
                    batch_size,
                    kvcache_seqlen,
                    mconfig.n_kv_heads,
                    mconfig.head_dim,
                ),
                dtype=dtype,
                device=device,
            ) for _ in range(self.mconfig.n_layers)
        ]
        self.v_caches = [
            torch.zeros(
                (
                    batch_size,
                    kvcache_seqlen,
                    mconfig.n_kv_heads,
                    mconfig.head_dim,
                ),
                dtype=dtype,
                device=device,
            ) for _ in range(self.mconfig.n_layers)
        ]
        self.cache_seqlens = torch.zeros((batch_size,), dtype=torch.int32, device=device)

        # Input buffers
        self.input_buf = torch.zeros((batch_size, max_prompt_len), dtype=torch.long, device=device)
        self.input_buf_lens = torch.zeros((batch_size,), dtype=torch.int32, device=device)

        # Save prompts for output
        self.prompt_tokens = [None for _ in range(batch_size)]

        # Generation state
        self.generate_idx = torch.zeros((batch_size,), dtype=torch.int32, device=device)
        self.unfinished_sequences = torch.zeros((batch_size,), dtype=torch.float32, device=device)

        self.ys = ([PipeCacheData(cache_seqlens=self.cache_seqlens,)] + [
            PipeCacheData(k_cache=k, v_cache=v, cache_seqlens=self.cache_seqlens)
            for k, v in zip(self.k_caches, self.v_caches)
        ] + [PipeCacheData()])

        # output buffers
        self.output_tokens_buf = [[] for _ in range(batch_size)]
        self.output_logprob_buf = [[] for _ in range(batch_size)]
        self.output_logits_mask = [[] for _ in range(batch_size)]

    def _get_non_eos_logits(self) -> torch.FloatTensor:
        self.ys[0].position_ids = None
        self.ys[0].input_ids = self.input_buf[:, :1]
        logits = self.model(PipeTransferData(), self.ys).pp_output.squeeze(dim=1)

        self.cache_seqlens += 1
        return logits.float()

    def _get_inflight_logits(self) -> torch.FloatTensor:
        finished_sequences = self.unfinished_sequences.logical_not()
        assert finished_sequences.any()

        finish_indices = finished_sequences.nonzero().squeeze(-1).tolist()

        # pop out finished sequences and clear corresponding buffers
        for i in finish_indices:
            prompt_tokens = self.prompt_tokens[i]

            # Used to skip the first call.
            if prompt_tokens is not None:
                gen_tokens = torch.stack(self.output_tokens_buf[i])
                gen_logp = torch.stack(self.output_logprob_buf[i])
                if all([m is None for m in self.output_logits_mask[i]]):
                    gen_logits_mask = None
                else:
                    mm = next(m for m in self.output_logits_mask[i] if m is not None)
                    gen_logits_mask = [
                        torch.ones_like(mm) if m is None else m for m in self.output_logits_mask[i]
                    ]
                    gen_logits_mask = torch.stack(gen_logits_mask, -2)

                res = dict(prompt=prompt_tokens, gen=gen_tokens, logp=gen_logp, logits_mask=gen_logits_mask)
                try:
                    self.outqueue.put_nowait(res)
                except queue.Full as e:
                    raise RuntimeError("Output queue is full. Please set a larger queue size.") from e

            # clear cache
            self.cache_seqlens[i] = 0

            # clear input buffers and prompts
            self.input_buf[i] = 0
            self.input_buf_lens[i] = 0
            self.prompt_tokens[i] = None

            # clear generation state
            self.generate_idx[i] = 0
            self.unfinished_sequences[i] = 1

            self.output_logits_mask[i] = []
            self.output_tokens_buf[i] = []
            self.output_logprob_buf[i] = []

        # build packed input ids with variable lengths for the next-step inference
        for i in range(self.batch_size):
            if i in finish_indices:
                try:
                    prompt = self.inqueue.get_nowait()
                    self.prompt_tokens[i] = prompt
                    self.input_buf[i, :prompt.shape[0]] = prompt
                    self.input_buf_lens[i] = prompt.shape[0]
                except queue.Empty as e:
                    raise RuntimeError("Input queue is empty. This should not happen.") from e

        input_lens = self.input_buf_lens
        valid_input_mask = torch.arange(self.max_prompt_len, device=self.input_buf.device,
                                        dtype=torch.int32).unsqueeze(0) < input_lens.unsqueeze(-1)
        indices = torch.nonzero(valid_input_mask.flatten(), as_tuple=False).flatten()
        packed_input_ids = self.input_buf.flatten()[indices]
        max_seqlen = int(max(input_lens))
        cu_seqlens = torch.nn.functional.pad(input_lens.cumsum(0), (1, 0), value=0).int()

        x = PipeTransferData(cu_seqlens=cu_seqlens, max_seqlen=max_seqlen)
        self.ys[0].position_ids = None
        self.ys[0].input_ids = packed_input_ids
        logits = self.model(x, self.ys).pp_output
        logits = index_first_axis(logits, (cu_seqlens[1:] - 1).long())

        self.cache_seqlens += input_lens

        return logits.float()

    def advance_one_genstep(self):
        if self.unfinished_sequences.logical_not().any():
            logits = self._get_inflight_logits()
        else:
            logits = self._get_non_eos_logits()

        next_tokens, logprob, logits_mask, _, self.unfinished_sequences = genstep(
            logits, self.tokenizer, self.unfinished_sequences, self.generate_idx, self.gconfig)

        for i in range(self.batch_size):
            self.output_tokens_buf[i].append(next_tokens[i].long())
            self.output_logprob_buf[i].append(logprob[i].float())
            if logits_mask is not None:
                self.output_logits_mask[i].append(logits_mask[i].bool())
            else:
                self.output_logits_mask[i].append(None)

        self.generate_idx += 1
        self.input_buf[:, 0] = next_tokens

    def step_for(self, n: int):
        for _ in range(n):
            self.advance_one_genstep()<|MERGE_RESOLUTION|>--- conflicted
+++ resolved
@@ -299,11 +299,7 @@
         if input_ids is not None:
             packed_input_ids, _, cu_seqlens, max_seqlen = unpad_input(input_ids, attention_mask)
         else:
-<<<<<<< HEAD
-            max_seqlen = int((cu_seqlens[1:] - cu_seqlens[:-1]).max())
-=======
             max_seqlen = (cu_seqlens[1:] - cu_seqlens[:-1]).max().item()
->>>>>>> 638cc192
         input_lens = cu_seqlens[1:] - cu_seqlens[:-1]
 
         x = PipeTransferData(cu_seqlens=cu_seqlens, max_seqlen=max_seqlen, store_kv_cache=True)

--- conflicted
+++ resolved
@@ -9,13 +9,8 @@
 import torch.nn.functional as F
 import transformers
 
-<<<<<<< HEAD
 from base.topology import PipeDataParallelTopology
-from impl.model.backend.pipe_engine import LayerSpec, PipelineModule
-=======
 from impl.model.backend.ds_pipe_engine import LayerSpec, PipelineModule
-from impl.model.backend.ds_pipe_engine.topology import PipeDataParallelTopology
->>>>>>> 4839f3b8
 from impl.model.utils.data import (mask_eos_token, TensorDataclassToTupleInterface, upcast_masked_softmax,
                                    upcast_softmax)
 from impl.model.utils.logits_warper import top_k_top_p_logits

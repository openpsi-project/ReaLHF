# Copyright (c) Microsoft Corporation.
# SPDX-License-Identifier: Apache-2.0

# DeepSpeed Team

from functools import partial
from typing import List, Tuple
import glob
import os
import re as regex

from deepspeed import comm as dist
from deepspeed.accelerator import get_accelerator
from deepspeed.runtime import utils as ds_utils
from deepspeed.runtime.activation_checkpointing import checkpointing
from deepspeed.runtime.state_dict_factory import SDLoaderFactory
import torch
import torch.nn as nn

from base.monitor import process_memory_mb, time_mark
from base.topology import PipeDataParallelTopology, PipelineParallelGrid, PipeModelDataParallelTopology
from impl.model.utils.data import PipeCacheData, PipeTransferData
from impl.model.utils.save_load import load_from_disk, save_to_disk
import base.constants
import base.logging as logging

logger = logging.getLogger("Pipeline Module")


class PipelineError(Exception):
    """Errors related to the use of deepspeed.PipelineModule """


class LayerSpec:
    """Building block for specifying pipeline-parallel modules.

    LayerSpec stores the type information and parameters for each stage in a
    PipelineModule. For example:

    .. code-block:: python

        nn.Sequence(
            torch.nn.Linear(self.in_dim, self.hidden_dim, bias=False),
            torch.nn.Linear(self.hidden_hidden, self.out_dim)
        )

    becomes

    .. code-block:: python

        layer_specs = [
            LayerSpec(torch.nn.Linear, self.in_dim, self.hidden_dim, bias=False),
            LayerSpec(torch.nn.Linear, self.hidden_hidden, self.out_dim)]
        ]
    """

    def __init__(self, typename, *module_args, **module_kwargs):
        self.typename = typename
        self.module_args = module_args
        self.module_kwargs = module_kwargs

        if not issubclass(typename, nn.Module):
            raise RuntimeError('LayerSpec only supports torch.nn.Module types.')

        if dist.is_initialized():
            self.global_rank = dist.get_rank()
        else:
            self.global_rank = -1

    def __repr__(self):
        return ds_utils.call_to_str(self.typename.__name__, self.module_args, self.module_kwargs)

    def build(self, log=False):
        """Build the stored specification."""
        if log:
            logger.info(f'RANK={self.global_rank} building {repr(self)}')

        return self.typename(*self.module_args, **self.module_kwargs)


class TiedLayerSpec(LayerSpec):

    def __init__(self,
                 key,
                 typename,
                 *module_args,
                 forward_fn=None,
                 tied_weight_attr='weight',
                 **module_kwargs):
        super().__init__(typename, *module_args, **module_kwargs)
        self.key = key
        self.forward_fn = forward_fn
        self.tied_weight_attr = tied_weight_attr


class PipelineModule(nn.Module):
    ### This module should only be used by pipeline engine!!
    """Modules to be parallelized with pipeline parallelism.

    The key constraint that enables pipeline parallelism is the
    representation of the forward pass as a sequence of layers
    and the enforcement of a simple interface between them. The
    forward pass is implicitly defined by the module ``layers``. The key
    assumption is that the output of each layer can be directly fed as
    input to the next, like a ``torch.nn.Sequence``. The forward pass is
    implicitly:

    .. code-block:: python

        def forward(self, inputs):
            x = inputs
            for layer in self.layers:
                x = layer(x)
            return x

    .. note::
        Pipeline parallelism is not compatible with ZeRO-2 and ZeRO-3.

    Args:
        layers (Iterable): A sequence of layers defining pipeline structure. Can be a ``torch.nn.Sequential`` module.
        num_stages (int, optional): The degree of pipeline parallelism. If not specified, ``topology`` must be provided.
        topology (``deepspeed.runtime.pipe.ProcessTopology``, optional): Defines the axes of parallelism axes for training. Must be provided if ``num_stages`` is ``None``.
        loss_fn (callable, optional): Loss is computed ``loss = loss_fn(outputs, label)``
        seed_layers(bool, optional): Use a different seed for each layer. Defaults to False.
        seed_fn(type, optional): The custom seed generating function. Defaults to random seed generator.
        base_seed (int, optional): The starting seed. Defaults to 1234.
        partition_method (str, optional): The method upon which the layers are partitioned. Defaults to 'parameters'.
        # do not support activation checkpoint now
        activation_checkpoint_interval (int, optional): The granularity activation checkpointing in terms of number of layers. 0 disables activation checkpointing.
        activation_checkpoint_func (callable, optional): The function to use for activation checkpointing. Defaults to ``deepspeed.checkpointing.checkpoint``.
        checkpointable_layers(list, optional): Checkpointable layers may not be checkpointed. Defaults to None which does not additional filtering.
    """

    def __init__(self,
                 layers,
                 num_stages=None,
                 topology=None,
                 loss_fn=None,
                 seed_layers=False,
                 seed_fn=None,
                 base_seed=1234,
                 partition_method='parameters',
                 config=None,
                 activation_checkpoint_interval=0,
                 activation_checkpoint_func=checkpointing.checkpoint,
                 checkpointable_layers=None):

        super().__init__()

        if num_stages is None and topology is None:
            raise RuntimeError('must provide num_stages or topology')

        self.micro_offset = 0

        self.loss_fn = loss_fn

        self.seed_layers = seed_layers
        self.seed_fn = seed_fn
        self.base_seed = base_seed
        if dist.get_rank() == 0:
            try:
                seed_str = self.seed_fn.__name__
            except AttributeError:
                seed_str = None
            print(f'SEED_LAYERS={self.seed_layers} BASE_SEED={self.base_seed} SEED_FN={seed_str}')

        # Setup world info
        self.world_group = dist.new_group(ranks=range(dist.get_world_size()))
        self.global_rank = dist.get_rank(group=self.world_group)
        self.world_size = dist.get_world_size(group=self.world_group)
        self.local_rank = int(os.environ.get("LOCAL_RANK", None))
        print("GPU rank info:", self.world_group, self.global_rank, self.world_size, self.local_rank)
        assert self.local_rank != None

        if topology:
            self._topo = topology
            self.num_stages = self._topo.get_dim('pipe')
        else:
            self.num_stages = num_stages
            if topology is None:
                if self.world_size % self.num_stages != 0:
                    raise RuntimeError(
                        f'num_stages ({self.num_stages}) must divide distributed world size ({self.world_size})'
                    )
                dp = self.world_size // num_stages
                topology = PipeModelDataParallelTopology(num_pp=num_stages, num_mp=1, num_dp=dp)
                self._topo = topology

        # Construct communicators for pipeline topology
        self._grid = PipelineParallelGrid(process_group=self.world_group, topology=self._topo)
        base.constants.set_grid(self._grid)

        self.stage_id = self._topo.get_coord(self.global_rank).pipe
        print(f"rank {torch.distributed.get_rank()} pipeline stage ID: {self.stage_id}")

        # Initialize partition information
        self._layer_specs = list(layers)
        self._num_layers = len(self._layer_specs)
        self._local_start = 0
        self._local_stop = None
        self._partition_layers(method=partition_method)

        self.forward_funcs = []
        self.fwd_map = {}
        self.tied_modules = nn.ModuleDict()
        self.tied_weight_attrs = {}

        # Offset the random seed by the stage ID.
        #newseed = get_accelerator().initial_seed() + self._grid.get_stage_id()
        #ds_utils.set_random_seed(newseed)

        #with torch.random.fork_rng(devices=[get_accelerator().current_device_name()]):
        self._build()
        self.to(get_accelerator().device_name(self.local_rank))

        self.tied_comms = self._index_tied_modules()
        self._synchronize_tied_weights()

        # for saving checkpoints
        self.num_checkpoint_shards = 1

        self.config = config  # get underlying config

    @property
    def get_config(self):
        return self.config

    def _build(self):
        specs = self._layer_specs

        for local_idx, layer in enumerate(specs[self._local_start:self._local_stop]):
            layer_idx = local_idx + self._local_start
            if self.seed_layers:
                if self.seed_fn:
                    self.seed_fn(self.base_seed + layer_idx)
                else:
                    ds_utils.set_random_seed(self.base_seed + layer_idx)

            # Recursively build PipelineModule objects
            if isinstance(layer, PipelineModule):
                raise NotImplementedError('RECURSIVE BUILD NOT YET IMPLEMENTED')

            # LayerSpec objects contain an nn.Module that should be allocated now.
            elif isinstance(layer, nn.Module):
                name = str(layer_idx)
                self.forward_funcs.append(layer)
                self.fwd_map.update({name: len(self.forward_funcs) - 1})
                self.add_module(name, layer)

            # TiedLayerSpec objects contain an nn.Module that should be allocated now.
            elif isinstance(layer, TiedLayerSpec):
                # Build and register the module if we haven't seen it before.
                if layer.key not in self.tied_modules:
                    self.tied_modules[layer.key] = layer.build()
                    self.tied_weight_attrs[layer.key] = layer.tied_weight_attr

                if layer.forward_fn is None:
                    # Just use forward()
                    self.forward_funcs.append(self.tied_modules[layer.key])
                else:
                    # User specified fn with args (module, input)
                    self.forward_funcs.append(partial(layer.forward_fn, self.tied_modules[layer.key]))

            # LayerSpec objects contain an nn.Module that should be allocated now.
            elif isinstance(layer, LayerSpec):
                module = layer.build()
                name = str(layer_idx)
                self.forward_funcs.append(module)
                self.fwd_map.update({name: len(self.forward_funcs) - 1})
                self.add_module(name, module)

            # Last option: layer may be a functional (e.g., lambda). We do nothing in
            # that case and just use it in forward()
            else:
                self.forward_funcs.append(layer)

        # All pipeline parameters should be considered as model parallel in the context
        # of our FP16 optimizer
        for p in self.parameters():
            p.ds_pipe_replicated = False

    def _count_layer_params(self):
        """Count the trainable parameters in individual layers.

        This routine will only build one layer at a time.

        Returns:
            A list of the number of parameters in each layer.
        """
        param_counts = [0] * len(self._layer_specs)
        for idx, layer in enumerate(self._layer_specs):
            if isinstance(layer, LayerSpec):
                l = layer.build()
                params = filter(lambda p: p.requires_grad, l.parameters())
                param_counts[idx] = sum(p.numel() for p in params)
            elif isinstance(layer, nn.Module):
                params = filter(lambda p: p.requires_grad, layer.parameters())
                param_counts[idx] = sum(p.numel() for p in params)
        return param_counts

    def _find_layer_type(self, layername):
        idxs = []
        typeregex = regex.compile(layername, regex.IGNORECASE)
        for idx, layer in enumerate(self._layer_specs):
            name = None
            if isinstance(layer, LayerSpec):
                name = layer.typename.__name__
            elif isinstance(layer, nn.Module):
                name = layer.__class__.__name__
            else:
                try:
                    name = layer.__name__
                except AttributeError:
                    continue
            if typeregex.search(name):
                idxs.append(idx)

        if len(idxs) == 0:
            raise RuntimeError(f"Partitioning '{layername}' found no valid layers to partition.")
        return idxs

    @property
    def num_layers(self):
        """ number of layers in current pipeline stage
        """
        return len(self.forward_funcs)

    def gradient_checkpointing_enable(self):
        for layer in self.forward_funcs:
            try:
                layer.gradient_checkpointing_enable()
            except AttributeError:
                pass

    def forward(self, x: PipeTransferData, ys: List[PipeCacheData]):
        local_micro_offset = self.micro_offset + 1

        for idx, (layer, y) in enumerate(zip(self.forward_funcs, ys)):
            time_mark(f"layer_{idx}_start", dist.get_rank())
            self.curr_layer = idx + self._local_start
            if self.seed_layers:
                new_seed = (self.base_seed * local_micro_offset) + self.curr_layer
                if self.seed_fn:
                    self.seed_fn(new_seed)
                else:
                    ds_utils.set_random_seed(new_seed)

            x = layer(x, y)
            x.pp_input = x.pp_output
            x.pp_output = None
            time_mark(f"layer_{idx}_end", dist.get_rank())

        return x, ys

    def _partition_layers(self, method='uniform'):
        num_stages = self._topo.get_dim('pipe')
        stage_id = self._topo.get_coord(self.global_rank).pipe

        if self.global_rank == 0:
            logger.info(f'Partitioning pipeline stages with method {method}')

        method = method.lower()

        # Each stage gets a simple uniform number of layers.
        if method == 'uniform':
            num_layers = len(self._layer_specs)
            self.parts = ds_utils.partition_uniform(num_items=num_layers, num_parts=num_stages)
        elif method == 'parameters':
            param_counts = self._count_layer_params()
            self.parts = ds_utils.partition_balanced(weights=param_counts, num_parts=num_stages)
        elif method.startswith('type:'):
            layertype = method.split(':')[1]
            binary_weights = [0] * len(self._layer_specs)
            for idx in self._find_layer_type(layertype):
                binary_weights[idx] = 1
            self.parts = ds_utils.partition_balanced(weights=binary_weights, num_parts=num_stages)
        elif method == 'profile':
            raise NotImplementedError(f'Partitioning method {method} not implemented.')
        else:
            raise NotImplementedError(f'Partitioning method {method} not implemented.')

        # Print some information on the partitioning.
        if self.global_rank == 0:
            for stage in range(num_stages):
                start = self.parts[stage]
                stop = self.parts[stage + 1]
                print(f'stage={stage} layers={stop - start}')
                for idx, layer in enumerate(self._layer_specs[start:stop]):
                    name = str(layer)
                    if isinstance(layer, LayerSpec):
                        name = layer.typename.__name__
                    if isinstance(layer, nn.Module):
                        name = layer.__class__.__name__
                    else:
                        try:
                            name = layer.__name__
                        except AttributeError:
                            pass
                    print(f'    {idx+start:2d}: {name}')
            if self.loss_fn:
                try:
                    print(f'  loss: {self.loss_fn.__name__}')
                except AttributeError:
                    print(f'  loss: {self.loss_fn.__class__.__name__}')

        self._set_bounds(start=self.parts[stage_id], stop=self.parts[stage_id + 1])

    def allreduce_tied_weight_gradients(self):
        '''All reduce the gradients of the tied weights between tied stages'''
        for key, comm in self.tied_comms.items():
            weight = getattr(self.tied_modules[key], comm['weight_attr'])
            dist.all_reduce(weight.grad, group=comm['group'])

    def get_tied_weights_and_groups(self):
        weight_group_list = []
        for key, comm in self.tied_comms.items():
            weight = getattr(self.tied_modules[key], comm['weight_attr'])
            weight_group_list.append((weight, comm['group']))
        return weight_group_list

    def _synchronize_tied_weights(self):
        for key, comm in self.tied_comms.items():
            dist.broadcast(
                getattr(comm['module'], comm['weight_attr']),
                src=min(comm['ranks']),
                group=comm['group'],
            )

    def _index_tied_modules(self):
        ''' Build communication structures for tied modules. '''
        tied_comms = {}
        if self._topo.get_dim('pipe') == 1:
            return tied_comms

        specs = self._layer_specs
        tie_keys = set(s.key for s in specs if isinstance(s, TiedLayerSpec))
        for key in tie_keys:
            # Find the layers that the tied module appears in
            tied_layers = []
            for idx, layer in enumerate(specs):
                if isinstance(layer, TiedLayerSpec) and layer.key == key:
                    tied_layers.append(idx)
            # Find all stages with this tied module
            # TODO: Would be nice to remove the nested data/model parallelism loops and
            # TODO: instead generalize in some way, since we really just care about the
            # TODO: stage that owns the tied layer. Then loop over each (dp, mp, ...)
            # TODO: fiber to generate process groups.
            tied_stages = set(self.stage_owner(idx) for idx in tied_layers)
            for dp in range(self._grid.data_parallel_size):
                for mp in range(self._grid.get_slice_parallel_world_size()):
                    tied_ranks = []
                    for s in sorted(tied_stages):
                        if self._grid.get_slice_parallel_world_size() > 1:
                            tied_ranks.append(self._grid.stage_to_global(stage_id=s, data=dp, model=mp))
                        else:
                            tied_ranks.append(self._grid.stage_to_global(stage_id=s, data=dp))
                    group = dist.new_group(ranks=tied_ranks)

                    # Record this tied module if we own a local copy of it.
                    if self.global_rank in tied_ranks:
                        assert key in self.tied_modules
                        if key in self.tied_modules:
                            tied_comms[key] = {
                                'ranks': tied_ranks,
                                'group': group,
                                'weight_attr': self.tied_weight_attrs[key],
                                'module': self.tied_modules[key],
                            }
                            # Only count the tied module once in the eyes of the FP16 optimizer
                            if self.global_rank != tied_ranks[0]:
                                for p in self.tied_modules[key].parameters():
                                    p.ds_pipe_replicated = True
        '''
        if len(tied_comms) > 0:
            print(f'RANK={self.global_rank} tied_comms={tied_comms}')
        '''

        return tied_comms

    def partitions(self):
        return self.parts

    def stage_owner(self, layer_idx):
        assert 0 <= layer_idx < self._num_layers
        for stage in range(self._topo.get_dim('pipe')):
            if self.parts[stage] <= layer_idx < self.parts[stage + 1]:
                return stage
        raise RuntimeError(f'Layer {layer_idx} not owned? parts={self.parts}')

    def _set_bounds(self, start=None, stop=None):
        """Manually define the range of layers that will be built on this process.

        These boundaries are treated as list slices and so start is inclusive and stop is
        exclusive. The default of None for both results in all layers being built
        locally.
        """
        self._local_start = start
        self._local_stop = stop

    def set_checkpoint_interval(self, interval):
        assert interval >= 0
        self.checkpoint_interval = interval

    def topology(self):
        """ ProcessTopology object to query process mappings. """
        return self._topo

    def mpu(self):
        return self._grid

    def num_pipeline_stages(self):
        return self._topo.get_dim('pipe')

    def ckpt_prefix(self, checkpoints_path, tag):
        """Build a prefix for all checkpoint files written by this module. """
        # All checkpoint files start with this
        rank_name = 'module'

        # Data parallelism is omitted from the naming convention because we are agnostic
        # to this in the checkpoint.
        omit_dims = frozenset(['data'])
        axes = [a for a in self._grid._topo.get_axis_names() if a not in omit_dims]
        for dim in axes:
            rank = getattr(self._grid._topo.get_coord(rank=self.global_rank), dim)
            rank_name += f'-{dim}_{rank:02d}'

        ckpt_name = os.path.join(checkpoints_path, str(tag), rank_name)
        return ckpt_name

    def ckpt_layer_path(self, ckpt_dir, local_layer_idx):
        """Customize a prefix for a specific pipeline module layer. """
        idx = local_layer_idx + self._local_start
        layer_ckpt_path = os.path.join(ckpt_dir, f'layer_{idx:02d}')
        rank_repr = self._grid._topo.get_rank_repr(rank=self.global_rank)
        if rank_repr != '':
            layer_ckpt_path += f'-{rank_repr}'
        layer_ckpt_path += '-model_states.pt'
        return layer_ckpt_path

    def ckpt_layer_path_list(self, ckpt_dir, local_layer_idx):
        """Get all ckpt file list for a specific pipeline module layer. """
        idx = local_layer_idx + self._local_start
        layer_ckpt_path = os.path.join(ckpt_dir, f'layer_{idx:02d}-')
        layer_ckpt_path += "*model_states.pt"
        ckpt_files = glob.glob(layer_ckpt_path)
        ckpt_files.sort()
        return ckpt_files

    def save(self, save_dir):
        dp_rank = self._grid.data_parallel_id
        if dp_rank > 0:  # only save on dp_rank = 0
            return

        tp_rank = self._grid.get_model_parallel_rank()
        save_to_disk(self.state_dict(),
                     save_dir,
                     output_fn=f"pytorch_model-pp-{self.stage_id:02d}-mp-{tp_rank:02d}-s-" +
                     "{shard:02d}.bin",
                     save_type="pt",
                     n_shards=self.num_checkpoint_shards)

    def load(self, load_dir):
<<<<<<< HEAD
        state_dict, n_shards = load_from_disk(
            load_dir,
            fn_pattern=r".*" + f"-pp-{self.stage_id:02d}-mp-{self._grid.get_model_parallel_rank():02d}-" +
            r"s-(\d{2}).*",
            return_n_shards=True)
        self.load_state_dict(state_dict)
=======
        n_shards = 0
        fn_to_load = []
        for file in filter(lambda x: x.endswith(".bin"), os.listdir(load_dir)):
            # filename format should be:
            # pytorch_model-pp-{pp_index:02d}-tp-{tp_index:02d}-s-{shard_index:02d}
            pp_stage = int(file.split("-")[2])
            tp_stage = int(file.split("-")[4])
            if pp_stage == self.stage_id and tp_stage == self._grid.get_model_parallel_rank():
                fn_to_load.append(file)

        state_dict = {}
        for fn in fn_to_load:
            state_dict.update(torch.load(os.path.join(load_dir, fn)))
            logger.info(f"loaded shard {fn}")
            n_shards += 1
            process_memory_mb(f"after_load_shard_{n_shards}")

        if "41.weight" in state_dict:
            state_dict.pop("41.weight")

        self.load_state_dict(state_dict, strict=False)
>>>>>>> 7f9faa56

        self.num_checkpoint_shards = n_shards
        logger.info("Loaded model from {}".format(load_dir))
        process_memory_mb("after_load_state_dict")
        self._synchronize_tied_weights()

    def _is_checkpointable(self, funcs):
        # This is an unfortunate hack related to torch and deepspeed activation checkpoint implementations.
        # Some layers like torch.nn.Embedding will not receive grads if checkpointed, which breaks things.
        # I presume it's related to the discrete inputs that cannot require_grad? Need to revisit.
        if self.__class__.__name__ in ('GPTModelPipe', 'GPT2ModelPipe'):
            return all('ParallelTransformerLayerPipe' in f.__class__.__name__ for f in funcs)
        if self.checkpointable_layers is not None:
            return all(f.__class__.__name__ in self.checkpointable_layers for f in funcs)

        params = [f.parameters() for f in funcs if isinstance(f, torch.nn.Module)]
        return any(len(list(p)) > 0 for p in params)<|MERGE_RESOLUTION|>--- conflicted
+++ resolved
@@ -560,36 +560,12 @@
                      n_shards=self.num_checkpoint_shards)
 
     def load(self, load_dir):
-<<<<<<< HEAD
         state_dict, n_shards = load_from_disk(
             load_dir,
             fn_pattern=r".*" + f"-pp-{self.stage_id:02d}-mp-{self._grid.get_model_parallel_rank():02d}-" +
             r"s-(\d{2}).*",
             return_n_shards=True)
         self.load_state_dict(state_dict)
-=======
-        n_shards = 0
-        fn_to_load = []
-        for file in filter(lambda x: x.endswith(".bin"), os.listdir(load_dir)):
-            # filename format should be:
-            # pytorch_model-pp-{pp_index:02d}-tp-{tp_index:02d}-s-{shard_index:02d}
-            pp_stage = int(file.split("-")[2])
-            tp_stage = int(file.split("-")[4])
-            if pp_stage == self.stage_id and tp_stage == self._grid.get_model_parallel_rank():
-                fn_to_load.append(file)
-
-        state_dict = {}
-        for fn in fn_to_load:
-            state_dict.update(torch.load(os.path.join(load_dir, fn)))
-            logger.info(f"loaded shard {fn}")
-            n_shards += 1
-            process_memory_mb(f"after_load_shard_{n_shards}")
-
-        if "41.weight" in state_dict:
-            state_dict.pop("41.weight")
-
-        self.load_state_dict(state_dict, strict=False)
->>>>>>> 7f9faa56
 
         self.num_checkpoint_shards = n_shards
         logger.info("Loaded model from {}".format(load_dir))

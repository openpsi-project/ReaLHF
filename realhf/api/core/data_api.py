import dataclasses
import json
import os
import random
import time

# NOTE: We don't sue wildcard importing here because the type
# `Sequence` has a very similar name to `SequenceSample`.
# We don't want to confuse them.
from typing import (
    Any,
    Callable,
    Dict,
    Hashable,
    Iterable,
    List,
    Optional,
    Set,
    Tuple,
    Union,
)

import numpy as np
import torch
import torch.utils.data
import transformers

<<<<<<< HEAD
from realhf.api.core import config as config_api
from realhf.api.core import model_api
from realhf.base import datapack, logging, namedarray
=======
# NOTE: We only use pandatic dataclasses for SequenceSample
# such that it will perform automatic checks.
from pydantic import Field
from pydantic import dataclasses as pdclasses
from pydantic import field_validator, model_validator

from realhf.api.core import config as config_api
from realhf.base import datapack, logging
>>>>>>> 9cd0521f
from realhf.base.cluster import spec as cluster_spec

logger = logging.getLogger("api.data")


def load_hf_tokenizer(
    model_name_or_path: str,
    fast_tokenizer=True,
    padding_side: Optional[str] = None,
) -> transformers.PreTrainedTokenizerFast:
    kwargs = {}
    if padding_side is not None:
        kwargs["padding_side"] = padding_side
    tokenizer = transformers.AutoTokenizer.from_pretrained(
        model_name_or_path, fast_tokenizer=fast_tokenizer, **kwargs
    )
    if tokenizer.pad_token_id is None:
        tokenizer.pad_token_id = tokenizer.eos_token_id
    return tokenizer


@pdclasses.dataclass
class SequenceSplitSpec:
    partitions: Optional[List[Tuple[int, int]]] = None
    sizes: Optional[List[int]] = None

    @model_validator(mode="after")
    def _validate_partitions(self) -> "SequenceSplitSpec":
        if self.partitions is not None:
            bound = 0
            for start, end in self.partitions:
                if start >= end:
                    raise ValueError(f"Partition {start}-{end} is empty.")
                if start != bound:
                    raise ValueError(f"Partition {start}-{end} is not contiguous.")
                bound = end

        if self.sizes is None and self.partitions is None:
            raise ValueError("Either sizes or partitions must be provided.")
        elif self.sizes is not None and self.partitions is not None:
            if len(self.sizes) != len(self.partitions):
                raise ValueError("Sizes and partitions are not the consistent.")
            if self.sizes != [end - start for start, end in self.partitions]:
                raise ValueError("Sizes and partitions are not the consistent.")
        elif self.sizes is None:
            self.sizes = [end - start for start, end in self.partitions]
        elif self.partitions is None:
            offsets = np.cumsum([0] + self.sizes)
            self.partitions = [
                (offsets[i], offsets[i + 1]) for i in range(len(self.sizes))
            ]

        return self


@pdclasses.dataclass(config=dict(arbitrary_types_allowed=True))
class SequenceSample:
    keys: Set[str]
    trailing_shapes: Dict[str, torch.Size | Tuple | None]
    dtypes: Dict[str, torch.dtype | None]

    ids: List[Hashable]

    seqlens: Dict[str, List[torch.Tensor]]

    data: Optional[Dict[str, torch.Tensor | None]] = None

    metadata: Dict[str, Any] = Field(default_factory=dict)

    @field_validator("ids")
    @classmethod
    def _validate_ids(cls, ids: List[Hashable]) -> List[Hashable]:
        if len(ids) != len(set(ids)):
            raise ValueError(f"IDs contain duplicates: {ids}.")
        return ids

    @field_validator("keys")
    @classmethod
    def _validate_keys_type(cls, keys: Iterable) -> Set[str]:
        keys_ = set(keys)
        if len(keys_) != len(keys):
            raise ValueError(f"Keys contain duplicates: {keys}.")
        return keys_

    @field_validator("seqlens")
    @classmethod
    def _validate_seqlens_device_dtype(
        cls, seqlens: Dict[str, List[torch.Tensor]]
    ) -> Dict[str, List[torch.Tensor]]:
        for k, lens in seqlens.items():
            assert isinstance(lens, list)
            assert all(isinstance(l, torch.Tensor) for l in lens)
            for i, lens_ in enumerate(lens):
                if str(lens_.device) != "cpu":
                    logger.warning(
                        "The device of seqlens is not cpu. "
                        "Transfering data between host and "
                        "device will cause additional overheads."
                    )
                    lens[i] = lens_.cpu()
                if lens_.dtype != torch.int32:
                    logger.warning(
                        "The dtype of seqlens is not int32. " "Converting to int32."
                    )
                    lens[i] = lens_.to(torch.int32)
                if len(lens_.shape) != 1:
                    raise ValueError(f"Seqlens should be 1D tensors: {lens_}.")
        return seqlens

    @model_validator(mode="after")
    def _validate_list_length(self) -> "SequenceSample":
        cond = True
        l = len(self.ids)
        cond &= all(len(lens) == l for lens in self.seqlens.values())
        if not cond:
            raise ValueError(
                f"Lengths of ids({len(self.ids)})"
                f"/seqlens({self.seqlens}) "
                "are not the same."
            )

        return self

    @model_validator(mode="after")
    def _validate_keys(self) -> "SequenceSample":
        cond = True
        cond &= self.keys == set(self.seqlens.keys())
        cond &= self.keys == set(self.trailing_shapes.keys())
        cond &= self.keys == set(self.dtypes.keys())
        if self.data is not None:
            cond &= self.keys == set(self.data.keys())
        if not cond:
            err = (
                f"Keys are mismatched. "
                f"keys={self.keys}, "
                f"seqlens keys={set(self.seqlens.keys())}, "
                f"trailing_shapes keys={set(self.trailing_shapes.keys())}, "
                f"dtypes keys={set(self.dtypes.keys())}"
            )
            if self.data is not None:
                err += f", data keys={set(self.data.keys())}"
            raise KeyError(err)
        return self

    @model_validator(mode="after")
    def _validate_shapes(self) -> "SequenceSample":
        if self.data is None:
            return self
        acc_seqlen = {
            k: sum(lens.sum() for lens in lens_list)
            for k, lens_list in self.seqlens.items()
        }
        for k, v in self.data.items():
            if v is None:
                continue
            if v.shape != (acc_seqlen[k], *self.trailing_shapes[k]):
                raise ValueError(
                    f"Key: {k}, Data shape {v.shape} does not match "
                    f"configured shape {(acc_seqlen[k], *self.trailing_shapes[k])}."
                )
        return self

    @model_validator(mode="after")
    def _validate_dtypes(self) -> "SequenceSample":
        if self.data is None:
            return self
        for k, v in self.data.items():
            if v is None:
                continue
            if v.dtype != self.dtypes[k]:
                raise ValueError(
                    f"Data dtype {v.dtype} "
                    f"does not match configured "
                    f"dtype {self.dtypes[k]}."
                )
        return self

    @classmethod
    def gather(cls, samples: List["SequenceSample"], keys: Optional[List[str]] = None):
        if keys is None:
            for sample in samples:
                if sample.keys != samples[0].keys:
                    raise ValueError("Keys of samples are not the same.")
            keys = samples[0].keys
        else:
            for k in keys:
                assert all(k in s.keys for s in samples)

        seqlens = {k: sum([s.seqlens[k] for s in samples], []) for k in keys}
        if samples[0].data is not None:
            data = {
                k: (
                    torch.cat([s.data[k] for s in samples], dim=0)
                    if samples[0].data[k] is not None
                    else None
                )
                for k in keys
            }
        else:
            assert all(s.data is None for s in samples)
            data = None
        id_ = sum([s.ids for s in samples], [])
        metadata = {}
        for sample in samples:
            for k, v in sample.metadata.items():
                if k in metadata and metadata[k] != v:
                    raise ValueError(
                        f"Metadata {k} is not the same: {v} and {metadata[k]}."
                    )
                metadata[k] = v
        return cls(
            keys=keys,
            dtypes={key: samples[0].dtypes[key] for key in keys},
            trailing_shapes={key: samples[0].trailing_shapes[key] for key in keys},
            ids=id_,
            seqlens=seqlens,
            data=data,
            metadata=metadata,
        )

    def _get_split_key(self):
        acc_seqlen = {k: sum(l.sum() for l in lens) for k, lens in self.seqlens.items()}
        return max(acc_seqlen, key=acc_seqlen.get)

    def get_split_spec(
        self, k: int, key: Optional[str] = None, min_size: int = 1
    ) -> SequenceSplitSpec:
        if key is None:
            key = self._get_split_key()
        lens = [lens.sum() for lens in self.seqlens[key]]
        partitions = datapack.min_abs_diff_partition(lens, k, min_size)
        return SequenceSplitSpec(partitions=partitions)

    def split_with_spec(self, spec: SequenceSplitSpec) -> List["SequenceSample"]:
        samples = []
        data_offset = {k: 0 for k in self.keys}
        for start, end in spec.partitions:
            new_seqlens = {
                k: lens_list[start:end] for k, lens_list in self.seqlens.items()
            }
            _data_len = {
                k: sum(lens.sum() for lens in lens_list)
                for k, lens_list in new_seqlens.items()
            }
            if self.data is not None:
                new_data = {
                    k: (
                        v[data_offset[k] : _data_len[k] + data_offset[k]]
                        if v is not None
                        else None
                    )
                    for k, v in self.data.items()
                }
            else:
                new_data = None
            for k in self.keys:
                data_offset[k] += _data_len[k]
            new_id = self.ids[start:end]
            samples.append(
                SequenceSample(
                    dtypes=self.dtypes,
                    trailing_shapes=self.trailing_shapes,
                    keys=self.keys,
                    ids=new_id,
                    seqlens=new_seqlens,
                    data=new_data,
                    metadata=self.metadata,
                )
            )
        return samples

    def split(
        self,
        k: int,
        key: Optional[str] = None,
        min_size: int = 1,
    ) -> List["SequenceSample"]:
        spec = self.get_split_spec(k, key, min_size)
        return self.split_with_spec(spec)

    def unpack(self):
        return self.split(self.bs, min_size=1)

    def cuda(self):
        if self.data is None:
            return self
        self.data = {
            k: v.cuda() if v is not None else None for k, v in self.data.items()
        }
        return self

    @property
    def bs(self):
        return len(self.ids)

    def meta(self) -> "SequenceSample":
        """Create a new SequenceSample that does not contain any data."""
        return SequenceSample(
            keys=self.keys,
            trailing_shapes=self.trailing_shapes,
            dtypes=self.dtypes,
            ids=self.ids,
            data=None,
            seqlens=self.seqlens,
            metadata=self.metadata,
        )

    def update_(self, other: "SequenceSample"):
        self.keys = self.keys.union(other.keys)
        self.trailing_shapes.update(other.trailing_shapes)
        self.dtypes.update(other.dtypes)
        assert self.ids == other.ids, (self.ids, other.ids)
        if self.data is not None:
            self.data.update(other.data)
        self.seqlens.update(other.seqlens)
        self.metadata.update(other.metadata)

    @staticmethod
    def _resolve_seqlen_from_key(key, seqlens: List[int]) -> List[torch.Tensor]:
        if key in [
            "seq_no_eos_mask",
            "greedy_seq_no_eos_mask",
            "loss_mask",
            "rewards",
            "greedy_rewards",
        ]:
            return [torch.tensor([1], dtype=torch.int32) for _ in seqlens]
        elif key in [
            "input_ids",
            "packed_seq",
            "seq",
            "packed_logits_mask",
            "logits_mask",
            "prompt_mask",
            "greedy_prompt_mask",
            "packed_input_ids",
            "greedy_packed_input_ids",
            "values",
            "packed_prompts",
        ]:
            return [torch.tensor([seqlen], dtype=torch.int32) for seqlen in seqlens]
        elif key in [
            "packed_logprobs",
            "logprobs",
            "packed_ref_logprobs",
            "ref_logprobs",
            "old_logp",
            "ref_logp",
            "advantages",
            "ppo_loss_mask",
            "kl_rewards",
            "returns",
        ]:
            return [torch.tensor([seqlen - 1], dtype=torch.int32) for seqlen in seqlens]
        else:
            raise NotImplementedError(
                f"Seqlen could not be resolved given key {key}. "
                f"Please explicltly construct the `SequenceSample` object"
                " without using the `from_default` method."
            )

    @classmethod
    def from_default(
        cls,
        seqlens: List[int],
        ids: List[Hashable],
        data: Dict[str, torch.Tensor],
        metadata: Optional[Dict[str, Any]] = None,
    ):
        keys = set(data.keys())
        seqlens = [int(seqlen) for seqlen in seqlens]
        seqlens = {key: cls._resolve_seqlen_from_key(key, seqlens) for key in keys}
        trailing_shapes = {
            key: data[key].shape[1:] if data[key] is not None else None for key in keys
        }
        dtypes = {
            key: data[key].dtype if data[key] is not None else None for key in keys
        }
        return cls(
            keys=keys,
            ids=ids,
            seqlens=seqlens,
            trailing_shapes=trailing_shapes,
            dtypes=dtypes,
            data=data,
            metadata=metadata if metadata is not None else {},
        )

    def remap_keys_(self, remap: Dict[str, str]):
        for k in self.keys:
            if k in remap:
                new_k = remap[k]
                self.seqlens[new_k] = self.seqlens.pop(k)
                self.trailing_shapes[new_k] = self.trailing_shapes.pop(k)
                self.dtypes[new_k] = self.dtypes.pop(k)
                if self.data is not None:
                    self.data[new_k] = self.data.pop(k)
        self.keys = set(remap.get(k, k) for k in self.keys)


@dataclasses.dataclass
class DataBatchMeta:
    dp_rank: int
    meta_sample: SequenceSample
    epoch: int
    is_final_batch: bool

    def __post_init__(self):
        if self.meta_sample.data is not None:
            raise ValueError("meta_sample should not contain any data.")


@dataclasses.dataclass
class DatasetUtility:
    seed: int
    ddp_rank: int
    world_size: int
    tokenizer: transformers.PreTrainedTokenizerFast

    def __post_init__(self):
        if self.tokenizer.pad_token_id is None:
            self.tokenizer.pad_token_id = self.tokenizer.eos_token_id
            if self.tokenizer.eos_token_id is None:
                raise ValueError("eos_token_id of tokenizer must be defined.")


def get_shuffle_indices(seed: int, size: int):
    """Generate shuffled indices given seed and (dataset) size."""
    np_rng = np.random.RandomState(seed=seed)
    dtype_ = np.uint32
    if size >= (np.iinfo(np.uint32).max - 1):
        dtype_ = np.int64
    shuffle_idx = np.arange(start=0, stop=size, step=1, dtype=dtype_)
    np_rng.shuffle(shuffle_idx)
    return shuffle_idx


def load_shuffle_split_dataset(
    util: DatasetUtility,
    dataset_path: str,
    dataset_builder: Optional[Callable[[], List[Dict[str, str]]]] = None,
):
    if dataset_path is not None:
        if dataset_path.endswith(".jsonl"):
            with open(dataset_path, "r") as f:
                data = [json.loads(ff) for ff in f]
        elif dataset_path.endswith(".json"):
            with open(dataset_path, "r") as f:
                data = json.load(f)
        else:
            raise NotImplementedError(f"Unkown dataset extension: {dataset_path}")
    else:
        assert dataset_builder is not None
        data = dataset_builder()

    datasize_per_rank = len(data) // util.world_size
    shuffle_indices = get_shuffle_indices(
        util.seed, datasize_per_rank * util.world_size
    )
    subset_indices = shuffle_indices[
        util.ddp_rank * datasize_per_rank : (util.ddp_rank + 1) * datasize_per_rank
    ]
    data: List[Dict[str, str]] = [data[i] for i in subset_indices]

    return data


ALL_DATASET_CLASSES = {}


def register_dataset(name, dataset_cls):
    assert name not in ALL_DATASET_CLASSES
    assert "/" not in name
    ALL_DATASET_CLASSES[name] = dataset_cls


def make_dataset(
    cfg: Union[str, config_api.DatasetAbstraction],
    seed: int,
    ddp_rank: int,
    world_size: int,
    tokenizer_or_tokenizer_name: Union[transformers.PreTrainedTokenizerFast, str],
    experiment_name: str,
    trial_name: str,
    cache_root: Optional[str] = None,
) -> torch.utils.data.Dataset:
    if isinstance(cfg, str):
        cfg = config_api.DatasetAbstraction(type_=cfg)

    if isinstance(tokenizer_or_tokenizer_name, str):
        tokenizer = load_hf_tokenizer(tokenizer_or_tokenizer_name)
    elif tokenizer_or_tokenizer_name is None:
        raise RuntimeError("tokenizer_or_tokenizer_name cannot be None.")
    else:
        tokenizer = tokenizer_or_tokenizer_name
    util = DatasetUtility(
        seed,
        ddp_rank,
        world_size,
        tokenizer,
    )

    if cache_root is None:
        dataset_cls = ALL_DATASET_CLASSES[cfg.type_]
        return dataset_cls(util=util, **cfg.args)

    # Create and check cache path.
    if not cache_root.startswith(cluster_spec.fileroot) and not cache_root.startswith(
        "/home"
    ):
        raise ValueError(
            f"Data cache path {cache_root} should be /home or under {cluster_spec.fileroot}."
        )
    if "_" in experiment_name or "_" in trial_name:
        raise ValueError(f"Invalid experiment/trial name.")

    output_path = os.path.join(
        cache_root,
        experiment_name,
        trial_name,
        cfg.type_,
        f"seed{seed}",
        f"world_size{world_size}",
        f"rank{ddp_rank}",
    )
    os.makedirs(output_path, exist_ok=True)

    fname = "dataset.pt"
    cache_found = os.path.isfile(os.path.join(output_path, fname))

    tik = time.perf_counter()
    if not cache_found:
        logger.info(f"No data cache found for rank {ddp_rank}. Create it from scratch.")
        dataset = ALL_DATASET_CLASSES[cfg.type_](seed, ddp_rank, world_size, **cfg.args)
        torch.save(dataset, os.path.join(output_path, fname))
    else:
        logger.info(f"Rank {ddp_rank} find existing data cache, load it.")
        dataset = torch.load(os.path.join(output_path, fname))
    logger.info(f"Dataset creation/loading time: {time.perf_counter() - tik:.3f}s")

    return dataset


ALL_DATALOADER_CLASSES = {}


def register_dataloader(name, dataloader_cls):
    assert name not in ALL_DATALOADER_CLASSES
    ALL_DATALOADER_CLASSES[name] = dataloader_cls


def make_dataloader(
    cfg: Union[str, config_api.DataLoaderAbstraction], dataset: torch.utils.data.Dataset
) -> torch.utils.data.DataLoader:
    if isinstance(cfg, str):
        cfg = config_api.DataLoaderAbstraction(type_=cfg)
    dataloader_cls = ALL_DATALOADER_CLASSES[cfg.type_]
    return dataloader_cls(dataset, **cfg.args)


def PackedDataLoader(dataset, *args, **kwargs):
    if not isinstance(getattr(dataset, "util", None), DatasetUtility):
        raise ValueError("Dataset must have a `util` attribute of type DatasetUtility.")
    g = torch.Generator()
    g.manual_seed(dataset.util.seed)

    def seed_worker(worker_id):
        worker_seed = torch.initial_seed() % 2**32
        np.random.seed(worker_seed)
        random.seed(worker_seed)

    return torch.utils.data.DataLoader(
        dataset,
        *args,
        collate_fn=SequenceSample.gather,
        # NOTE: This is *NOT* the actual batch size for training.
        # It is just a proper size to load data to workers.
        batch_size=512,
        shuffle=True,
        generator=g,
        worker_init_fn=seed_worker,
        **kwargs,
    )


def PackedEvalDataLoader(dataset, *args, **kwargs):
    if not isinstance(getattr(dataset, "util", None), DatasetUtility):
        raise ValueError("Dataset must have a `util` attribute of type DatasetUtility.")
    return torch.utils.data.DataLoader(
        dataset,
        *args,
        collate_fn=SequenceSample.gather,
        shuffle=False,
        **kwargs,
    )


register_dataloader("packed", PackedDataLoader)
register_dataloader("packed_eval", PackedEvalDataLoader)<|MERGE_RESOLUTION|>--- conflicted
+++ resolved
@@ -25,11 +25,6 @@
 import torch.utils.data
 import transformers
 
-<<<<<<< HEAD
-from realhf.api.core import config as config_api
-from realhf.api.core import model_api
-from realhf.base import datapack, logging, namedarray
-=======
 # NOTE: We only use pandatic dataclasses for SequenceSample
 # such that it will perform automatic checks.
 from pydantic import Field
@@ -38,7 +33,6 @@
 
 from realhf.api.core import config as config_api
 from realhf.base import datapack, logging
->>>>>>> 9cd0521f
 from realhf.base.cluster import spec as cluster_spec
 
 logger = logging.getLogger("api.data")

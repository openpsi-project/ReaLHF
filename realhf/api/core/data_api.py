import dataclasses
import json
import os
import random
import time

# NOTE: We don't sue wildcard importing here because the type
# `Sequence` has a very similar name to `SequenceSample`.
# We don't want to confuse them.
from typing import (
    Any,
    Callable,
    Dict,
    Hashable,
    Iterable,
    List,
    Optional,
    Set,
    Tuple,
    Union,
)

import numpy as np
import torch
import torch.utils.data
import transformers

# NOTE: We only use pandatic dataclasses for SequenceSample
# such that it will perform automatic checks.
from pydantic import Field
from pydantic import dataclasses as pdclasses
from pydantic import field_validator, model_validator

from realhf.api.core import config as config_api
from realhf.base import datapack, logging
from realhf.base.cluster import spec as cluster_spec

logger = logging.getLogger("api.data")


def load_hf_tokenizer(
    model_name_or_path: str,
    fast_tokenizer=True,
    padding_side: Optional[str] = None,
) -> transformers.PreTrainedTokenizerFast:
    kwargs = {}
    if padding_side is not None:
        kwargs["padding_side"] = padding_side
    tokenizer = transformers.AutoTokenizer.from_pretrained(
        model_name_or_path, fast_tokenizer=fast_tokenizer, **kwargs
    )
    if tokenizer.pad_token_id is None:
        tokenizer.pad_token_id = tokenizer.eos_token_id
    return tokenizer


@pdclasses.dataclass
class SequenceSplitSpec:
    partitions: Optional[List[Tuple[int, int]]] = None
    sizes: Optional[List[int]] = None

    @model_validator(mode="after")
    def _validate_partitions(self) -> "SequenceSplitSpec":
        if self.partitions is not None:
            bound = 0
            for start, end in self.partitions:
                if start >= end:
                    raise ValueError(f"Partition {start}-{end} is empty.")
                if start != bound:
                    raise ValueError(f"Partition {start}-{end} is not contiguous.")
                bound = end

        if self.sizes is None and self.partitions is None:
            raise ValueError("Either sizes or partitions must be provided.")
        elif self.sizes is not None and self.partitions is not None:
            if len(self.sizes) != len(self.partitions):
                raise ValueError("Sizes and partitions are not the consistent.")
            if self.sizes != [end - start for start, end in self.partitions]:
                raise ValueError("Sizes and partitions are not the consistent.")
        elif self.sizes is None:
            self.sizes = [end - start for start, end in self.partitions]
        elif self.partitions is None:
            offsets = np.cumsum([0] + self.sizes)
            self.partitions = [
                (offsets[i], offsets[i + 1]) for i in range(len(self.sizes))
            ]

        return self


@pdclasses.dataclass(config=dict(arbitrary_types_allowed=True))
class SequenceSample:
    keys: Set[str]
    trailing_shapes: Dict[str, torch.Size | Tuple | None]
    dtypes: Dict[str, torch.dtype | None]

    ids: List[Hashable]

    seqlens: Dict[str, List[torch.Tensor]]

    data: Optional[Dict[str, torch.Tensor | None]] = None

    metadata: Dict[str, List[Any]] = Field(default_factory=dict)

    @field_validator("ids")
    @classmethod
    def _validate_ids(cls, ids: List[Hashable]) -> List[Hashable]:
        if len(ids) != len(set(ids)):
            raise ValueError(f"IDs contain duplicates: {ids}.")
        return ids

    @field_validator("keys")
    @classmethod
    def _validate_keys_type(cls, keys: Iterable) -> Set[str]:
        keys_ = set(keys)
        if len(keys_) != len(keys):
            raise ValueError(f"Keys contain duplicates: {keys}.")
        return keys_

    @field_validator("seqlens")
    @classmethod
    def _validate_seqlens_device_dtype(
        cls, seqlens: Dict[str, List[torch.Tensor]]
    ) -> Dict[str, List[torch.Tensor]]:
        for k, lens in seqlens.items():
            assert isinstance(lens, list)
            assert all(isinstance(l, torch.Tensor) for l in lens)
            for i, lens_ in enumerate(lens):
                if str(lens_.device) != "cpu":
                    logger.warning(
                        "The device of seqlens is not cpu. "
                        "Transfering data between host and "
                        "device will cause additional overheads."
                    )
                    lens[i] = lens_.cpu()
                if lens_.dtype != torch.int32:
                    logger.warning(
                        "The dtype of seqlens is not int32. " "Converting to int32."
                    )
                    lens[i] = lens_.to(torch.int32)
                if len(lens_.shape) != 1:
                    raise ValueError(f"Seqlens should be 1D tensors: {lens_}.")
        return seqlens

    @model_validator(mode="after")
    def _validate_list_length(self) -> "SequenceSample":
        cond = True
        l = len(self.ids)
        cond &= all(len(lens) == l for lens in self.seqlens.values())
        if not cond:
            raise ValueError(
                f"Lengths of ids({len(self.ids)})"
                f"/seqlens({self.seqlens}) "
                "are not the same."
            )

        return self

    @model_validator(mode="after")
    def _validate_keys(self) -> "SequenceSample":
        cond = True
        cond &= self.keys == set(self.seqlens.keys())
        cond &= self.keys == set(self.trailing_shapes.keys())
        cond &= self.keys == set(self.dtypes.keys())
        if self.data is not None:
            cond &= self.keys == set(self.data.keys())
        if not cond:
            err = (
                f"Keys are mismatched. "
                f"keys={self.keys}, "
                f"seqlens keys={set(self.seqlens.keys())}, "
                f"trailing_shapes keys={set(self.trailing_shapes.keys())}, "
                f"dtypes keys={set(self.dtypes.keys())}"
            )
            if self.data is not None:
                err += f", data keys={set(self.data.keys())}"
            raise KeyError(err)
        return self

    @model_validator(mode="after")
    def _validate_shapes(self) -> "SequenceSample":
        if self.data is None:
            return self
        acc_seqlen = {
            k: sum(lens.sum() for lens in lens_list)
            for k, lens_list in self.seqlens.items()
        }
        for k, v in self.data.items():
            if v is None:
                continue
            if v.shape != (acc_seqlen[k], *self.trailing_shapes[k]):
                raise ValueError(
                    f"Key: {k}, Data shape {v.shape} does not match "
                    f"configured shape {(acc_seqlen[k], *self.trailing_shapes[k])}."
                )
        return self

    @model_validator(mode="after")
    def _validate_dtypes(self) -> "SequenceSample":
        if self.data is None:
            return self
        for k, v in self.data.items():
            if v is None:
                continue
            if v.dtype != self.dtypes[k]:
                raise ValueError(
                    f"Data dtype {v.dtype} "
                    f"does not match configured "
                    f"dtype {self.dtypes[k]}."
                )
        return self

    @classmethod
    def gather(cls, samples: List["SequenceSample"], keys: Optional[List[str]] = None):
        if keys is None:
            for sample in samples:
                if sample.keys != samples[0].keys:
                    raise ValueError("Keys of samples are not the same.")
            keys = samples[0].keys
        else:
            for k in keys:
                assert all(k in s.keys for s in samples)

        seqlens = {k: sum([s.seqlens[k] for s in samples], []) for k in keys}
        if samples[0].data is not None:
            data = {
                k: (
                    torch.cat([s.data[k] for s in samples], dim=0)
                    if samples[0].data[k] is not None
                    else None
                )
                for k in keys
            }
        else:
            assert all(s.data is None for s in samples)
            data = None
        id_ = sum([s.ids for s in samples], [])
        # For metadata, assuming that all metadata have the same keys,
        # simply convert a list of dicts to a dict of lists.
        if not all(
            set(s.metadata.keys()) == set(samples[0].metadata.keys()) for s in samples
        ):
            raise ValueError("Metadata keys are not the same.")
        metadata = {
            k: sum([s.metadata[k] for s in samples], []) for k in samples[0].metadata
        }
        return cls(
            keys=keys,
            dtypes={key: samples[0].dtypes[key] for key in keys},
            trailing_shapes={key: samples[0].trailing_shapes[key] for key in keys},
            ids=id_,
            seqlens=seqlens,
            data=data,
            metadata=metadata,
        )

    def _get_split_key(self):
        acc_seqlen = {k: sum(l.sum() for l in lens) for k, lens in self.seqlens.items()}
        return max(acc_seqlen, key=acc_seqlen.get)

    def get_split_spec(
        self, k: int, key: Optional[str] = None, min_size: int = 1
    ) -> SequenceSplitSpec:
        if key is None:
            key = self._get_split_key()
        lens = [lens.sum() for lens in self.seqlens[key]]
        partitions = datapack.min_abs_diff_partition(lens, k, min_size)
        return SequenceSplitSpec(partitions=partitions)

    def split_with_spec(self, spec: SequenceSplitSpec) -> List["SequenceSample"]:
        samples = []
        data_offset = {k: 0 for k in self.keys}
        for start, end in spec.partitions:
            new_seqlens = {
                k: lens_list[start:end] for k, lens_list in self.seqlens.items()
            }
            _data_len = {
                k: sum(lens.sum() for lens in lens_list)
                for k, lens_list in new_seqlens.items()
            }
            if self.data is not None:
                new_data = {
                    k: (
                        v[data_offset[k] : _data_len[k] + data_offset[k]]
                        if v is not None
                        else None
                    )
                    for k, v in self.data.items()
                }
            else:
                new_data = None
            for k in self.keys:
                data_offset[k] += _data_len[k]
            new_id = self.ids[start:end]
            for k, v in self.metadata.items():
                if not isinstance(v, list):
                    raise ValueError(
                        f"Unknown how to split non-list metadata: ({k}, {v})."
                    )
            samples.append(
                SequenceSample(
                    dtypes=self.dtypes,
                    trailing_shapes=self.trailing_shapes,
                    keys=self.keys,
                    ids=new_id,
                    seqlens=new_seqlens,
                    data=new_data,
                    metadata={k: v[start:end] for k, v in self.metadata.items()},
                )
            )
        return samples

    def split(
        self,
        k: int,
        key: Optional[str] = None,
        min_size: int = 1,
    ) -> List["SequenceSample"]:
        spec = self.get_split_spec(k, key, min_size)
        return self.split_with_spec(spec)

    def unpack(self):
        return self.split(self.bs, min_size=1)

    def cuda(self):
        if self.data is None:
            return self
        self.data = {
            k: v.cuda() if v is not None else None for k, v in self.data.items()
        }
        return self

    @property
    def bs(self):
        return len(self.ids)

    def meta(self) -> "SequenceSample":
        """Create a new SequenceSample that does not contain any data."""
        return SequenceSample(
            keys=self.keys,
            trailing_shapes=self.trailing_shapes,
            dtypes=self.dtypes,
            ids=self.ids,
            data=None,
            seqlens=self.seqlens,
            metadata=self.metadata,
        )

    def update_(self, other: "SequenceSample"):
        self.keys = self.keys.union(other.keys)
        self.trailing_shapes.update(other.trailing_shapes)
        self.dtypes.update(other.dtypes)
        assert self.ids == other.ids, (self.ids, other.ids)
        if self.data is not None:
            self.data.update(other.data)
        self.seqlens.update(other.seqlens)
        self.metadata.update(other.metadata)

    @staticmethod
    def _resolve_seqlen_from_key(key, seqlens: List[int]) -> List[torch.Tensor]:
        if key in [
            "seq_no_eos_mask",
            "greedy_seq_no_eos_mask",
            "loss_mask",
            "rewards",
            "greedy_rewards",
        ]:
            return [torch.tensor([1], dtype=torch.int32) for _ in seqlens]
        elif key in [
            "input_ids",
            "packed_seq",
            "seq",
            "packed_logits_mask",
            "logits_mask",
            "prompt_mask",
            "greedy_prompt_mask",
            "packed_input_ids",
            "greedy_packed_input_ids",
            "values",
            "packed_prompts",
        ]:
            return [torch.tensor([seqlen], dtype=torch.int32) for seqlen in seqlens]
        elif key in [
            "packed_logprobs",
            "logprobs",
            "packed_ref_logprobs",
            "ref_logprobs",
            "old_logp",
            "ref_logp",
            "advantages",
            "ppo_loss_mask",
            "kl_rewards",
            "returns",
        ]:
            return [torch.tensor([seqlen - 1], dtype=torch.int32) for seqlen in seqlens]
        else:
            raise NotImplementedError(
                f"Seqlen could not be resolved given key {key}. "
                f"Please explicltly construct the `SequenceSample` object"
                " without using the `from_default` method."
            )

    @classmethod
    def from_default(
        cls,
        seqlens: List[int],
        ids: List[Hashable],
        data: Dict[str, torch.Tensor],
        metadata: Optional[Dict[str, Any]] = None,
    ):
        if metadata is None:
            metadata = {}
        for k, v in metadata.items():
            if not isinstance(v, list) or len(v) != len(seqlens):
                raise ValueError(
                    f"Metadata `{k}` should be a list of length {len(seqlens)}: {v}."
                )
        keys = set(data.keys())
        seqlens = [int(seqlen) for seqlen in seqlens]
        seqlens = {key: cls._resolve_seqlen_from_key(key, seqlens) for key in keys}
        trailing_shapes = {
            key: data[key].shape[1:] if data[key] is not None else None for key in keys
        }
        dtypes = {
            key: data[key].dtype if data[key] is not None else None for key in keys
        }
<<<<<<< HEAD
        if metadata is None:
            metadata = {}
        for k, v in metadata.items():
            if not isinstance(v, list) or len(v) != len(seqlens):
                raise ValueError(
                    f"Metadata {k} should be a list of length {len(seqlens)}: {v}."
                )
=======
>>>>>>> 1dff6d87
        return cls(
            keys=keys,
            ids=ids,
            seqlens=seqlens,
            trailing_shapes=trailing_shapes,
            dtypes=dtypes,
            data=data,
            metadata=metadata,
        )

    def remap_keys_(self, remap: Dict[str, str]):
        for k in self.keys:
            if k in remap:
                new_k = remap[k]
                self.seqlens[new_k] = self.seqlens.pop(k)
                self.trailing_shapes[new_k] = self.trailing_shapes.pop(k)
                self.dtypes[new_k] = self.dtypes.pop(k)
                if self.data is not None:
                    self.data[new_k] = self.data.pop(k)
        self.keys = set(remap.get(k, k) for k in self.keys)


@dataclasses.dataclass
class DataBatchMeta:
    dp_rank: int
    meta_sample: SequenceSample
    epoch: int
    is_final_batch: bool

    def __post_init__(self):
        if self.meta_sample.data is not None:
            raise ValueError("meta_sample should not contain any data.")


@dataclasses.dataclass
class DatasetUtility:
    seed: int
    ddp_rank: int
    world_size: int
    tokenizer: transformers.PreTrainedTokenizerFast

    def __post_init__(self):
        if self.tokenizer.pad_token_id is None:
            self.tokenizer.pad_token_id = self.tokenizer.eos_token_id
            if self.tokenizer.eos_token_id is None:
                raise ValueError("eos_token_id of tokenizer must be defined.")


def get_shuffle_indices(seed: int, size: int):
    """Generate shuffled indices given seed and (dataset) size."""
    np_rng = np.random.RandomState(seed=seed)
    dtype_ = np.uint32
    if size >= (np.iinfo(np.uint32).max - 1):
        dtype_ = np.int64
    shuffle_idx = np.arange(start=0, stop=size, step=1, dtype=dtype_)
    np_rng.shuffle(shuffle_idx)
    return shuffle_idx


def load_shuffle_split_dataset(
    util: DatasetUtility,
    dataset_path: str,
    dataset_builder: Optional[Callable[[], List[Dict[str, str]]]] = None,
):
    if dataset_path is not None:
        if dataset_path.endswith(".jsonl"):
            with open(dataset_path, "r") as f:
                data = [json.loads(ff) for ff in f]
        elif dataset_path.endswith(".json"):
            with open(dataset_path, "r") as f:
                data = json.load(f)
        else:
            raise NotImplementedError(f"Unkown dataset extension: {dataset_path}")
    else:
        assert dataset_builder is not None
        data = dataset_builder()

    datasize_per_rank = len(data) // util.world_size
    shuffle_indices = get_shuffle_indices(
        util.seed, datasize_per_rank * util.world_size
    )
    subset_indices = shuffle_indices[
        util.ddp_rank * datasize_per_rank : (util.ddp_rank + 1) * datasize_per_rank
    ]
    data: List[Dict[str, str]] = [data[i] for i in subset_indices]

    return data


ALL_DATASET_CLASSES = {}


def register_dataset(name, dataset_cls):
    assert name not in ALL_DATASET_CLASSES
    assert "/" not in name
    ALL_DATASET_CLASSES[name] = dataset_cls


def make_dataset(
    cfg: Union[str, config_api.DatasetAbstraction],
    seed: int,
    ddp_rank: int,
    world_size: int,
    tokenizer_or_tokenizer_name: Union[transformers.PreTrainedTokenizerFast, str],
    experiment_name: str,
    trial_name: str,
    cache_root: Optional[str] = None,
) -> torch.utils.data.Dataset:
    if isinstance(cfg, str):
        cfg = config_api.DatasetAbstraction(type_=cfg)

    if isinstance(tokenizer_or_tokenizer_name, str):
        tokenizer = load_hf_tokenizer(tokenizer_or_tokenizer_name)
    elif tokenizer_or_tokenizer_name is None:
        raise RuntimeError("tokenizer_or_tokenizer_name cannot be None.")
    else:
        tokenizer = tokenizer_or_tokenizer_name
    util = DatasetUtility(
        seed,
        ddp_rank,
        world_size,
        tokenizer,
    )

    if cache_root is None:
        dataset_cls = ALL_DATASET_CLASSES[cfg.type_]
        return dataset_cls(util=util, **cfg.args)

    # Create and check cache path.
    if not cache_root.startswith(cluster_spec.fileroot) and not cache_root.startswith(
        "/home"
    ):
        raise ValueError(
            f"Data cache path {cache_root} should be /home or under {cluster_spec.fileroot}."
        )
    if "_" in experiment_name or "_" in trial_name:
        raise ValueError(f"Invalid experiment/trial name.")

    output_path = os.path.join(
        cache_root,
        experiment_name,
        trial_name,
        cfg.type_,
        f"seed{seed}",
        f"world_size{world_size}",
        f"rank{ddp_rank}",
    )
    os.makedirs(output_path, exist_ok=True)

    fname = "dataset.pt"
    cache_found = os.path.isfile(os.path.join(output_path, fname))

    tik = time.perf_counter()
    if not cache_found:
        logger.info(f"No data cache found for rank {ddp_rank}. Create it from scratch.")
        dataset = ALL_DATASET_CLASSES[cfg.type_](seed, ddp_rank, world_size, **cfg.args)
        torch.save(dataset, os.path.join(output_path, fname))
    else:
        logger.info(f"Rank {ddp_rank} find existing data cache, load it.")
        dataset = torch.load(os.path.join(output_path, fname))
    logger.info(f"Dataset creation/loading time: {time.perf_counter() - tik:.3f}s")

    return dataset


ALL_DATALOADER_CLASSES = {}


def register_dataloader(name, dataloader_cls):
    assert name not in ALL_DATALOADER_CLASSES
    ALL_DATALOADER_CLASSES[name] = dataloader_cls


def make_dataloader(
    cfg: Union[str, config_api.DataLoaderAbstraction], dataset: torch.utils.data.Dataset
) -> torch.utils.data.DataLoader:
    if isinstance(cfg, str):
        cfg = config_api.DataLoaderAbstraction(type_=cfg)
    dataloader_cls = ALL_DATALOADER_CLASSES[cfg.type_]
    return dataloader_cls(dataset, **cfg.args)


def PackedDataLoader(dataset, *args, **kwargs):
    if not isinstance(getattr(dataset, "util", None), DatasetUtility):
        raise ValueError("Dataset must have a `util` attribute of type DatasetUtility.")
    g = torch.Generator()
    g.manual_seed(dataset.util.seed)

    def seed_worker(worker_id):
        worker_seed = torch.initial_seed() % 2**32
        np.random.seed(worker_seed)
        random.seed(worker_seed)

    return torch.utils.data.DataLoader(
        dataset,
        *args,
        collate_fn=SequenceSample.gather,
        # NOTE: This is *NOT* the actual batch size for training.
        # It is just a proper size to load data to workers.
        batch_size=512,
        shuffle=True,
        generator=g,
        worker_init_fn=seed_worker,
        **kwargs,
    )


def PackedEvalDataLoader(dataset, *args, **kwargs):
    if not isinstance(getattr(dataset, "util", None), DatasetUtility):
        raise ValueError("Dataset must have a `util` attribute of type DatasetUtility.")
    return torch.utils.data.DataLoader(
        dataset,
        *args,
        collate_fn=SequenceSample.gather,
        shuffle=False,
        **kwargs,
    )


register_dataloader("packed", PackedDataLoader)
register_dataloader("packed_eval", PackedEvalDataLoader)<|MERGE_RESOLUTION|>--- conflicted
+++ resolved
@@ -424,16 +424,6 @@
         dtypes = {
             key: data[key].dtype if data[key] is not None else None for key in keys
         }
-<<<<<<< HEAD
-        if metadata is None:
-            metadata = {}
-        for k, v in metadata.items():
-            if not isinstance(v, list) or len(v) != len(seqlens):
-                raise ValueError(
-                    f"Metadata {k} should be a list of length {len(seqlens)}: {v}."
-                )
-=======
->>>>>>> 1dff6d87
         return cls(
             keys=keys,
             ids=ids,

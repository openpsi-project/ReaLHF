import abc
import dataclasses
import keyword
from typing import *

import torch
import torch.utils.data
import transformers

import realhf.base.logging as logging
from realhf.api.core.config import (
    ModelAbstraction,
    ModelBackendAbstraction,
    ModelInterfaceAbstraction,
    ModelName,
    ModelWrapperAbstraction,
)
from realhf.api.core.data_api import SequenceSample, load_hf_tokenizer

logger = logging.getLogger("model_api")


@dataclasses.dataclass
class GenerationHyperparameters:
    """Generation hyperparameters.

    We implement a customized generation function instead of using
    HuggingFace's to support pipelined generation. As a result, advanced
    generation techniques like diversity-promoting sampling or
    repeatition penalty are not supported during PPO training. However,
    we don't find it to be a problem in practice. Increasing the
    sampling temperature and enabling top-k/top-p sampling can produce
    good models.

    :param max_new_tokens: The maximum number of new tokens to generate.
    :type max_new_tokens: int
    :param min_new_tokens: The minimum number of new tokens to generate.
    :type min_new_tokens: int
    :param greedy: Whether to use greedy decoding.
    :type greedy: bool
    :param top_k: The number of highest probability tokens to keep.
    :type top_k: int
    :param top_p: The cumulative probability of the highest probability
        tokens to keep.
    :type top_p: float
    :param temperature: The temperature of the sampling process.
    :type temperature: float
    :param use_cuda_graph: Whether to use CUDA graph to reduce kernel
        launch overhead during generation.
    :type use_cuda_graph: bool
    :param force_cudagraph_recapture: Capture CUDAGraph everytime when
        calling `generate` even if the graph has been captured before.
        This will introduce minor overhead but released the kvcache
        when not running generation.
    :type force_cudagraph_recapture: bool
    :param force_no_logits_mask: Whether to omit logits mask.
        The logits mask will be produced when using top-k or top-p sampling,
        where it is used to mark tokens that are filtered out.
        This mask will be used by the reference model and the actor model
        during training in order to align inferred logits with that during
        generation and produce accurate KLs.
        Logits mask with top-k/top-p sampling will largely improve the
        stability of PPO training because it narrows the action space.
        However, this benefit does not come for free.
        The logits mask will occupy a large amount of additional GPU memory.
        If this option is set to True, logits mask will be forcely omitted to
        save GPU memory, but the learning performance may also drop.
    :type force_no_logits_mask: bool
    """

    max_new_tokens: int = 256
    min_new_tokens: int = 256
    greedy: bool = False
    top_p: float = 0.9
    top_k: int = 200
    temperature: float = 1.0
    use_cuda_graph: bool = False
    force_cudagraph_recapture: bool = True
    force_no_logits_mask: bool = False

    def __post_init__(self):
        if self.temperature == 0.0:
            self.greedy = True
            self.temperature = 1.0
        if self.top_p <= 0.0 or self.top_p > 1:
            raise ValueError("top_p must be in (0.0, 1.0]")
        if self.top_k <= 0:
            raise ValueError("top_k must be a positive integer.")


@dataclasses.dataclass
class ReaLMoEConfig:
    """Configuration related to MoE models.

    :param num_experts: Number of experts in the mixture of experts.
    :type num_experts: int
    :param top_k: The number of experts to route per-token, can be also
        interpreted as the `top-k` routing parameter.
    :type top_k: int
    :param routing_type: The load balancing type for the MoE router. Can
        be "aux_loss", "sinkhorn", or "none".
    :type routing_type: str
    :param aux_loss_coeff: The coefficient for the auxiliary loss. Only
        effective when routing_type="aux_loss".
    :type aux_loss_coeff: float
    :param capacity_factor: The capacity factor of each expert. An
        expert will drop tokens if the number of tokens exceeds
        capacity_factor * (num_tokens / num_experts). Drop nothing when
        capacity_factor is None.
    :type capacity_factor: float
    :param pad_to_capacity: Whether to pad the input to the capacity of
        the expert.
    :type pad_to_capacity: bool
    :param token_drop_policy: The token drop policy for the MoE. Can be
        either "prob" or "position". If "prob", the tokens with the
        lowest probabilities will be dropped. If "position", tokens at
        the end of each batch will be dropped.
    :type token_drop_policy: str
    :param z_loss_coeff: The coefficient for the z-loss.
    :type z_loss_coeff: float
    :param input_jitter_eps: The input jitter noise for the router.
    :type input_jitter_eps: float
    """

    num_experts: int = 8
    top_k: int = 2
    routing_type: str = "aux_loss"
    aux_loss_coeff: float = 1e-3
    capacity_factor: float = None
    pad_to_capacity: bool = False
    token_drop_policy: str = "probs"
    z_loss_coeff: float = 0.0
    input_jitter_eps: float = 0.0
    use_grouped_gemm: bool = False


@dataclasses.dataclass
class ReaLModelConfig:
    """Configuration for ReaLModel.

    :param n_layers: Number of transformer blocks.
    :type n_layers: int
    :param n_kv_heads: Number of key-value attention heads.
    :type n_kv_heads: int
    :param n_q_heads: Number of query attention heads.
    :type n_q_heads: int
    :param head_dim: Dimension of each attention head.
        If None, defaults to hidden_dim // n_q_heads.
        If given, the query layer will have shape (hidden_dim, head_dim * n_q_heads).
    :type head_dim: int
    :param hidden_dim: Hidden dimension of the transformer block.
    :type hidden_dim: int
    :param intermediate_dim: Dimension of the intermediate layer in the MLP.
    :type intermediate_dim: int
    :param vocab_size: Vocabulary size.
    :type vocab_size: int
    :param n_positions: Maximum context length. Can be None for
        rotary embedding, where the context length is decided during runtime.
    :type n_positions: Optional[int]
    :param embd_pdrop: Dropout probability for the embedding layer.
    :type embd_pdrop: float
    :param resid_pdrop: Dropout probability for the residual connections.
    :type resid_pdrop: float
    :param attn_pdrop: Dropout probability for the attention weights.
    :type attn_pdrop: float
    :param layer_norm_epsilon: Epsilon for layer normalization.
    :type layer_norm_epsilon: float
    :param activation_function: Activation function for the MLP.
    :type activation_function: str
    :param scale_attn_by_inverse_layer_idx: Whether to scale the attention weights
        by the inverse of the layer index.
    :type scale_attn_by_inverse_layer_idx: bool
    :param use_attention_bias: Whether to use bias for QKV layers.
    :type use_attention_bias: bool
    :param use_attn_proj_bias: Whether to use bias for the attention projection layer.
    :type use_attn_proj_bias: bool
    :param layer_norm_type: Type of layer normalization, can be None, "rms", or "gemma".
    :type layer_norm_type: Optional[str]
    :param mlp_type: Type of the MLP. Can be None, "llama", or "moe".
    :type mlp_type: Optional[str]
    :param apply_rotary: Whether to apply rotary embedding.
    :type apply_rotary: bool
    :param rotary_base: Exponential base for the rotary embedding.
    :type rotary_base: float
    :param rotary_interleaved: Whether to use interleaved rotary embedding.
    :type rotary_interleaved: bool
    :param rotary_scaling: Scaling factor for the rotary embedding.
    :type rotary_scaling: Optional[float]
    :param rotary_scaling_type: Type of scaling for the rotary embedding.
    :type rotary_scaling_type: Optional[str]
    :param normalize_embed: Whether to normalize the embeddings
        before transformer blocks. Used by Gemma.
    :type normalize_embed: bool
    :param abs_position_embedding_offset: Offset for the absolute position embedding.
        Used by OPT, but OPT is currently not supported.
    :type abs_position_embedding_offset: int
    :param do_layernorm_before: Whether to apply layer normalization before the attention
        rather than after. Used by OPT, but OPT is currently not supported.
    :type do_layernorm_before: bool
    :param tied_embedding: Whether to share the embeddings and output weights.
        Used by models like GPT-2 and Gemma.
    :type tied_embedding: bool
    :param sliding_window: Sliding window size for the attention.
        Currently a placeholder and not supported.
    :type sliding_window: Optional[int]
    :param moe: Configuration for MoE models, only effective when mlp_type="moe".
    :type moe: Optional[ReaLMoEConfig]
    :param is_critic: Whether the model is a critic model.
    :type is_critic: bool
    """

    ### Architectural configurations. ###
    n_layers: int
    n_kv_heads: int
    n_q_heads: int
    hidden_dim: int
    intermediate_dim: int  # for mlp, usually 4*h
    vocab_size: int
    head_dim: Optional[int] = None
    n_positions: Optional[int] = None
    embd_pdrop: float = 0.1
    resid_pdrop: float = 0.1
    attn_pdrop: float = 0.1
    layer_norm_epsilon: float = 1e-5
    activation_function: str = "gelu"
    scale_attn_by_inverse_layer_idx: bool = True
    scale_attn_weights: bool = True
    # llama does not use attention bias and uses special MLP/LayerNorm layers
    use_attention_bias: bool = True
    use_attn_proj_bias: bool = True
    layer_norm_type: Optional[str] = None
    mlp_type: Optional[str] = None
    # rotary embedding
    apply_rotary: bool = False
    rotary_base: float = 10000.0
    rotary_interleaved: bool = False
    rotary_scaling: Optional[float] = None
    rotary_scaling_type: Optional[str] = None
    # for gemma
    normalize_embed: bool = False
    # for opt, it's 2
    abs_position_embedding_offset: int = 0
    do_layernorm_before: bool = True
    # Tied embedding
    tied_embedding: bool = False
    sliding_window: Optional[int] = None
    # MoE Config
    moe: Optional[ReaLMoEConfig] = None

    # Whether it is a critic/reward model that outputs scores.
    is_critic: bool = False

    def __post_init__(self):
        if self.is_critic and self.tied_embedding:
            raise ValueError("Critic model cannot share embeddings and output weights.")
        if self.head_dim is None:
            self.head_dim = self.hidden_dim // self.n_q_heads


@dataclasses.dataclass
class ModelVersion:
    """A version counter.
    
    :param epoch: The current epoch.
    :type epoch: int
    :param epoch_step: The current step in the current epoch.
        A "step" means a traversal of the DFG, which may contain
        multiple model update steps depending on the interface
        (e.g., PPO mini-batched update).
    :type epoch_step: int
    :param global_step: The number of steps since the start of the experiment.
    :type global_step: int
    """
    epoch: int = 0
    epoch_step: int = 0
    global_step: int = 0


@dataclasses.dataclass
class FinetuneSpec:
    """The specification for the finetuning task.
    
    :param total_train_epochs: The total number of epochs for training.
    :type total_train_epochs: int
    :param total_train_steps: The total number of steps for training.
    :type total_train_steps: int
    :param steps_per_epoch: The number of steps per epoch.
    :type steps_per_epoch: int
    """
    total_train_epochs: int
    total_train_steps: int
    steps_per_epoch: int


class PipelinableEngine(abc.ABC):
<<<<<<< HEAD
    """The signature of modules after backend initialization.

    Modules with this signature will be passed to :class:`ModelInterface`
    for model function call execution.

    See ``realhf/impl/model/backend/inference.py``,
    ``realhf/impl/model/backend/deepspeed.py``,
    and ``realhf/impl/model/backend/megatron.py``
    for concrete implementations.
    """
    @abc.abstractmethod
=======

>>>>>>> f12bd7a3
    def train_batch(
        self,
        input_: SequenceSample,
        loss_fn: Callable,
        version_steps: int,
        num_micro_batches: Optional[int] = None,
    ):
        raise NotImplementedError()

    @torch.no_grad()
    def eval_batch(
        self,
        input_: SequenceSample,
        loss_fn: Callable[[torch.Tensor, SequenceSample], Tuple[torch.Tensor, Dict]],
        num_micro_batches: Optional[int] = None,
    ):
        def agg(xs: List[Tuple[torch.Tensor, Dict]]):
            losses, stats = zip(*xs)
            return sum(losses), {k: sum(s[k] for s in stats) for k in stats[0].keys()}

        return self.forward(
            input_,
            post_hook=loss_fn,
            aggregate_fn=agg,
            num_micro_batches=num_micro_batches,
        )

    def forward(
        self,
        input_: SequenceSample,
        num_micro_batches: Optional[int] = None,
        post_hook: Callable[[torch.Tensor, SequenceSample], Any] | None = None,
        aggregate_fn: Callable[[List[Any]], Any] = torch.cat,
    ):
        raise NotImplementedError()

    def generate(
        self,
        input_: SequenceSample,
        tokenizer: transformers.PreTrainedTokenizerFast,
        gconfig: GenerationHyperparameters = dataclasses.field(
            default_factory=GenerationHyperparameters
        ),
        num_micro_batches: Optional[int] = None,
    ):
        raise NotImplementedError()


@dataclasses.dataclass
class Model:
    """The collection of a neural network, a tokenizer, and some metadata with
    a unique name.

    :param name: The unique name of the model.
    :type name: ModelName
    :param module: The neural network module. Its parameters may be
        sharded by tensor or pipeline parallel.
    :type module: PipelinableEngine | torch.nn.Module
    :param tokenizer: The tokenizer for the model.
    :type tokenizer: transformers.PreTrainedTokenizerFast
    :param device: The device to run the model.
    :type device: Union[str, torch.device]
    :param dtype: The data type of the model. If None, the data type
        will default to torch.float16.
    :type dtype: Optional[torch.dtype]
    :param version: The version of the model.
    :type version: ModelVersion
    :param ft_spec: The finetuning specification for the model.
        Generally not used.
    :type ft_spec: FinetuneSpec
    """
    name: ModelName
    module: PipelinableEngine | torch.nn.Module
    tokenizer: transformers.PreTrainedTokenizerFast
    device: Union[str, torch.device]
    dtype: Optional[torch.dtype] = None
    version: ModelVersion = dataclasses.field(default_factory=ModelVersion)
    ft_spec: FinetuneSpec = None  # will be initialized by the backend

    def __post_init__(self):
        try:
            self.module = self.module.to(self.device)
        except ValueError as e:
            # 4-bit and 8-bit model may fail here
            logger.warning(
                f"Failed to move model to device {self.device} because {e}. Abort to device."
            )

    def inc_version(self):
        self.version.global_step += 1
        self.version.epoch_step += 1
        if self.version.epoch_step >= self.ft_spec.steps_per_epoch:
            self.version.epoch_step = 0
            self.version.epoch += 1


class ModelBackend(abc.ABC):
    """A backend that wraps :class:`Model` to provide additional
    functionalities like running pipelined model function call and ZeRO
    optimizer.

    Current implementations include inference, DeepSpeed, and Megatron.
    The inference backend only provides inference and generate APIs,
    while DeepSpeed and Megatron backends additionally support training.

    The backend mainly provides two functionalities:
    1. Pipelined generation, inference, and training, implemented in ReaL;
    2. ZeRO optimizer, implemented in DeepSpeed and Megatron.

    After initialization, the ``module`` attribute in :class:`Model`
    will have the same signature as :class:`PipelinableEngine`.
    See ``realhf/impl/model/backend`` for concrete implementations.
    """

    @abc.abstractmethod
    def _initialize(self, model: Model, spec: FinetuneSpec) -> Model:
        raise NotImplementedError()

    def initialize(self, model: Model, spec: FinetuneSpec) -> Model:
        model.ft_spec = spec
        return self._initialize(model, spec)

    def destroy(self, model: Model):
        pass


class NullBackend(ModelBackend):

    def _initialize(self, model: Model, spec: FinetuneSpec) -> Model:
        return model


def null_model(name: ModelName, device: Union[str, torch.device]) -> Model:
    return Model(name, torch.nn.Identity(), None, device)


def tokenizer_only_model(
    name: ModelName, device: Union[str, torch.device], tokenizer_path: str
) -> Model:
    return Model(name, torch.nn.Identity(), load_hf_tokenizer(tokenizer_path), device)


class ModelInterface(abc.ABC):
    """Interface for model training, evaluation, inference and generation.

    The interface is designed to follow the dependency injection rule.
    We pass the model to the interface and call the interface methods, such
    that model APIs and algorithms are fully decoupled. For example,
    REINFORCE and PPO can have different behaviors during training.
    We can write separate interfaces for these two algorithms while using
    the same model that provides a basic forward-backward-update functionality
    (it is actually the :class:`PipelinableEngine`).

    During runtime, the master worker will request model workers to execute
    a specific interface type (e.g., generate) on a specific model. The model
    worker will find the corresponding model, pass it into the requested interface,
    run the computation, and finally return the result.

    The users can easily write new interfaces to support customized usage.
    Check :doc:`customization` for more details.
    """

    def save(self, model: Model, save_dir: str):
        pass

    def evaluate(
        self,
        model: Model,
        eval_dataloader: torch.utils.data.DataLoader,
    ) -> Dict:
        # NOTE: No n_mbs here because the batch size can be configured in the dataloader.
        return {}

    def inference(
        self, model: Model, data: SequenceSample, n_mbs: Optional[int] = None
    ) -> SequenceSample:
        raise NotImplementedError()

    def generate(
        self, model: Model, data: SequenceSample, n_mbs: Optional[int] = None
    ) -> SequenceSample:
        raise NotImplementedError()

    def train_step(
        self, model: Model, data: SequenceSample, n_mbs: Optional[int] = None
    ) -> Dict:
        raise NotImplementedError()

    # Mock methods for creating data and profiling an individual MFC.
    def _mock_generate(self, model: Model, data: SequenceSample):
        return data

    def _mock_inference(self, model: Model, data: SequenceSample):
        return data

    def _mock_train_step(self, model: Model, data: SequenceSample):
        return data

    def mock(
        self,
        type_: str,
        model: Model,
        data: SequenceSample,
    ) -> SequenceSample:
        if type_ == "generate":
            return self._mock_generate(model, data)
        elif type_ == "inference":
            return self._mock_inference(model, data)
        elif type_ == "train_step":
            return self._mock_train_step(model, data)
        else:
            raise ValueError(f"Unsupported interface type {type_}")


ALL_MODEL_CLASSES = {}
ALL_INTERFACE_CLASSES = {}
ALL_BACKEND_CLASSES = {}
ALL_WRAPPER_CLASSES = {}


def register_model(name, model_cls):
    assert name not in ALL_MODEL_CLASSES
    ALL_MODEL_CLASSES[name] = model_cls


def register_interface(name, cls_):
    assert name not in ALL_INTERFACE_CLASSES
    assert issubclass(cls_, ModelInterface)
    ALL_INTERFACE_CLASSES[name] = cls_


def register_backend(name, cls_):
    assert name not in ALL_BACKEND_CLASSES
    assert issubclass(cls_, ModelBackend)
    ALL_BACKEND_CLASSES[name] = cls_


def register_wrapper(name, cls_):
    assert name not in ALL_WRAPPER_CLASSES
    ALL_WRAPPER_CLASSES[name] = cls_


def make_model_wrapper(
    cfg: ModelWrapperAbstraction,
) -> Callable[[Model], Model]:
    cls_ = ALL_WRAPPER_CLASSES[cfg.type_]
    return cls_(**cfg.args)


def make_model(
    cfg: ModelAbstraction, name: ModelName, device: Union[str, torch.device]
) -> Model:
    model_cls = ALL_MODEL_CLASSES[cfg.type_]
    model = model_cls(**cfg.args, name=name, device=device)
    assert isinstance(model, Model)
    for w in cfg.wrappers:
        model = make_model_wrapper(w)(model)
        assert isinstance(model, Model)
    return model


def make_interface(cfg: ModelInterfaceAbstraction) -> ModelInterface:
    cls_ = ALL_INTERFACE_CLASSES[cfg.type_]
    return cls_(**cfg.args)


def make_backend(cfg: ModelBackendAbstraction) -> ModelBackend:
    cls_ = ALL_BACKEND_CLASSES[cfg.type_]
    return cls_(**cfg.args)


register_backend("null", NullBackend)
register_model("null", null_model)
register_model("tokenizer", tokenizer_only_model)

SUPPORTED_MODELS = []
HF_MODEL_FAMILY_REGISTRY = {}


def is_valid_function_name(name):
    if not name.isidentifier():
        return False
    if keyword.iskeyword(name):
        return False
    return True


def register_hf_family(
    name: str,
    hf_cls_name: str,
    config_from_hf_converter: Callable[
        [transformers.PretrainedConfig], ReaLModelConfig
    ],
    config_to_hf_converter: Callable[[ReaLModelConfig], transformers.PretrainedConfig],
    sd_from_hf_converter: Callable[[Dict, ReaLModelConfig], Dict],
    sd_to_hf_converter: Callable[[Dict, ReaLModelConfig], Dict],
    embedding_param_names: Callable[[ReaLModelConfig], List[str]],
    tblock_param_names: Callable[[ReaLModelConfig, int], List[str]],
    head_param_names: Callable[[ReaLModelConfig], List[str]],
    real_config_maker: Optional[Callable] = None,
):
    if name in SUPPORTED_MODELS:
        raise ValueError(f"Model {name} is already registered.")
    if not is_valid_function_name(name):
        raise ValueError(f"Model name {name} is not a valid function name in Python.")
    SUPPORTED_MODELS.append(name)
    HF_MODEL_FAMILY_REGISTRY[name] = dict(
        name=name,
        hf_cls_name=hf_cls_name,
        config_from_hf_converter=config_from_hf_converter,
        config_to_hf_converter=config_to_hf_converter,
        sd_from_hf_converter=sd_from_hf_converter,
        sd_to_hf_converter=sd_to_hf_converter,
        embedding_param_names=embedding_param_names,
        tblock_param_names=tblock_param_names,
        head_param_names=head_param_names,
        real_config_maker=real_config_maker,
    )<|MERGE_RESOLUTION|>--- conflicted
+++ resolved
@@ -293,7 +293,6 @@
 
 
 class PipelinableEngine(abc.ABC):
-<<<<<<< HEAD
     """The signature of modules after backend initialization.
 
     Modules with this signature will be passed to :class:`ModelInterface`
@@ -304,10 +303,7 @@
     and ``realhf/impl/model/backend/megatron.py``
     for concrete implementations.
     """
-    @abc.abstractmethod
-=======
-
->>>>>>> f12bd7a3
+
     def train_batch(
         self,
         input_: SequenceSample,

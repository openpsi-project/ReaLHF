import abc
import dataclasses
import keyword
from typing import *

import torch
import torch.utils.data
import transformers

import realhf.base.logging as logging
from realhf.api.core.config import (
    ModelAbstraction,
    ModelBackendAbstraction,
    ModelInterfaceAbstraction,
    ModelName,
    ModelWrapperAbstraction,
)
from realhf.api.core.data_api import SequenceSample, load_hf_tokenizer

logger = logging.getLogger("model_api")


@dataclasses.dataclass
class GenerationHyperparameters:
    """Generation hyperparameters.

    We implement a customized generation function instead of using
    HuggingFace's to support pipelined generation. As a result, advanced
    generation techniques like diversity-promoting sampling or
    repeatition penalty are not supported during PPO training. However,
    we don't find it to be a problem in practice. Increasing the
    sampling temperature and enabling top-k/top-p sampling can produce
    good models.

    :param max_new_tokens: The maximum number of new tokens to generate.
    :type max_new_tokens: int
    :param min_new_tokens: The minimum number of new tokens to generate.
    :type min_new_tokens: int
    :param greedy: Whether to use greedy decoding.
    :type greedy: bool
    :param top_k: The number of highest probability tokens to keep.
    :type top_k: int
    :param top_p: The cumulative probability of the highest probability
        tokens to keep.
    :type top_p: float
    :param temperature: The temperature of the sampling process.
    :type temperature: float
    :param use_cuda_graph: Whether to use CUDA graph to reduce kernel
        launch overhead during generation.
    :type use_cuda_graph: bool
<<<<<<< HEAD
    :param force_cudagraph_recapture: Capture CUDAGraph everytime when
        calling `generate` even if the graph has been captured before.
        This will introduce minor overhead but released the kvcache
        when not running generation.
    :type force_cudagraph_recapture: bool
=======
    :param force_no_logits_mask: Whether to omit logits mask.
        The logits mask will be produced when using top-k or top-p sampling,
        where it is used to mark tokens that are filtered out.
        This mask will be used by the reference model and the actor model
        during training in order to align inferred logits with that during
        generation and produce accurate KLs.
        Logits mask with top-k/top-p sampling will largely improve the
        stability of PPO training because it narrows the action space.
        However, this benefit does not come for free.
        The logits mask will occupy a large amount of additional GPU memory.
        If this option is set to True, logits mask will be forcely omitted to
        save GPU memory, but the learning performance may also drop.
    :type force_no_logits_mask: bool
>>>>>>> ac4bcc21
    """

    max_new_tokens: int = 256
    min_new_tokens: int = 256
    greedy: bool = False
    top_p: float = 0.9
    top_k: int = 200
    temperature: float = 1.0
    use_cuda_graph: bool = False
<<<<<<< HEAD
    force_cudagraph_recapture: bool = True
=======
    force_no_logits_mask: bool = False
>>>>>>> ac4bcc21

    def __post_init__(self):
        if self.temperature == 0.0:
            self.greedy = True
            self.temperature = 1.0
        if self.top_p <= 0.0 or self.top_p > 1:
            raise ValueError("top_p must be in (0.0, 1.0]")
        if self.top_k <= 0:
            raise ValueError("top_k must be a positive integer.")


@dataclasses.dataclass
class ReaLMoEConfig:
    """Configuration related to MoE models.

    :param num_experts: Number of experts in the mixture of experts.
    :type num_experts: int
    :param top_k: The number of experts to route per-token, can be also
        interpreted as the `top-k` routing parameter.
    :type top_k: int
    :param routing_type: The load balancing type for the MoE router. Can
        be "aux_loss", "sinkhorn", or "none".
    :type routing_type: str
    :param aux_loss_coeff: The coefficient for the auxiliary loss. Only
        effective when routing_type="aux_loss".
    :type aux_loss_coeff: float
    :param capacity_factor: The capacity factor of each expert. An
        expert will drop tokens if the number of tokens exceeds
        capacity_factor * (num_tokens / num_experts). Drop nothing when
        capacity_factor is None.
    :type capacity_factor: float
    :param pad_to_capacity: Whether to pad the input to the capacity of
        the expert.
    :type pad_to_capacity: bool
    :param token_drop_policy: The token drop policy for the MoE. Can be
        either "prob" or "position". If "prob", the tokens with the
        lowest probabilities will be dropped. If "position", tokens at
        the end of each batch will be dropped.
    :type token_drop_policy: str
    :param z_loss_coeff: The coefficient for the z-loss.
    :type z_loss_coeff: float
    :param input_jitter_eps: The input jitter noise for the router.
    :type input_jitter_eps: float
    """

    num_experts: int = 8
    top_k: int = 2
    routing_type: str = "aux_loss"
    aux_loss_coeff: float = 1e-3
    capacity_factor: float = None
    pad_to_capacity: bool = False
    token_drop_policy: str = "probs"
    z_loss_coeff: float = 0.0
    input_jitter_eps: float = 0.0
    use_grouped_gemm: bool = False


@dataclasses.dataclass
class ReaLModelConfig:
    """Configuration for ReaLModel.

    :param n_layers: Number of transformer blocks.
    :type n_layers: int
    :param n_kv_heads: Number of key-value attention heads.
    :type n_kv_heads: int
    :param n_q_heads: Number of query attention heads.
    :type n_q_heads: int
    :param head_dim: Dimension of each attention head.
        If None, defaults to hidden_dim // n_q_heads.
        If given, the query layer will have shape (hidden_dim, head_dim * n_q_heads).
    :type head_dim: int
    :param hidden_dim: Hidden dimension of the transformer block.
    :type hidden_dim: int
    :param intermediate_dim: Dimension of the intermediate layer in the MLP.
    :type intermediate_dim: int
    :param vocab_size: Vocabulary size.
    :type vocab_size: int
    :param n_positions: Maximum context length. Can be None for
        rotary embedding, where the context length is decided during runtime.
    :type n_positions: Optional[int]
    :param embd_pdrop: Dropout probability for the embedding layer.
    :type embd_pdrop: float
    :param resid_pdrop: Dropout probability for the residual connections.
    :type resid_pdrop: float
    :param attn_pdrop: Dropout probability for the attention weights.
    :type attn_pdrop: float
    :param layer_norm_epsilon: Epsilon for layer normalization.
    :type layer_norm_epsilon: float
    :param activation_function: Activation function for the MLP.
    :type activation_function: str
    :param scale_attn_by_inverse_layer_idx: Whether to scale the attention weights
        by the inverse of the layer index.
    :type scale_attn_by_inverse_layer_idx: bool
    :param use_attention_bias: Whether to use bias for QKV layers.
    :type use_attention_bias: bool
    :param use_attn_proj_bias: Whether to use bias for the attention projection layer.
    :type use_attn_proj_bias: bool
    :param layer_norm_type: Type of layer normalization, can be None, "rms", or "gemma".
    :type layer_norm_type: Optional[str]
    :param mlp_type: Type of the MLP. Can be None, "llama", or "moe".
    :type mlp_type: Optional[str]
    :param apply_rotary: Whether to apply rotary embedding.
    :type apply_rotary: bool
    :param rotary_base: Exponential base for the rotary embedding.
    :type rotary_base: float
    :param rotary_interleaved: Whether to use interleaved rotary embedding.
    :type rotary_interleaved: bool
    :param rotary_scaling: Scaling factor for the rotary embedding.
    :type rotary_scaling: Optional[float]
    :param rotary_scaling_type: Type of scaling for the rotary embedding.
    :type rotary_scaling_type: Optional[str]
    :param normalize_embed: Whether to normalize the embeddings
        before transformer blocks. Used by Gemma.
    :type normalize_embed: bool
    :param abs_position_embedding_offset: Offset for the absolute position embedding.
        Used by OPT, but OPT is currently not supported.
    :type abs_position_embedding_offset: int
    :param do_layernorm_before: Whether to apply layer normalization before the attention
        rather than after. Used by OPT, but OPT is currently not supported.
    :type do_layernorm_before: bool
    :param tied_embedding: Whether to share the embeddings and output weights.
        Used by models like GPT-2 and Gemma.
    :type tied_embedding: bool
    :param sliding_window: Sliding window size for the attention.
        Currently a placeholder and not supported.
    :type sliding_window: Optional[int]
    :param moe: Configuration for MoE models, only effective when mlp_type="moe".
    :type moe: Optional[ReaLMoEConfig]
    :param is_critic: Whether the model is a critic model.
    :type is_critic: bool
    """

    ### Architectural configurations. ###
    n_layers: int
    n_kv_heads: int
    n_q_heads: int
    hidden_dim: int
    intermediate_dim: int  # for mlp, usually 4*h
    vocab_size: int
    head_dim: Optional[int] = None
    n_positions: Optional[int] = None
    embd_pdrop: float = 0.1
    resid_pdrop: float = 0.1
    attn_pdrop: float = 0.1
    layer_norm_epsilon: float = 1e-5
    activation_function: str = "gelu"
    scale_attn_by_inverse_layer_idx: bool = True
    scale_attn_weights: bool = True
    # llama does not use attention bias and uses special MLP/LayerNorm layers
    use_attention_bias: bool = True
    use_attn_proj_bias: bool = True
    layer_norm_type: Optional[str] = None
    mlp_type: Optional[str] = None
    # rotary embedding
    apply_rotary: bool = False
    rotary_base: float = 10000.0
    rotary_interleaved: bool = False
    rotary_scaling: Optional[float] = None
    rotary_scaling_type: Optional[str] = None
    # for gemma
    normalize_embed: bool = False
    # for opt, it's 2
    abs_position_embedding_offset: int = 0
    do_layernorm_before: bool = True
    # Tied embedding
    tied_embedding: bool = False
    sliding_window: Optional[int] = None
    # MoE Config
    moe: Optional[ReaLMoEConfig] = None

    # Whether it is a critic/reward model that outputs scores.
    is_critic: bool = False

    def __post_init__(self):
        if self.is_critic and self.tied_embedding:
            raise ValueError("Critic model cannot share embeddings and output weights.")
        if self.head_dim is None:
            self.head_dim = self.hidden_dim // self.n_q_heads


@dataclasses.dataclass
class ModelVersion:
    epoch: int = 0
    epoch_step: int = 0
    global_step: int = 0


@dataclasses.dataclass
class FinetuneSpec:
    total_train_epochs: int
    total_train_steps: int
    steps_per_epoch: int


class PipelinableEngine(abc.ABC):
    @abc.abstractmethod
    def train_batch(
        self,
        input_: SequenceSample,
        loss_fn: Callable,
        version_steps: int,
        num_micro_batches: Optional[int] = None,
    ):
        raise NotImplementedError()

    @abc.abstractmethod
    def eval_batch(
        self,
        input_: SequenceSample,
        loss_fn: Callable,
        num_micro_batches: Optional[int] = None,
    ):
        raise NotImplementedError()

    @abc.abstractmethod
    def forward(
        self,
        input_: SequenceSample,
        num_micro_batches: Optional[int] = None,
    ):
        raise NotImplementedError()

    @abc.abstractmethod
    def generate(
        self,
        input_: SequenceSample,
        tokenizer: transformers.PreTrainedTokenizerFast,
        gconfig: GenerationHyperparameters = dataclasses.field(
            default_factory=GenerationHyperparameters
        ),
        num_micro_batches: Optional[int] = None,
    ):
        raise NotImplementedError()


@dataclasses.dataclass
class Model:
    name: ModelName
    module: PipelinableEngine | torch.nn.Module
    tokenizer: transformers.PreTrainedTokenizerFast
    device: Union[str, torch.device]
    dtype: Optional[torch.dtype] = None
    version: ModelVersion = dataclasses.field(default_factory=ModelVersion)
    ft_spec: FinetuneSpec = None  # will be initialized by the backend

    def __post_init__(self):
        try:
            self.module = self.module.to(self.device)
        except ValueError as e:
            # 4-bit and 8-bit model may fail here
            logger.warning(
                f"Failed to move model to device {self.device} because {e}. Abort to device."
            )

    def inc_version(self):
        self.version.global_step += 1
        self.version.epoch_step += 1
        if self.version.epoch_step >= self.ft_spec.steps_per_epoch:
            self.version.epoch_step = 0
            self.version.epoch += 1


class ModelBackend(abc.ABC):

    @abc.abstractmethod
    def _initialize(self, model: Model, spec: FinetuneSpec) -> Model:
        raise NotImplementedError()

    def initialize(self, model: Model, spec: FinetuneSpec) -> Model:
        model.ft_spec = spec
        return self._initialize(model, spec)


class NullBackend(ModelBackend):

    def _initialize(self, model: Model, spec: FinetuneSpec) -> Model:
        return model


def null_model(name: ModelName, device: Union[str, torch.device]) -> Model:
    return Model(name, torch.nn.Identity(), None, device)


def tokenizer_only_model(
    name: ModelName, device: Union[str, torch.device], tokenizer_path: str
) -> Model:
    return Model(name, torch.nn.Identity(), load_hf_tokenizer(tokenizer_path), device)


class ModelInterface(abc.ABC):
    """Interface for model training, evaluation, inference and generation."""

    def save(self, model: Model, save_dir: str):
        pass

    def evaluate(
        self,
        model: Model,
        eval_dataloader: torch.utils.data.DataLoader,
    ) -> Dict:
        # NOTE: No n_mbs here because the batch size can be configured in the dataloader.
        return {}

    def inference(
        self, model: Model, data: SequenceSample, n_mbs: Optional[int] = None
    ) -> SequenceSample:
        raise NotImplementedError()

    def generate(
        self, model: Model, data: SequenceSample, n_mbs: Optional[int] = None
    ) -> SequenceSample:
        raise NotImplementedError()

    def train_step(
        self, model: Model, data: SequenceSample, n_mbs: Optional[int] = None
    ) -> Dict:
        raise NotImplementedError()


ALL_MODEL_CLASSES = {}
ALL_INTERFACE_CLASSES = {}
ALL_BACKEND_CLASSES = {}
ALL_WRAPPER_CLASSES = {}


def register_model(name, model_cls):
    assert name not in ALL_MODEL_CLASSES
    ALL_MODEL_CLASSES[name] = model_cls


def register_interface(name, cls_):
    assert name not in ALL_INTERFACE_CLASSES
    assert issubclass(cls_, ModelInterface)
    ALL_INTERFACE_CLASSES[name] = cls_


def register_backend(name, cls_):
    assert name not in ALL_BACKEND_CLASSES
    assert issubclass(cls_, ModelBackend)
    ALL_BACKEND_CLASSES[name] = cls_


def register_wrapper(name, cls_):
    assert name not in ALL_WRAPPER_CLASSES
    ALL_WRAPPER_CLASSES[name] = cls_


def make_model_wrapper(
    cfg: ModelWrapperAbstraction,
) -> Callable[[Model], Model]:
    cls_ = ALL_WRAPPER_CLASSES[cfg.type_]
    return cls_(**cfg.args)


def make_model(
    cfg: ModelAbstraction, name: ModelName, device: Union[str, torch.device]
) -> Model:
    model_cls = ALL_MODEL_CLASSES[cfg.type_]
    model = model_cls(**cfg.args, name=name, device=device)
    assert isinstance(model, Model)
    for w in cfg.wrappers:
        model = make_model_wrapper(w)(model)
        assert isinstance(model, Model)
    return model


def make_interface(cfg: ModelInterfaceAbstraction) -> ModelInterface:
    cls_ = ALL_INTERFACE_CLASSES[cfg.type_]
    return cls_(**cfg.args)


def make_backend(cfg: ModelBackendAbstraction) -> ModelBackend:
    cls_ = ALL_BACKEND_CLASSES[cfg.type_]
    return cls_(**cfg.args)


register_backend("null", NullBackend)
register_model("null", null_model)
register_model("tokenizer", tokenizer_only_model)

SUPPORTED_MODELS = []
HF_MODEL_FAMILY_REGISTRY = {}


def is_valid_function_name(name):
    if not name.isidentifier():
        return False
    if keyword.iskeyword(name):
        return False
    return True


def register_hf_family(
    name: str,
    hf_cls_name: str,
    config_from_hf_converter: Callable[
        [transformers.PretrainedConfig], ReaLModelConfig
    ],
    config_to_hf_converter: Callable[[ReaLModelConfig], transformers.PretrainedConfig],
    sd_from_hf_converter: Callable[[Dict, ReaLModelConfig], Dict],
    sd_to_hf_converter: Callable[[Dict, ReaLModelConfig], Dict],
    embedding_param_names: Callable[[ReaLModelConfig], List[str]],
    tblock_param_names: Callable[[ReaLModelConfig, int], List[str]],
    head_param_names: Callable[[ReaLModelConfig], List[str]],
    real_config_maker: Optional[Callable] = None,
):
    if name in SUPPORTED_MODELS:
        raise ValueError(f"Model {name} is already registered.")
    if not is_valid_function_name(name):
        raise ValueError(f"Model name {name} is not a valid function name in Python.")
    SUPPORTED_MODELS.append(name)
    HF_MODEL_FAMILY_REGISTRY[name] = dict(
        name=name,
        hf_cls_name=hf_cls_name,
        config_from_hf_converter=config_from_hf_converter,
        config_to_hf_converter=config_to_hf_converter,
        sd_from_hf_converter=sd_from_hf_converter,
        sd_to_hf_converter=sd_to_hf_converter,
        embedding_param_names=embedding_param_names,
        tblock_param_names=tblock_param_names,
        head_param_names=head_param_names,
        real_config_maker=real_config_maker,
    )<|MERGE_RESOLUTION|>--- conflicted
+++ resolved
@@ -48,13 +48,11 @@
     :param use_cuda_graph: Whether to use CUDA graph to reduce kernel
         launch overhead during generation.
     :type use_cuda_graph: bool
-<<<<<<< HEAD
     :param force_cudagraph_recapture: Capture CUDAGraph everytime when
         calling `generate` even if the graph has been captured before.
         This will introduce minor overhead but released the kvcache
         when not running generation.
     :type force_cudagraph_recapture: bool
-=======
     :param force_no_logits_mask: Whether to omit logits mask.
         The logits mask will be produced when using top-k or top-p sampling,
         where it is used to mark tokens that are filtered out.
@@ -68,7 +66,6 @@
         If this option is set to True, logits mask will be forcely omitted to
         save GPU memory, but the learning performance may also drop.
     :type force_no_logits_mask: bool
->>>>>>> ac4bcc21
     """
 
     max_new_tokens: int = 256
@@ -78,11 +75,8 @@
     top_k: int = 200
     temperature: float = 1.0
     use_cuda_graph: bool = False
-<<<<<<< HEAD
     force_cudagraph_recapture: bool = True
-=======
     force_no_logits_mask: bool = False
->>>>>>> ac4bcc21
 
     def __post_init__(self):
         if self.temperature == 0.0:

--- conflicted
+++ resolved
@@ -52,16 +52,6 @@
         )
 
 
-<<<<<<< HEAD
-def degree_eq(one: ParallelismConfig, other: ParallelismConfig):
-    # NOTE: We only want to know whether the degree or the sharding strategy is the same
-    # for parameter reallocation. We use this function to decide whether to use different
-    # model names.
-    return (
-        (one.model_parallel_size == other.model_parallel_size)
-        and (one.pipeline_parallel_size == other.pipeline_parallel_size)
-        and (one.data_parallel_size == other.data_parallel_size)
-=======
 def parallelism_eq(this, other):
     # NOTE: We write this function because
     # 1) we don't want to compare sequence_parallelism (it's irrelevant to parameter reallocation)
@@ -70,7 +60,6 @@
         (this.model_parallel_size == other.model_parallel_size)
         and (this.pipeline_parallel_size == other.pipeline_parallel_size)
         and (this.data_parallel_size == other.data_parallel_size)
->>>>>>> 07bd9036
     )
 
 

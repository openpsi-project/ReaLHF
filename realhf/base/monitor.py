--- conflicted
+++ resolved
@@ -16,10 +16,7 @@
 import pynvml
 import torch
 import tqdm
-<<<<<<< HEAD
-=======
 import tqdm.asyncio
->>>>>>> 4c68d907
 
 import realhf.base.constants as constants
 import realhf.base.logging as logging
@@ -487,13 +484,10 @@
     "cublas",
     "cudnn",
     "cutlass",
-<<<<<<< HEAD
-=======
 ]
 
 P2P_COMM_KERNEL_KEYS = [
     "ncclDevKernel_SendRecv",
->>>>>>> 4c68d907
 ]
 
 COLL_COMM_KERNEL_KEYS = [
@@ -516,46 +510,6 @@
 
 class CUDAKernelTimeCategory(enum.Enum):
     COMPUTE = "compute"
-<<<<<<< HEAD
-    COMM = "communication"
-    MEM = "memoryIO"
-    IDLE = "idle"
-    MISC = "misc"
-
-    @classmethod
-    def from_name(cls, name):
-        # Order may matter. MEM & COMM keys are easier to find out.
-        if any(k in name for k in MEM_KERNEL_KEYS):
-            return cls.MEM
-        if any(k in name for k in COMM_KERNEL_KEYS):
-            return cls.COMM
-        if any(k in name for k in MISC_KERNEL_KEYS):
-            return cls.MISC
-        if any(k in name for k in COMPUTE_KERNEL_KEYS):
-            return cls.COMPUTE
-        raise NotImplementedError(f"Unknown kernel type. Name is `{name}`")
-
-
-@dataclasses.dataclass
-class CUDAKernelTimeStat:  # in us
-    compute: int
-    communication: int
-    memoryIO: int
-    misc: int
-    idle: int
-
-    @property
-    def total(self):
-        return self.compute + self.communication + self.memoryIO + self.misc + self.idle
-
-    def percentage(self) -> Dict:
-        return {
-            "compute": self.compute / self.total,
-            "comm": self.communication / self.total,
-            "mem": self.memoryIO / self.total,
-            "misc": self.misc / self.total,
-            "idle": self.idle / self.total,
-=======
     P2P_COMM = "p2p_comm"
     COLL_COMM = "coll_comm"
     MEM = "memoryIO"
@@ -592,27 +546,10 @@
     def percentage(self) -> Dict:
         return {
             k.value: getattr(self, k.value) / self.total for k in CUDAKernelTimeCategory
->>>>>>> 4c68d907
         }
 
     def __add__(self, other):
         return CUDAKernelTimeStat(
-<<<<<<< HEAD
-            compute=self.compute + other.compute,
-            communication=self.communication + other.communication,
-            memoryIO=self.memoryIO + other.memoryIO,
-            misc=self.misc + other.misc,
-            idle=self.idle + other.idle,
-        )
-
-    def __truediv__(self, x):
-        return CUDAKernelTimeStat(
-            compute=self.compute / x,
-            communication=self.communication / x,
-            memoryIO=self.memoryIO / x,
-            misc=self.misc / x,
-            idle=self.idle / x,
-=======
             world_size=self.world_size + other.world_size,
             **{
                 k.value: getattr(self, k.value) + getattr(other, k.value)
@@ -625,7 +562,6 @@
         return CUDAKernelTimeStat(
             world_size=self.world_size // x,
             **{k.value: getattr(self, k.value) / x for k in CUDAKernelTimeCategory},
->>>>>>> 4c68d907
         )
 
     def gpu_average(self):
@@ -638,52 +574,29 @@
             "",
             "Total",
             "Computation",
-<<<<<<< HEAD
-            "Communication",
-            "Memory IO",
-            "Misc",
-            "Idle",
-=======
             "P2P Comm",
             "Collective Comm",
             "Memory IO",
             "Idle",
             "Misc",
->>>>>>> 4c68d907
         ]
         line1 = [
             "Time (s)",
             self.total / 1e6,
-<<<<<<< HEAD
-            self.compute / 1e6,
-            self.communication / 1e6,
-            self.memoryIO / 1e6,
-            self.misc / 1e6,
-            self.idle / 1e6,
-=======
             *[getattr(self, k.value) / 1e6 for k in CUDAKernelTimeCategory],
->>>>>>> 4c68d907
         ]
         line1 = [f"{x:.2f}" if isinstance(x, float) else x for x in line1]
         line2 = [
             "Percentage (%)",
             "-",
-<<<<<<< HEAD
-            *[f"{x:.2%}" for x in list(self.percentage().values())],
-        ]
-        return tabulate.tabulate(
-=======
             *[f"{self.percentage()[k.value]:.2%}" for k in CUDAKernelTimeCategory],
         ]
         tab_str = tabulate.tabulate(
->>>>>>> 4c68d907
             [headers, line1, line2],
             headers="firstrow",
             tablefmt="fancy_grid",
             stralign="center",
         )
-<<<<<<< HEAD
-=======
         return (
             f" Number of GPUs: {self.world_size} ".center(
                 len(tab_str.split("\n")[0]), "="
@@ -691,14 +604,11 @@
             + "\n"
             + tab_str
         )
->>>>>>> 4c68d907
 
 
 @dataclasses.dataclass
 class KernelEventEntry:
     ts: int
-<<<<<<< HEAD
-=======
     tid: int
     dur: int
     category: CUDAKernelTimeCategory
@@ -707,14 +617,10 @@
 @dataclasses.dataclass
 class KernelEventBoundary:
     ts: int
->>>>>>> 4c68d907
     is_start: bool
     category: CUDAKernelTimeCategory
 
 
-<<<<<<< HEAD
-def kernelStatFromEvents(events: List[KernelEventEntry]):
-=======
 def kernelStatFromEvents(
     entries: List[KernelEventEntry],
     global_start_ts,
@@ -734,17 +640,12 @@
 
     events.sort(key=lambda x: x.ts)
 
->>>>>>> 4c68d907
     times = {k: 0 for k in CUDAKernelTimeCategory}
     active = {k: 0 for k in CUDAKernelTimeCategory}
 
     current_time = events[0].ts
 
-<<<<<<< HEAD
-    for i in tqdm.trange(len(events), desc="Processing Kernel Times..."):
-=======
     for i in range(len(events)):
->>>>>>> 4c68d907
         next_time = events[i].ts
 
         # Priority: compute > communication > memory > misc > idle
@@ -752,15 +653,10 @@
             duration = next_time - current_time
             if active[CUDAKernelTimeCategory.COMPUTE] > 0:
                 times[CUDAKernelTimeCategory.COMPUTE] += duration
-<<<<<<< HEAD
-            elif active[CUDAKernelTimeCategory.COMM] > 0:
-                times[CUDAKernelTimeCategory.COMM] += duration
-=======
             elif active[CUDAKernelTimeCategory.COLL_COMM] > 0:
                 times[CUDAKernelTimeCategory.COLL_COMM] += duration
             elif active[CUDAKernelTimeCategory.P2P_COMM] > 0:
                 times[CUDAKernelTimeCategory.P2P_COMM] += duration
->>>>>>> 4c68d907
             elif active[CUDAKernelTimeCategory.MEM] > 0:
                 times[CUDAKernelTimeCategory.MEM] += duration
             elif active[CUDAKernelTimeCategory.MISC] > 0:
@@ -771,26 +667,6 @@
         current_time = next_time
 
     assert all(v == 0 for v in active.values()), active
-<<<<<<< HEAD
-    return CUDAKernelTimeStat(**{k.value: v for k, v in times.items()})
-
-
-def kernelStatFromTrace(trace_path):
-    with open(trace_path, "r") as f:
-        data = json.load(f)
-    kernel_events = []
-    for ev in tqdm.tqdm(data["traceEvents"], desc="Loading JSON events"):
-        if "cat" not in ev:
-            continue
-        if ev["cat"] != "kernel":
-            continue
-        assert ev["dur"] > 0, ev
-        cat = CUDAKernelTimeCategory.from_name(ev["name"])
-        kernel_events.append(KernelEventEntry(ev["ts"], True, cat))
-        kernel_events.append(KernelEventEntry(ev["ts"] + ev["dur"], False, cat))
-    kernel_events.sort(key=lambda x: x.ts)
-    return kernelStatFromEvents(kernel_events)
-=======
     return CUDAKernelTimeStat(world_size=1, **{k.value: v for k, v in times.items()})
 
 
@@ -967,5 +843,4 @@
             x = stats
         else:
             x = x + stats
-    return x
->>>>>>> 4c68d907
+    return x
import dataclasses
import gc
import multiprocessing as mp
import os
import pickle
import queue
import random
import time
import traceback
from typing import Any, Callable, Dict, List, Optional, Tuple

import pynvml
import pytest
import torch
import torch.utils.data

from realhf.api.core.data_api import SequenceSample
from realhf.base import constants, gpu_utils, logging, name_resolve, names, topology
from realhf.base.topology import ParallelGrid, PipeModelDataParallelTopology

logger = logging.getLogger("testing")

MODEL_NAME = "default"
_DEFAULT_EXPR_NAME = "test"
_DEFAULT_TRIAL_NAME = "test"

TESTING_MODEL_VOCAB_SIZE = 32
TESTING_MODEL_N_POSITIONS = 32
TESTING_MODEL_INTERMEDIATE_SIZE = 32
TESTING_MODEL_HIDDEN_SIZE = 16
TESTING_MODEL_HEAD_DIM = 2
TESTING_MODEL_N_LAYERS = 8
TESTING_MODEL_N_HEADS = 8


class StandaloneTestingProcess(mp.Process):
    """Aims for defining this class:
    + Removing duplicate setup GPU codes in each test.

    Note that `init_global_constants` should be called in `func`.
    """

    def __init__(
        self,
        rank: int,
        world_size: int,
        barrier: mp.Barrier,
        err_queue: mp.Queue,
        func: Callable,
        *args,
        expr_name: str = None,
        dist_backend: Optional[str] = None,
        trial_name: str = None,
        **kwargs,
    ):
        super().__init__()
        self.rank = rank
        self.world_size = world_size
        self.err_queue = err_queue
        self.barrier = barrier

        self.expr_name = expr_name if expr_name is not None else _DEFAULT_EXPR_NAME
        self.trial_name = trial_name if trial_name is not None else _DEFAULT_TRIAL_NAME

        self.func = func
        self.args = args
        self.kwargs = kwargs

    def _run(self):
        return self.func(*self.args, **self.kwargs)

    def run(self) -> None:
        assert not torch.cuda.is_initialized()
        if torch.cuda.is_available():
            torch.cuda.set_device(0)

        self.barrier.wait()

        # init process group
        gpu_utils.reveal_ddp_identity(self.expr_name, self.trial_name, self.rank)
        self.barrier.wait()
        from realhf.impl.model.comm.global_comm import setup_global_comm

<<<<<<< HEAD
        backend = "nccl" if torch.cuda.is_available() else "gloo"
        setup_global_comm(self.expr_name, self.trial_name, self.rank, backend=backend)
=======
        if dist_backend is None:
            dist_backend = "gloo" if not torch.cuda.is_available() else "nccl"
        setup_global_comm(
            self.expr_name, self.trial_name, self.rank, backend=dist_backend
        )
>>>>>>> 1dff6d87
        # NOTE: The import must be here.
        import deepspeed

        deepspeed.init_distributed()

        # setup some useful constants
        constants.set_experiment_trial_names(self.expr_name, self.trial_name)

        # misc setup
        if torch.cuda.is_available():
            pynvml.nvmlInit()
            pytorch_memory_burnin(self.rank)

        try:
            self._run()
        except Exception as e:
            print(traceback.format_exc(), flush=True)
            self.err_queue.put(e)
            raise e


class LocalMultiProcessTest:
    """Aims for defining this class:
    1. Defining a barrier and a queue for all sub-processes.
    2. Error handling after launch.
    """

    # NOTE: This is necessary for running pytest, otherwise
    # pytest will exit early before subprocesses terminate.
    mp.set_start_method("spawn", force=True)

    def __init__(
        self,
        world_size: int,
        func: Callable,
        *args,
        expr_name: str = None,
        trial_name: str = None,
<<<<<<< HEAD
=======
        dist_backend: Optional[str] = None,
>>>>>>> 1dff6d87
        timeout_secs: int = 300,
        **kwargs,
    ):
        self.barrier = mp.Barrier(world_size)
        self.err_queue = mp.Queue(world_size)
        os.environ["REAL_MODE"] = "LOCAL"
        if torch.cuda.is_available():
            os.environ["CUDA_DEVICE_MAX_CONNECTIONS"] = "1"
            os.environ["GPU_DEVICES_ISOLATED"] = str(1)
        clear_name_resolve(expr_name, trial_name)
        self.timeout_secs = timeout_secs
        self.processes = []
        for rank in range(world_size):
            if torch.cuda.is_available():
                os.environ["CUDA_VISIBLE_DEVICES"] = str(rank)
            p = StandaloneTestingProcess(
                rank,
                world_size,
                self.barrier,
                self.err_queue,
                func,
                *args,
                expr_name=expr_name,
                trial_name=trial_name,
                dist_backend=dist_backend,
                **kwargs,
            )
            p.start()
            self.processes.append(p)

    def launch(self):
        tik = time.time()
        while any([p.is_alive() for p in self.processes]):
            try:
                err = self.err_queue.get_nowait()
                [p.terminate() for p in self.processes]
                raise err
            except queue.Empty:
                time.sleep(0.1)
            if time.time() - tik > self.timeout_secs:
                [p.terminate() for p in self.processes]
                raise TimeoutError("Timeout")
        [p.join() for p in self.processes]


def init_global_constants(
    num_dp,
    num_mp,
    num_pp,
    topo=None,
    model_name=None,
    msid2mwid=None,
    sequence_parallel=False,
    gradient_checkpointing=True,
    max_prompt_len=None,
):
    model_name = model_name if model_name is not None else MODEL_NAME

    if topo is None:
        topo = PipeModelDataParallelTopology(
            num_dp=num_dp,
            num_mp=num_mp,
            num_pp=num_pp,
            sequence_parallel=sequence_parallel,
            gradient_checkpointing=gradient_checkpointing,
            max_prompt_len=max_prompt_len,
        )
        ws = num_dp * num_mp * num_pp
    else:
        ws = topo.world_size()

    with constants.model_scope(model_name):
        constants.set_rank_mapping(model_name, topo, msid2mwid=msid2mwid)
        wg_ranks = [constants.to_global_pg_rank(i) for i in range(ws)]
        wg = topology.new_or_get_group(ranks=wg_ranks)

        constants.set_parallelism_group(
            model_name=model_name, pgroup=wg, ranks=wg_ranks
        )
        grid = ParallelGrid(
            process_group=wg,
            topology=topo,
            rank_mapping=constants.rank_mapping_of_model(model_name),
        )
        constants.set_grid(model_name=model_name, grid=grid)


def clear_name_resolve(expr_name=None, trial_name=None):
    expr_name = expr_name if expr_name is not None else _DEFAULT_EXPR_NAME
    trial_name = trial_name if trial_name is not None else _DEFAULT_TRIAL_NAME
    name_resolve.clear_subtree(
        names.trial_root(experiment_name=expr_name, trial_name=trial_name)
    )


def pytorch_memory_burnin(rank):
    torch.cuda.set_device(0)
    torch.cuda.init()
    x = torch.randn(1, device="cuda", dtype=torch.float64, requires_grad=True)
    y = x * torch.randn(1000, device="cuda", dtype=torch.float64)
    y.mean().backward()
    del x, y
    gc.collect()
    torch.cuda.empty_cache()
    gc.collect()


def clear_gpu_cache():
    gc.collect()
    torch.cuda.empty_cache()
    gc.collect()


def get_memory(rank):
    handle = pynvml.nvmlDeviceGetHandleByIndex(rank)
    memory_info = pynvml.nvmlDeviceGetMemoryInfo(handle)
    used_memory = memory_info.used / (1024**2)  # Convert bytes to megabytes
    return used_memory


def get_pytorch_profiler(save_fn: str):

    def trace_handler(p: torch.profiler._KinetoProfile):
        # print(
        #     p.key_averages().table(
        #         sort_by="cuda_memory_usage", row_limit=20, max_name_column_width=30, max_src_column_width=30
        #     )
        # )
        p.export_chrome_trace(save_fn)

    return torch.profiler.profile(
        activities=[
            torch.profiler.ProfilerActivity.CPU,
            torch.profiler.ProfilerActivity.CUDA,
        ],
        record_shapes=True,
        profile_memory=True,
        with_stack=True,
        on_trace_ready=trace_handler,
        with_flops=True,
    )


def random_sample(num_sequences: int, seq_len: int, vocab_size: int, seed: int = 1):
    torch.manual_seed(seed)
    return torch.randint(0, vocab_size, (num_sequences, seq_len), dtype=torch.long)


def make_random_packed_batches(
    n_batches,
    batch_size,
    seq_len,
    vocab_size,
    seed: int = 1,
    dp_rank=None,
    dp_size=None,
) -> List[SequenceSample]:
    assert (dp_rank is None and dp_size is None) or (
        dp_rank is not None and dp_size is not None
    )
    if dp_rank is None:
        dp_rank = constants.data_parallel_rank()
        dp_size = constants.data_parallel_world_size()
    assert batch_size % dp_size == 0
    n_seqs = batch_size * n_batches
    seqs = random_sample(batch_size * n_batches, seq_len, vocab_size, seed)
    seqs = seqs[n_seqs * dp_rank // dp_size : n_seqs * (dp_rank + 1) // dp_size]
    x = SequenceSample.from_default(
        seqlens=[seq_len for _ in range(seqs.shape[0])],
        data=dict(
            packed_input_ids=seqs.view(-1),
            prompt_mask=torch.zeros_like(seqs.view(-1), dtype=torch.bool),
        ),
        ids=list(range(seqs.shape[0])),
    )
    return x.split(n_batches)


def make_random_unpacked_batches(
    n_batches,
    batch_size,
    seq_len,
    vocab_size,
    seed: int = 1,
    dp_rank=None,
    dp_size=None,
):
    n_seqs = batch_size * n_batches
    dp_batch_size = batch_size // dp_size
    assert (dp_rank is None and dp_size is None) or (
        dp_rank is not None and dp_size is not None
    )
    if dp_rank is None:
        dp_rank = constants.data_parallel_rank()
        dp_size = constants.data_parallel_world_size()
    assert batch_size % dp_size == 0
    seqs = random_sample(batch_size * n_batches, seq_len, vocab_size, seed)
    seqs = seqs[n_seqs * dp_rank // dp_size : n_seqs * (dp_rank + 1) // dp_size]
    batches = [
        seqs[j * dp_batch_size : (j + 1) * dp_batch_size] for j in range(n_batches)
    ]
    batches = [
        dict(
            input_ids=batch,
            attention_mask=torch.ones_like(batch),
        )
        for batch in batches
    ]
    return batches<|MERGE_RESOLUTION|>--- conflicted
+++ resolved
@@ -65,6 +65,7 @@
         self.func = func
         self.args = args
         self.kwargs = kwargs
+        self.dist_backend = dist_backend
 
     def _run(self):
         return self.func(*self.args, **self.kwargs)
@@ -81,16 +82,11 @@
         self.barrier.wait()
         from realhf.impl.model.comm.global_comm import setup_global_comm
 
-<<<<<<< HEAD
-        backend = "nccl" if torch.cuda.is_available() else "gloo"
-        setup_global_comm(self.expr_name, self.trial_name, self.rank, backend=backend)
-=======
-        if dist_backend is None:
-            dist_backend = "gloo" if not torch.cuda.is_available() else "nccl"
+        if self.dist_backend is None:
+            self.dist_backend = "gloo" if not torch.cuda.is_available() else "nccl"
         setup_global_comm(
-            self.expr_name, self.trial_name, self.rank, backend=dist_backend
-        )
->>>>>>> 1dff6d87
+            self.expr_name, self.trial_name, self.rank, backend=self.dist_backend
+        )
         # NOTE: The import must be here.
         import deepspeed
 
@@ -129,10 +125,7 @@
         *args,
         expr_name: str = None,
         trial_name: str = None,
-<<<<<<< HEAD
-=======
         dist_backend: Optional[str] = None,
->>>>>>> 1dff6d87
         timeout_secs: int = 300,
         **kwargs,
     ):

--- conflicted
+++ resolved
@@ -272,36 +272,9 @@
     n_seqs = batch_size * n_batches
     seqs = random_sample(batch_size * n_batches, seq_len, vocab_size, seed)
     seqs = seqs[n_seqs * dp_rank // dp_size : n_seqs * (dp_rank + 1) // dp_size]
-<<<<<<< HEAD
-    x = SequenceSample(
-        keys=["packed_prompts", "packed_input_ids", "prompt_mask"],
-        dtypes=dict(
-            packed_prompts=torch.long,
-            packed_input_ids=torch.long,
-            prompt_mask=torch.bool,
-        ),
-        trailing_shapes=dict(packed_prompts=(), packed_input_ids=(), prompt_mask=()),
-        seqlens=dict(
-            packed_prompts=[
-                torch.tensor([seq_len], dtype=torch.int32) for _ in range(seqs.shape[0])
-            ],
-            packed_input_ids=[
-                torch.tensor([seq_len], dtype=torch.int32) for _ in range(seqs.shape[0])
-            ],
-            prompt_mask=[
-                torch.tensor([seq_len], dtype=torch.int32) for _ in range(seqs.shape[0])
-            ],
-        ),
-        data=dict(
-            packed_prompts=seqs.view(-1),
-            packed_input_ids=seqs.view(-1),
-            prompt_mask=torch.zeros_like(seqs.view(-1), dtype=torch.bool),
-        ),
-=======
     x = SequenceSample.from_default(
         seqlens=[seq_len for _ in range(seqs.shape[0])],
         data=dict(packed_prompts=seqs.view(-1)),
->>>>>>> 4e57b726
         ids=list(range(seqs.shape[0])),
     )
     return x.split(n_batches)

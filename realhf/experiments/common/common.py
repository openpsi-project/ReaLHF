--- conflicted
+++ resolved
@@ -40,10 +40,7 @@
     make_inf_backend_config,
     make_model_config,
     make_train_backend_config,
-<<<<<<< HEAD
-=======
     resolve_replica_ids,
->>>>>>> 9cd0521f
     resolve_rpc_hooks,
 )
 from realhf.search_engine.search import search_rpc_allocations

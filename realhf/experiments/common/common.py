--- conflicted
+++ resolved
@@ -147,14 +147,10 @@
     :type nodelist: str or None
     :param seed: The random seed.
     :type seed: int
-<<<<<<< HEAD
-    :param exp_ctrl: The control for saving and evaluating the experiment.
-=======
     :param cache_clear_freq: The cache of data transfer will be cleared after each ``cache_clear_freq`` steps.
         If None, will not clear the cache. Set to a small number, e.g., 1, if OOM or CUDA OOM occurs.
     :type cache_clear_freq: int or None
-    :param exp_ctrl: The save and evaluation control of the experiment.
->>>>>>> 4c68d907
+    :param exp_ctrl: The control for saving and evaluating the experiment.
     :type exp_ctrl: ExperimentSaveEvalControl
     """
 

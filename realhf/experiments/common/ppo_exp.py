--- conflicted
+++ resolved
@@ -280,10 +280,7 @@
             "ppo_critic",
             args=copy.deepcopy(self.ppo_kwargs),
         )
-<<<<<<< HEAD
-=======
         critic_interface.args.pop("eps_clip")
->>>>>>> 9cd0521f
         rw_interface = ModelInterfaceAbstraction(
             "paired_rw",
             args=dict(
@@ -318,11 +315,7 @@
             interface_impl=rw_interface,
             model_type=self.rew.type,
             model_path=self.rew.path,
-<<<<<<< HEAD
-            input_keys=["packed_seq"],
-=======
             input_keys=["packed_input_ids"],
->>>>>>> 9cd0521f
             output_keys=["rewards"],
             n_seqs=self.dataset.train_bs_n_seqs,
         )
@@ -351,11 +344,7 @@
             interface_impl=critic_interface,
             model_type=self.critic.type,
             model_path=self.critic.path,
-<<<<<<< HEAD
-            input_keys=["packed_seq", "seq_no_eos_mask"],
-=======
             input_keys=["packed_input_ids", "seq_no_eos_mask"],
->>>>>>> 9cd0521f
             output_keys=["values"],
             n_seqs=self.dataset.train_bs_n_seqs,
         )
@@ -392,11 +381,7 @@
             model_type=self.critic.type,
             model_path=self.critic.path,
             input_keys=[
-<<<<<<< HEAD
-                "packed_seq",
-=======
                 "packed_input_ids",
->>>>>>> 9cd0521f
                 "packed_logprobs",
                 "packed_ref_logprobs",
                 "rewards",

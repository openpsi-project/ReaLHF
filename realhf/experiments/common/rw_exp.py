--- conflicted
+++ resolved
@@ -72,11 +72,7 @@
             interface_impl=interface,
             model_type=self.model.type,
             model_path=self.model.path,
-<<<<<<< HEAD
-            input_keys=["packed_input_ids", "group_factor", "pos_input_lens"],
-=======
             input_keys=["packed_input_ids"],
->>>>>>> fa34c7c3
             log_return_value=True,
             n_seqs=self.dataset.train_bs_n_seqs,
         )

import collections
import dataclasses
from typing import *

import torch
import torch.distributed as dist
import transformers

import realhf.api.core.model_api as model_api
import realhf.base.constants as constants
import realhf.base.logging as logging
from realhf.api.core.data_api import SequenceSample
from realhf.base.datapack import flat2d
from realhf.impl.model.backend.pipe_runner import PipelineRunner
from realhf.impl.model.nn.real_llm_api import ReaLModel
from realhf.impl.model.nn.real_llm_generate import _gather_minibatch_gen_outputs

logger = logging.getLogger("PipelinableInferenceEngine")


class PipelinableInferenceEngine(model_api.PipelinableEngine):

    def __init__(self, module: ReaLModel):
        self.module = module

        self.device = module.device
        self.dtype = module.dtype

        if constants.pipe_parallel_world_size() > 1:
            self.pipe_runner = PipelineRunner(module)
            self._log_trainable_params()

    def _log_trainable_params(self):
        model_parameters = filter(lambda p: p.requires_grad, self.module.parameters())
        num_params = sum([p.numel() for p in model_parameters])
        if num_params == 0:
            return
        shared_params = 0
        if self.module.shared_embedding_or_output_weight() is not None:
            shared_params = self.module.shared_embedding_or_output_weight().numel()
        unique_params = num_params - shared_params

        params_tensor = torch.LongTensor(data=[num_params, unique_params]).to(
            self.device
        )
        dist.all_reduce(
            params_tensor, group=constants.grid().get_model_parallel_group()
        )
        params_tensor = params_tensor.tolist()
        total_params = params_tensor[0]
        unique_params = params_tensor[1]

        if constants.parallelism_rank() == 0:
            logger.info(
                f"CONFIG: default_train_mbs={self.pipe_runner.default_train_mbs} "
                f"default_inf_mbs={self.pipe_runner.default_inf_mbs} "
                f"num_layers(this stage)={self.module.num_layers} "
                f"pp_size={constants.pipe_parallel_world_size()} "
                f"dp_size={constants.data_parallel_world_size()} "
                f"mp_size={constants.model_parallel_world_size()} "
            )
        if constants.data_parallel_rank() == 0:
            logger.info(
                f"rank={constants.parallelism_rank()} "
                f"stage={constants.pipe_parallel_rank()} "
                f"layers={self.module.num_layers} "
                f"[{self.module.layer_idx_start}, {self.module.layer_idx_end}) "
                f"stage_params={num_params} ({num_params/1e6:0.3f}M) "
                f"total_params={total_params} ({total_params/1e6:0.3f}M) "
                f"unique_params={unique_params} ({unique_params/1e6:0.3f}M)"
            )

    def train(self, mode: bool = True):
        self.module.train(mode)
        return self

    def eval(self):
        self.module.eval()
        return self

    @torch.no_grad()
    def forward(
        self,
        input_: SequenceSample,
        num_micro_batches: Optional[int] = None,
        post_hook: Callable[[torch.Tensor, SequenceSample], Any] | None = None,
        aggregate_fn: Callable[[List[Any]], Any] = torch.cat,
    ):
        # NOTE: Whether to interleave mini-batches in the pipeline results in
        # similar inference time, but it may introduce a larger memory footprint,
        # so we split mini-batches in the outer loop and call forward multiple times.

        if num_micro_batches is None:
            num_micro_batches = 1
        outputs = []
        for mb_input in input_.split(num_micro_batches):
            if constants.pipe_parallel_world_size() > 1:
                model_output = self.pipe_runner.forward(
<<<<<<< HEAD
                    input_=input_,
=======
                    input_=mb_input,
>>>>>>> bcb4c997
                    post_hook=post_hook,
                    aggregate_fn=aggregate_fn,
                )
            else:
                input_lens = torch.tensor(
                    flat2d(mb_input.seqlens["packed_input_ids"]),
                    dtype=torch.int32,
                    device="cuda",
                )
                max_seqlen = int(max(input_lens))
                cu_seqlens = torch.nn.functional.pad(input_lens.cumsum(0), (1, 0)).int()
                model_output = self.module(
                    packed_input_ids=mb_input.data["packed_input_ids"],
                    cu_seqlens=cu_seqlens,
                    max_seqlen=max_seqlen,
                ).logits
                if post_hook:
                    model_output = post_hook(model_output, mb_input)
            outputs.append(model_output)
        if constants.is_last_pipe_stage():
            return aggregate_fn(outputs) if num_micro_batches > 1 else outputs[0]
        else:
            return None

    @torch.no_grad()
    def generate(
        self,
        input_: SequenceSample,
        tokenizer: transformers.PreTrainedTokenizerFast,
        gconfig: model_api.GenerationHyperparameters = dataclasses.field(
            default_factory=model_api.GenerationHyperparameters
        ),
        num_micro_batches: Optional[int] = None,
    ):
        # NOTE: Interleave mini-batches in the pipeline results will not decrease
        # the memory usage, because we need to hold all KV-caches for different
        # mini-batches, so we split mini-batches in the outer loop.

        if num_micro_batches is None:
            num_micro_batches = 1
        sequences, scores, logits_mask = [], [], []
        for mb_input in input_.split(num_micro_batches):
            if constants.pipe_parallel_world_size() > 1:
                res = self.pipe_runner.generate(
<<<<<<< HEAD
                    input_=input_,
=======
                    input_=mb_input,
>>>>>>> bcb4c997
                    tokenizer=tokenizer,
                    gconfig=gconfig,
                )
                if res is not None:
                    seq, s, lmask, *_ = res
                else:
                    seq, s, lmask = None, None, None
            else:
                input_lens = torch.tensor(
                    flat2d(mb_input.seqlens["packed_input_ids"]),
                    dtype=torch.int32,
                    device="cuda",
                )
                max_seqlen = int(max(input_lens))
                cu_seqlens = torch.nn.functional.pad(input_lens.cumsum(0), (1, 0)).int()
                res = self.module.generate(
                    tokenizer=tokenizer,
                    packed_input_ids=mb_input.data["packed_input_ids"],
                    cu_seqlens=cu_seqlens,
                    max_seqlen=max_seqlen,
                    gconfig=gconfig,
                )
                seq, s, lmask = res.sequences, res.scores, res.logits_mask
            sequences.append(seq)
            scores.append(s)
            logits_mask.append(lmask)
        if constants.is_last_pipe_stage():
            if num_micro_batches == 1:
                return sequences[0], scores[0], logits_mask[0]
            else:
                return _gather_minibatch_gen_outputs(
                    sequences,
                    scores,
                    logits_mask,
                    pad_token_id=tokenizer.pad_token_id,
                )
        else:
            return None


@dataclasses.dataclass
class PipelineInferenceBackend(model_api.ModelBackend):

    def _initialize(self, model: model_api.Model, spec: model_api.FinetuneSpec):
        model.module = PipelinableInferenceEngine(model.module)
        return model


model_api.register_backend("inference", PipelineInferenceBackend)<|MERGE_RESOLUTION|>--- conflicted
+++ resolved
@@ -96,11 +96,7 @@
         for mb_input in input_.split(num_micro_batches):
             if constants.pipe_parallel_world_size() > 1:
                 model_output = self.pipe_runner.forward(
-<<<<<<< HEAD
-                    input_=input_,
-=======
                     input_=mb_input,
->>>>>>> bcb4c997
                     post_hook=post_hook,
                     aggregate_fn=aggregate_fn,
                 )
@@ -145,11 +141,7 @@
         for mb_input in input_.split(num_micro_batches):
             if constants.pipe_parallel_world_size() > 1:
                 res = self.pipe_runner.generate(
-<<<<<<< HEAD
-                    input_=input_,
-=======
                     input_=mb_input,
->>>>>>> bcb4c997
                     tokenizer=tokenizer,
                     gconfig=gconfig,
                 )

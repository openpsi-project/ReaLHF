import dataclasses
from contextlib import contextmanager
from typing import *

import torch
import torch.distributed as dist
import torch.nn as nn
import transformers
from megatron.core import parallel_state
from megatron.core.distributed.distributed_data_parallel import DistributedDataParallel
from megatron.core.distributed.param_and_grad_buffer import ParamAndGradBuffer
from megatron.core.optimizer import get_megatron_optimizer, DistributedOptimizer
from megatron.core.optimizer.optimizer_config import OptimizerConfig
from megatron.core.transformer.transformer_config import TransformerConfig

from realhf.api.core import model_api
from realhf.base import constants, logging
from realhf.impl.model.backend.pipe_runner import PipelineRunner
from realhf.impl.model.backend.utils import (
    MegatronEngine,
    OptimizerParamScheduler,
    finalize_grads_megatron,
    step_megatron_distrb_optimizer,
)
from realhf.impl.model.modules.mlp import get_activation_fn
from realhf.impl.model.nn.flatten_param import ContiguousParamSpec
from realhf.impl.model.nn.real_llm_api import ReaLModel
from realhf.impl.model.nn.real_llm_base import ReaLModelBlock
from realhf.impl.model.nn.real_llm_generate import GenerationConfig

WITHIN_MEGATRON_CONTEXT = False

logger = logging.getLogger("Megatron Backend", "benchmark")


@contextmanager
def megatron_ctx():
    global WITHIN_MEGATRON_CONTEXT
    if WITHIN_MEGATRON_CONTEXT:
        raise RuntimeError("Megatron context is already set up. Destroy it first.")

    WITHIN_MEGATRON_CONTEXT = True

    grid = constants.grid()
    # TODO: implement context parallel.
    # TODO: implement expert parallel.

    # Build the data-parallel groups.
    g = constants.data_parallel_group()
    parallel_state._DATA_PARALLEL_GROUP = g
    parallel_state._DATA_PARALLEL_GROUP_GLOO = grid.get_data_parallel_group_gloo()
    parallel_state._DATA_PARALLEL_GLOBAL_RANKS = dist.get_process_group_ranks(g)
    parallel_state._DATA_PARALLEL_GROUP_WITH_CP = g
    parallel_state._DATA_PARALLEL_GROUP_WITH_CP_GLOO = (
        grid.get_data_parallel_group_gloo()
    )
    parallel_state._DATA_PARALLEL_GLOBAL_RANKS_WITH_CP = dist.get_process_group_ranks(g)

    # Build the context-parallel groups.
    parallel_state._CONTEXT_PARALLEL_GROUP = constants.self_group()
    parallel_state._CONTEXT_PARALLEL_GLOBAL_RANKS = [dist.get_rank()]

    # Build the model-parallel groups.
    parallel_state._MODEL_PARALLEL_GROUP = grid.get_model_parallel_group()

    # Build the tensor model-parallel groups.
    g = constants.model_parallel_group()
    parallel_state._TENSOR_MODEL_PARALLEL_GROUP = g

    # Build the pipeline model-parallel groups and embedding groups
    # (first and last rank in each pipeline model-parallel group).
    g = constants.pipe_parallel_group()
    parallel_state._PIPELINE_MODEL_PARALLEL_GROUP = g
    parallel_state._PIPELINE_GLOBAL_RANKS = dist.get_process_group_ranks(g)
    parallel_state._EMBEDDING_GROUP = grid.embedding_proc_group
    parallel_state._EMBEDDING_GLOBAL_RANKS = (
        dist.get_process_group_ranks(grid.embedding_proc_group)
        if grid.embedding_proc_group is not None
        else list(range(dist.get_world_size()))
    )
    parallel_state._POSITION_EMBEDDING_GROUP = grid.position_embedding_proc_group
    parallel_state._POSITION_EMBEDDING_GLOBAL_RANKS = (
        dist.get_process_group_ranks(grid.position_embedding_proc_group)
        if grid.position_embedding_proc_group is not None
        else list(range(dist.get_world_size()))
    )

    # Build the tensor + data parallel groups.
    parallel_state._TENSOR_AND_DATA_PARALLEL_GROUP = grid.tp_dp_proc_group
    parallel_state._TENSOR_AND_DATA_PARALLEL_GROUP_WITH_CP = grid.tp_dp_proc_group

    # Build the tensor + expert parallel groups
    parallel_state._EXPERT_MODEL_PARALLEL_GROUP = constants.self_group()
    parallel_state._TENSOR_AND_EXPERT_PARALLEL_GROUP = constants.model_parallel_group()
    g = constants.data_parallel_group()
    parallel_state._DATA_MODULO_EXPERT_PARALLEL_GROUP = g
    parallel_state._DATA_MODULO_EXPERT_PARALLEL_GROUP_GLOO = (
        grid.get_data_parallel_group_gloo()
    )

    # Remove the global memory buffer for megatron to save GPU memory.
    parallel_state._GLOBAL_MEMORY_BUFFER = None
    yield
    WITHIN_MEGATRON_CONTEXT = False


def get_megatron_transformer_config(
    mconfig: model_api.ReaLModelConfig,
) -> TransformerConfig:
    nq = mconfig.hidden_dim // mconfig.head_dim
    n_group = nq // mconfig.n_kv_heads
    return TransformerConfig(
        num_layers=mconfig.n_layers,
        hidden_size=mconfig.hidden_dim,
        num_attention_heads=nq,
        num_query_groups=n_group,
        ffn_hidden_size=mconfig.intermediate_dim,
        kv_channels=mconfig.n_kv_heads,
        hidden_dropout=0.0,
        attention_dropout=mconfig.attn_pdrop,
        layernorm_epsilon=mconfig.layer_norm_epsilon,
        add_qkv_bias=mconfig.use_attention_bias,
        activation_func=get_activation_fn(mconfig.activation_function),
        rotary_interleaved=mconfig.rotary_interleaved,
        normalization=("RMSNorm" if mconfig.layer_norm_type == "rms" else "LayerNorm"),
        attention_softmax_in_fp32=True,
        apply_query_key_layer_scaling=mconfig.scale_attn_by_inverse_layer_idx,
    )


class ReaLMegatronEngine:
    # TODO: merge this with deepspeed and inference engine

    def __init__(self, module: ReaLModel, megatron_engine: MegatronEngine):
        self.module = module

        self.device = module.device
        self.dtype = module.dtype

        self.engine = megatron_engine

        if constants.pipe_parallel_world_size() > 1:
            self.pipe_runner = PipelineRunner(module)

            model_parameters = filter(
                lambda p: p.requires_grad, self.module.parameters()
            )
            num_params = sum([p.numel() for p in model_parameters])
            shared_params = 0
            if module.shared_embedding_or_output_weight() is not None:
                shared_params = module.shared_embedding_or_output_weight().numel()
            unique_params = num_params - shared_params

            params_tensor = torch.LongTensor(data=[num_params, unique_params]).to(
                self.device
            )
            dist.all_reduce(
                params_tensor, group=constants.grid().get_model_parallel_group()
            )
            params_tensor = params_tensor.tolist()
            total_params = params_tensor[0]
            unique_params = params_tensor[1]

            if constants.parallelism_rank() == 0:
                logger.info(
                    f"CONFIG: default_train_mbs={self.pipe_runner.default_train_mbs} "
                    f"default_inf_mbs={self.pipe_runner.default_inf_mbs} "
                    f"num_layers(this stage)={self.module.num_layers} "
                    f"pp_size={constants.pipe_parallel_world_size()} "
                    f"dp_size={constants.data_parallel_world_size()} "
                    f"mp_size={constants.model_parallel_world_size()} "
                )
            if constants.data_parallel_rank() == 0:
                logger.info(
                    f"rank={constants.parallelism_rank()} "
                    f"stage={constants.pipe_parallel_rank()} "
                    f"layers={self.module.num_layers} "
                    f"[{self.module.layer_idx_start}, {self.module.layer_idx_end}) "
                    f"stage_params={num_params} ({num_params/1e6:0.3f}M) "
                    f"total_params={total_params} ({total_params/1e6:0.3f}M) "
                    f"unique_params={unique_params} ({unique_params/1e6:0.3f}M)"
                )

    def train(self, mode: bool = True):
        self.module.train(mode)
        self.engine.ddp.train(mode)
        return self

    def eval(self):
        self.module.eval()
        self.engine.ddp.eval()
        return self

    def train_batch(
        self,
        seqlens_cpu: List[int],
        packed_input_ids: torch.Tensor,
        cu_seqlens: torch.Tensor,
        loss_fn: Callable,
        version_steps: int,
        input_lens_for_partition: Optional[torch.Tensor] = None,
        num_micro_batches: Optional[int] = None,
        **loss_fn_kwargs,
    ):
        with megatron_ctx():
            self.engine.zero_grad()
            if constants.pipe_parallel_world_size() > 1:
                return self.pipe_runner.train_batch(
                    engine=self.engine,
                    seqlens_cpu=seqlens_cpu,
                    packed_input_ids=packed_input_ids,
                    cu_seqlens=cu_seqlens,
                    loss_fn=loss_fn,
                    version_steps=version_steps,
                    input_lens_for_partition=input_lens_for_partition,
                    num_micro_batches=num_micro_batches,
                    **loss_fn_kwargs,
                )
            else:
                # FIXME: num_micro_batches is ignored here
                max_seqlen = int(max(cu_seqlens[1:] - cu_seqlens[:-1]))
                model_output = self.engine.ddp(
                    packed_input_ids=packed_input_ids,
                    cu_seqlens=cu_seqlens,
                    max_seqlen=max_seqlen,
                ).logits
                loss, stat = loss_fn(
                    model_output, packed_input_ids, cu_seqlens, **loss_fn_kwargs
                )
                self.engine.optim.scale_loss(loss).backward()

                finalize_grads_megatron(self.engine)

                if isinstance(self.engine.optim, DistributedOptimizer):
                    update_successful, grad_norm, _ = step_megatron_distrb_optimizer(self.engine.optim)
                else:
                    update_successful, grad_norm, _ = self.engine.optim.step()
                if update_successful:
                    self.engine.lr_scheduler.step_absolute(version_steps)
                if (
                    constants.data_parallel_rank() == 0
                    and constants.model_parallel_rank() == 0
                ):
                    logger.info(
                        f"Megatron backend update success? {update_successful}. "
                        f"Grad Norm: {grad_norm}. "
                        f"Current loss scale: {self.engine.optim.get_loss_scale()}. "
                    )
                return stat

    @torch.no_grad()
    def eval_batch(
        self,
        seqlens_cpu: List[int],
        packed_input_ids: torch.Tensor,
        cu_seqlens: torch.Tensor,
        loss_fn: Callable,
        input_lens_for_partition: Optional[torch.Tensor] = None,
        num_micro_batches: Optional[int] = None,
        **loss_fn_kwargs,
    ):
        with megatron_ctx():
            if constants.pipe_parallel_world_size() > 1:
                return self.pipe_runner.eval_batch(
                    seqlens_cpu=seqlens_cpu,
                    packed_input_ids=packed_input_ids,
                    cu_seqlens=cu_seqlens,
                    loss_fn=loss_fn,
                    input_lens_for_partition=input_lens_for_partition,
                    num_micro_batches=num_micro_batches,
                    **loss_fn_kwargs,
                )
            else:
                max_seqlen = int(max(cu_seqlens[1:] - cu_seqlens[:-1]))
                model_output = self.engine.ddp(
                    packed_input_ids=packed_input_ids,
                    cu_seqlens=cu_seqlens,
                    max_seqlen=max_seqlen,
                ).logits
                _, stat = loss_fn(
                    model_output, packed_input_ids, cu_seqlens, **loss_fn_kwargs
                )
                return stat

    def forward(
        self,
        seqlens_cpu: List[int],
        packed_input_ids: torch.Tensor,
        cu_seqlens: torch.Tensor,
        num_micro_batches: Optional[int] = None,
    ):
        with megatron_ctx():
            if constants.pipe_parallel_world_size() > 1:
                return self.pipe_runner.forward(
                    packed_input_ids=packed_input_ids,
                    cu_seqlens=cu_seqlens,
                    seqlens_cpu=seqlens_cpu,
                    num_micro_batches=num_micro_batches,
                )
            else:
                max_seqlen = int(max(cu_seqlens[1:] - cu_seqlens[:-1]))
                return self.engine.ddp(
                    packed_input_ids=packed_input_ids,
                    cu_seqlens=cu_seqlens,
                    max_seqlen=max_seqlen,
                ).logits

    @torch.no_grad()
    def generate(
        self,
        seqlens_cpu: List[int],
        packed_input_ids: torch.Tensor,
        cu_seqlens: torch.Tensor,
        tokenizer: transformers.PreTrainedTokenizerFast,
        gconfig: GenerationConfig = dataclasses.field(default_factory=GenerationConfig),
        num_micro_batches: Optional[int] = None,
    ):
        with megatron_ctx():
            if constants.pipe_parallel_world_size() > 1:
                return self.pipe_runner.generate(
                    seqlens_cpu=seqlens_cpu,
                    num_micro_batches=num_micro_batches,
                    tokenizer=tokenizer,
                    packed_input_ids=packed_input_ids,
                    cu_seqlens=cu_seqlens,
                    gconfig=gconfig,
                )
            else:
                max_seqlen = int(max(cu_seqlens[1:] - cu_seqlens[:-1]))
                res = self.module.generate(
                    tokenizer=tokenizer,
                    packed_input_ids=packed_input_ids,
                    cu_seqlens=cu_seqlens,
                    max_seqlen=max_seqlen,
                    gconfig=gconfig,
                )
                return res.sequences, res.scores, res.logits_mask


@dataclasses.dataclass
class MegatronTrainBackend(model_api.ModelBackend):
    optimizer_name: str = dataclasses.field(
        metadata={"choices": ["adam", "sgd"]},
        default="adam",
    )
    optimizer_config: dict = dataclasses.field(
        default_factory=lambda: dict(
            lr=1e-5, weight_decay=0.1, betas=(0.9, 0.95), eps=1e-5
        )
    )
    lr_scheduler_type: str = "cosine"
    warmup_steps_proportion: float = 0.0
    min_lr_ratio: float = 0.0  # will be used for linear and cosine schedule
    enable_fp16: bool = True
    enable_bf16: bool = False
    use_zero_optimization: bool = True
    overlap_grad_reduce: bool = True
    overlap_param_gather: bool = True
    accumulate_allreduce_grads_in_fp32: bool = False
    initial_loss_scale: float = 4096.0
    gradient_clipping: float = 1.0
    # addtional args
    additional_config: Dict = dataclasses.field(default_factory=dict)

    def _initialize(
        self, model: model_api.Model, spec: model_api.FinetuneSpec
    ) -> model_api.Model:
        module = model.module
        if not isinstance(module, ReaLModel):
            raise ValueError("MegatronTrainBackend only supports ReaLModel.")
        with megatron_ctx():
            module = DistributedDataParallel(
                config=get_megatron_transformer_config(module.config),
                module=module,
                data_parallel_group=constants.data_parallel_group(),
                accumulate_allreduce_grads_in_fp32=self.accumulate_allreduce_grads_in_fp32,
                overlap_grad_reduce=self.overlap_grad_reduce,
                use_distributed_optimizer=self.use_zero_optimization,
                expert_data_parallel_group=None,
                disable_bucketing=False,
                check_for_nan_in_grad=False,
            )

        real_model: ReaLModel = module.module
        if self.use_zero_optimization:
            # Remap parameters.
            assert len(module.buffers) == 1
            param_grad_buf: ParamAndGradBuffer = module.buffers[0]

            # Map Megatron flattened parameters to ReaLModel!
            real_model.contiguous_param = param_grad_buf.param_data

            # Sanity checks.
<<<<<<< HEAD
            assert real_model._param_size == param_grad_buf.numel, (
                real_model._param_size,
                param_grad_buf.numel,
                module.bucket_size,
            )
=======
            assert real_model._param_size == param_grad_buf.numel, (param_grad_buf.numel, real_model._param_size)
>>>>>>> 4d806269
            for n, p in real_model.layers.named_parameters():
                n = ".".join(
                    [
                        str(real_model.layer_idx_start + int(n.split(".")[0])),
                        n.split(".", 1)[1],
                    ]
                )
                idx_start, idx_end, _ = param_grad_buf.param_index_map[p]
                assert real_model._param_spec[n].start_idx == idx_start
                assert real_model._param_spec[n].end_idx == idx_end
                assert real_model._param_spec[n].shape == p.shape
                assert torch.allclose(
                    p,
                    real_model.contiguous_param[idx_start:idx_end].view(p.shape),
                )

        betas = self.optimizer_config.get("betas", (0.9, 0.95))
        wd = self.optimizer_config.get("weight_decay", 0.1)
        lr = self.optimizer_config["lr"]
        opt_cfg = OptimizerConfig(
            optimizer=self.optimizer_name,
            fp16=self.enable_fp16,
            bf16=self.enable_bf16,
            lr=lr,
            min_lr=self.min_lr_ratio * lr,
            weight_decay=wd,
            params_dtype=real_model.dtype,
            initial_loss_scale=self.initial_loss_scale,
            adam_beta1=betas[0],
            adam_beta2=betas[1],
            adam_eps=self.optimizer_config.get("eps", 1e-5),
            sgd_momentum=self.optimizer_config.get("momentum", 0.9),
            use_distributed_optimizer=self.use_zero_optimization,
            overlap_grad_reduce=self.overlap_grad_reduce,
            overlap_param_gather=self.overlap_param_gather,
            clip_grad=self.gradient_clipping,
        )

        with megatron_ctx():
            # no_weight_decay_cond and scale_lr_cond have the following signature:
            # foo(name: str, param: torch.Tensor) -> bool
            optimizer = get_megatron_optimizer(
                opt_cfg,
                [module],
                no_weight_decay_cond=lambda n, p: any(
                    k in n for k in ["bias", "ln.weight", "ln_f.weight"]
                ),
                scale_lr_cond=None,
                lr_mult=1.0,
            )

            warmup_steps = int(self.warmup_steps_proportion * spec.total_train_steps)
            lr_scheduler = OptimizerParamScheduler(
                optimizer,
                init_lr=0.0 if self.warmup_steps_proportion > 0 else lr,
                max_lr=lr,
                min_lr=self.min_lr_ratio * lr,
                lr_warmup_steps=warmup_steps,
                lr_decay_steps=spec.total_train_steps - warmup_steps,
                lr_decay_style=self.lr_scheduler_type,
                start_wd=wd,
                end_wd=wd,
                wd_incr_steps=spec.total_train_steps,
                wd_incr_style="constant",
            )

        mg_engine = MegatronEngine(module, optimizer, lr_scheduler)
        model.module = ReaLMegatronEngine(real_model, mg_engine)
        return model


model_api.register_backend("megatron", MegatronTrainBackend)<|MERGE_RESOLUTION|>--- conflicted
+++ resolved
@@ -391,15 +391,11 @@
             real_model.contiguous_param = param_grad_buf.param_data
 
             # Sanity checks.
-<<<<<<< HEAD
             assert real_model._param_size == param_grad_buf.numel, (
                 real_model._param_size,
                 param_grad_buf.numel,
                 module.bucket_size,
             )
-=======
-            assert real_model._param_size == param_grad_buf.numel, (param_grad_buf.numel, real_model._param_size)
->>>>>>> 4d806269
             for n, p in real_model.layers.named_parameters():
                 n = ".".join(
                     [

import collections
import dataclasses
import math
from contextlib import contextmanager
from typing import *

import torch
import torch.distributed as dist
import transformers

try:
    from megatron.core import parallel_state
    from megatron.core.distributed.distributed_data_parallel import (
        DistributedDataParallel,
    )
    from megatron.core.distributed.param_and_grad_buffer import ParamAndGradBuffer
    from megatron.core.optimizer import DistributedOptimizer, get_megatron_optimizer
    from megatron.core.optimizer.clip_grads import clip_grad_norm_fp32, count_zeros_fp32
    from megatron.core.optimizer.optimizer_config import OptimizerConfig
    from megatron.core.transformer.transformer_config import TransformerConfig
except (ModuleNotFoundError, ImportError):
    # importing megatron.core in CPU container will fail due to the requirement of apex
    # Here class types must be defined for type hinting
    class TransformerConfig:
        pass

    class DistributedDataParallel:
        pass

    class DistributedOptimizer:
        pass


from realhf.api.core import model_api
from realhf.api.core.data_api import SequenceSample
from realhf.base import constants, logging
from realhf.base.datapack import flat2d
from realhf.impl.model.backend.inference import PipelinableInferenceEngine
from realhf.impl.model.backend.pipe_runner import PipelineRunner, PipeTrainInstrSet
from realhf.impl.model.modules.mlp import get_activation_fn
from realhf.impl.model.nn.flatten_param import ContiguousParamSpec
from realhf.impl.model.nn.real_llm_api import ReaLModel
from realhf.impl.model.nn.real_llm_base import ReaLModelBlock
from realhf.impl.model.parallelism.pipeline_parallel.tensor_storage import TensorBuffer

WITHIN_MEGATRON_CONTEXT = False

logger = logging.getLogger("Megatron Backend", "benchmark")


@contextmanager
def megatron_ctx():
    global WITHIN_MEGATRON_CONTEXT
    if WITHIN_MEGATRON_CONTEXT:
        raise RuntimeError("Megatron context is already set up. Destroy it first.")

    WITHIN_MEGATRON_CONTEXT = True

    grid = constants.grid()
    # TODO: implement context parallel.
    # TODO: implement expert parallel.

    # Build the data-parallel groups.
    g = constants.data_parallel_group()
    parallel_state._DATA_PARALLEL_GROUP = g
    parallel_state._DATA_PARALLEL_GROUP_GLOO = grid.get_data_parallel_group_gloo()
    parallel_state._DATA_PARALLEL_GLOBAL_RANKS = dist.get_process_group_ranks(g)
    parallel_state._DATA_PARALLEL_GROUP_WITH_CP = g
    parallel_state._DATA_PARALLEL_GROUP_WITH_CP_GLOO = (
        grid.get_data_parallel_group_gloo()
    )
    parallel_state._DATA_PARALLEL_GLOBAL_RANKS_WITH_CP = dist.get_process_group_ranks(g)

    # Build the context-parallel groups.
    parallel_state._CONTEXT_PARALLEL_GROUP = constants.self_group()
    parallel_state._CONTEXT_PARALLEL_GLOBAL_RANKS = [dist.get_rank()]

    # Build the model-parallel groups.
    parallel_state._MODEL_PARALLEL_GROUP = grid.get_model_parallel_group()

    # Build the tensor model-parallel groups.
    g = constants.model_parallel_group()
    parallel_state._TENSOR_MODEL_PARALLEL_GROUP = g

    # Build the pipeline model-parallel groups and embedding groups
    # (first and last rank in each pipeline model-parallel group).
    g = constants.pipe_parallel_group()
    parallel_state._PIPELINE_MODEL_PARALLEL_GROUP = g
    parallel_state._PIPELINE_GLOBAL_RANKS = dist.get_process_group_ranks(g)
    parallel_state._EMBEDDING_GROUP = grid.embedding_proc_group
    parallel_state._EMBEDDING_GLOBAL_RANKS = (
        dist.get_process_group_ranks(grid.embedding_proc_group)
        if grid.embedding_proc_group is not None
        else list(range(dist.get_world_size()))
    )
    parallel_state._POSITION_EMBEDDING_GROUP = grid.position_embedding_proc_group
    parallel_state._POSITION_EMBEDDING_GLOBAL_RANKS = (
        dist.get_process_group_ranks(grid.position_embedding_proc_group)
        if grid.position_embedding_proc_group is not None
        else list(range(dist.get_world_size()))
    )

    # Build the tensor + data parallel groups.
    parallel_state._TENSOR_AND_DATA_PARALLEL_GROUP = grid.tp_dp_proc_group
    parallel_state._TENSOR_AND_DATA_PARALLEL_GROUP_WITH_CP = grid.tp_dp_proc_group

    # Build the tensor + expert parallel groups
    parallel_state._EXPERT_MODEL_PARALLEL_GROUP = constants.self_group()
    parallel_state._TENSOR_AND_EXPERT_PARALLEL_GROUP = constants.model_parallel_group()
    g = constants.data_parallel_group()
    parallel_state._DATA_MODULO_EXPERT_PARALLEL_GROUP = g
    parallel_state._DATA_MODULO_EXPERT_PARALLEL_GROUP_GLOO = (
        grid.get_data_parallel_group_gloo()
    )

    # Remove the global memory buffer for megatron to save GPU memory.
    parallel_state._GLOBAL_MEMORY_BUFFER = None
    yield
    WITHIN_MEGATRON_CONTEXT = False


def get_megatron_transformer_config(
    mconfig: model_api.ReaLModelConfig,
) -> TransformerConfig:
    nq = mconfig.hidden_dim // mconfig.head_dim
    n_group = nq // mconfig.n_kv_heads
    return TransformerConfig(
        num_layers=mconfig.n_layers,
        hidden_size=mconfig.hidden_dim,
        num_attention_heads=nq,
        num_query_groups=n_group,
        ffn_hidden_size=mconfig.intermediate_dim,
        kv_channels=mconfig.n_kv_heads,
        hidden_dropout=0.0,
        attention_dropout=mconfig.attn_pdrop,
        layernorm_epsilon=mconfig.layer_norm_epsilon,
        add_qkv_bias=mconfig.use_attention_bias,
        activation_func=get_activation_fn(mconfig.activation_function),
        rotary_interleaved=mconfig.rotary_interleaved,
        normalization=("RMSNorm" if mconfig.layer_norm_type == "rms" else "LayerNorm"),
        attention_softmax_in_fp32=True,
        apply_query_key_layer_scaling=mconfig.scale_attn_by_inverse_layer_idx,
    )


@dataclasses.dataclass
class MegatronEngine:
    ddp: DistributedDataParallel
    optim: DistributedOptimizer
    lr_scheduler: Any

    def zero_grad(self, set_to_none=True):
        self.ddp.zero_grad_buffer()
        self.optim.zero_grad(set_to_none=set_to_none)


# Adopted from Megatron-LM/megatron/training/optimizer_param_scheduler.py
class OptimizerParamScheduler(object):
    """Anneals learning rate and weight decay.

    Adopted from Megatron-LM. This class is not included in
    megatron.core, so we have to copy-paste it here.
    """

    def __init__(
        self,
        optimizer,
        init_lr,
        max_lr,
        min_lr,
        lr_warmup_steps,
        lr_decay_steps,
        lr_decay_style,
        start_wd,
        end_wd,
        wd_incr_steps,
        wd_incr_style,
        use_checkpoint_opt_param_scheduler=True,
        override_opt_param_scheduler=False,
    ):

        # Class values.
        self.optimizer = optimizer

        self.init_lr = init_lr
        self.max_lr = float(max_lr)
        self.min_lr = min_lr
        assert self.min_lr >= 0.0
        assert self.max_lr >= self.min_lr
        assert self.init_lr <= self.max_lr

        self.lr_warmup_steps = lr_warmup_steps
        self.num_steps = 0
        self.lr_decay_steps = lr_decay_steps
        assert self.lr_decay_steps > 0
        assert self.lr_warmup_steps < self.lr_decay_steps

        self.lr_decay_style = lr_decay_style

        self.start_wd = start_wd
        self.end_wd = end_wd
        assert self.start_wd >= 0.0
        assert self.end_wd >= self.start_wd
        self.wd_incr_steps = wd_incr_steps
        self.wd_incr_style = wd_incr_style

        self.override_opt_param_scheduler = override_opt_param_scheduler
        self.use_checkpoint_opt_param_scheduler = use_checkpoint_opt_param_scheduler
        if self.override_opt_param_scheduler:
            assert not self.use_checkpoint_opt_param_scheduler, (
                "both override and " "use-checkpoint are set."
            )

        # Set the learning rate
        self.step(0)
        self.log_rank_0("> learning rate decay style: {}".format(self.lr_decay_style))

    def log_rank_0(self, msg):
        if constants.parallelism_rank() == 0:
            logger.info(msg)

    def get_wd(self):
        """Weight decay incr functions."""
        if self.num_steps > self.wd_incr_steps:
            return self.end_wd

        if self.wd_incr_style == "constant":
            assert self.start_wd == self.end_wd
            return self.end_wd

        incr_ratio = float(self.num_steps) / float(self.wd_incr_steps)
        assert incr_ratio >= 0.0
        assert incr_ratio <= 1.0
        delta_wd = self.end_wd - self.start_wd

        if self.wd_incr_style == "linear":
            coeff = incr_ratio
        elif self.wd_incr_style == "cosine":
            coeff = 0.5 * (math.cos(math.pi * (1 - incr_ratio)) + 1.0)
        else:
            raise Exception(
                "{} weight decay increment style is not supported.".format(
                    self.wd_incr_style
                )
            )

        return self.start_wd + coeff * delta_wd

    def get_lr(self, param_group):
        """Learning rate decay functions from:
        https://openreview.net/pdf?id=BJYwwY9ll pg. 4"""

        max_lr = param_group.get("max_lr", self.max_lr)
        min_lr = param_group.get("min_lr", self.min_lr)

        # Use linear warmup for the initial part.
        if self.lr_warmup_steps > 0 and self.num_steps <= self.lr_warmup_steps:
            return self.init_lr + (
                (max_lr - self.init_lr)
                * float(self.num_steps)
                / float(self.lr_warmup_steps)
            )

        # If the learning rate is constant, just return the initial value.
        if self.lr_decay_style == "constant":
            return max_lr

        # For any steps larger than `self.lr_decay_steps`, use `min_lr`.
        if self.num_steps > self.lr_decay_steps:
            return min_lr

        # If we are done with the warmup period, use the decay style.
        if self.lr_decay_style == "inverse-square-root":
            warmup_steps = max(self.lr_warmup_steps, 1)
            num_steps = max(self.num_steps, 1)
            lr = max_lr * warmup_steps**0.5 / (num_steps**0.5)
            return max(min_lr, lr)

        num_steps_ = self.num_steps - self.lr_warmup_steps
        decay_steps_ = self.lr_decay_steps - self.lr_warmup_steps
        decay_ratio = float(num_steps_) / float(decay_steps_)
        assert decay_ratio >= 0.0
        assert decay_ratio <= 1.0
        delta_lr = max_lr - min_lr

        if self.lr_decay_style == "linear":
            coeff = 1.0 - decay_ratio
        elif self.lr_decay_style == "cosine":
            coeff = 0.5 * (math.cos(math.pi * decay_ratio) + 1.0)
        else:
            raise Exception(
                "{} decay style is not supported.".format(self.lr_decay_style)
            )

        return min_lr + coeff * delta_lr

    def step_absolute(self, num_steps):
        """Set lr for all parameters groups."""
        if num_steps is None:
            self.num_steps += 1
        else:
            self.num_steps = num_steps
        new_wd = self.get_wd()
        for param_group in self.optimizer.param_groups:
            new_lr = self.get_lr(param_group)
            param_group["lr"] = new_lr * param_group.get("lr_mult", 1.0)
            param_group["weight_decay"] = new_wd * param_group.get("wd_mult", 1.0)

    def step(self, increment):
        """Set lr for all parameters groups."""
        self.num_steps += increment
        new_wd = self.get_wd()
        for param_group in self.optimizer.param_groups:
            new_lr = self.get_lr(param_group)
            param_group["lr"] = new_lr * param_group.get("lr_mult", 1.0)
            param_group["weight_decay"] = new_wd * param_group.get("wd_mult", 1.0)

    def state_dict(self):
        state_dict = {
            "max_lr": self.max_lr,
            "lr_warmup_steps": self.lr_warmup_steps,
            "num_steps": self.num_steps,
            "lr_decay_style": self.lr_decay_style,
            "lr_decay_steps": self.lr_decay_steps,
            "min_lr": self.min_lr,
            "start_wd": self.start_wd,
            "end_wd": self.end_wd,
            "wd_incr_style": self.wd_incr_style,
            "wd_incr_steps": self.wd_incr_steps,
        }
        return state_dict

    def _check_and_set(self, cls_value, sd_value, name):
        """Auxiliary function for checking the values in the checkpoint and
        setting them."""
        if self.override_opt_param_scheduler:
            self.log_rank_0(" > overriding {} value to {}".format(name, cls_value))
            return cls_value

        if not self.use_checkpoint_opt_param_scheduler:
            assert cls_value == sd_value, (
                f"OptimizerParamScheduler: class input value {cls_value} and checkpoint"
                f"value {sd_value} for {name} do not match"
            )
        self.log_rank_0(" > using checkpoint value {} for {}".format(sd_value, name))
        return sd_value

    def load_state_dict(self, sd):

        if "start_lr" in sd:
            max_lr_ = sd["start_lr"]
        else:
            max_lr_ = sd["max_lr"]
        self.max_lr = self._check_and_set(self.max_lr, max_lr_, "learning rate")

        self.min_lr = self._check_and_set(
            self.min_lr, sd["min_lr"], "minimum learning rate"
        )

        if "warmup_iter" in sd:
            lr_warmup_steps_ = sd["warmup_iter"]
        elif "warmup_steps" in sd:
            lr_warmup_steps_ = sd["warmup_steps"]
        else:
            lr_warmup_steps_ = sd["lr_warmup_steps"]
        self.lr_warmup_steps = self._check_and_set(
            self.lr_warmup_steps, lr_warmup_steps_, "warmup iterations"
        )

        if "end_iter" in sd:
            lr_decay_steps_ = sd["end_iter"]
        elif "decay_steps" in sd:
            lr_decay_steps_ = sd["decay_steps"]
        else:
            lr_decay_steps_ = sd["lr_decay_steps"]
        self.lr_decay_steps = self._check_and_set(
            self.lr_decay_steps, lr_decay_steps_, "total number of iterations"
        )

        if "decay_style" in sd:
            lr_decay_style_ = sd["decay_style"]
        else:
            lr_decay_style_ = sd["lr_decay_style"]
        self.lr_decay_style = self._check_and_set(
            self.lr_decay_style, lr_decay_style_, "learning rate decay style"
        )

        if "num_iters" in sd:
            num_steps = sd["num_iters"]
        else:
            num_steps = sd["num_steps"]
        self.step(increment=num_steps)

        if "start_wd" in sd:
            self.start_wd = self._check_and_set(
                self.start_wd, sd["start_wd"], "start weight decay"
            )
            self.end_wd = self._check_and_set(
                self.end_wd, sd["end_wd"], "end weight decay"
            )
            self.wd_incr_steps = self._check_and_set(
                self.wd_incr_steps,
                sd["wd_incr_steps"],
                "total number of weight decay iterations",
            )
            self.wd_incr_style = self._check_and_set(
                self.wd_incr_style,
                sd["wd_incr_style"],
                "weight decay incr style",
            )


@torch.no_grad()
def _step_megatron_distrib_optimizer_internal(optim: DistributedOptimizer):
    # NOTE: patching this function to use the correct model parallel group

    optim._copy_model_grads_to_main_grads()

    # Do unscale, check for inf, and update grad scaler only for
    # the case that grad scaler is provided.
    if optim.grad_scaler:

        def _unscale_main_grads_and_check_for_nan(optim: DistributedOptimizer):

            # Collect main grads.
            main_grads = optim._collect_main_grad_data_for_unscaling()

            # Reset found inf.
            optim.found_inf.fill_(0.0)

            # Unscale and set found inf/nan
            torch._amp_foreach_non_finite_check_and_unscale_(
                main_grads, optim.found_inf, optim.grad_scaler.inv_scale
            )

            # Update across all model parallel instances.
            dist.all_reduce(
                optim.found_inf,
                op=dist.ReduceOp.MAX,
                group=constants.parallelism_group(),
            )

            # Check for nan.
            found_inf_flag = optim.found_inf.item() > 0

            return found_inf_flag

        # Unscale and check for inf/nan.
        found_inf_flag = _unscale_main_grads_and_check_for_nan(optim)

        # We are done with scaling gradients
        # so we can update the loss scale.
        optim.grad_scaler.update(found_inf_flag)

        # If we found inf/nan, skip the update.
        if found_inf_flag:
            optim.update_successful, grad_norm, num_zeros_in_grad = (
                False,
                None,
                None,
            )
            return optim.update_successful, grad_norm, num_zeros_in_grad

    def clip_grad_norm(optim: DistributedOptimizer, clip_grad: float) -> float:
        """Compute grad norm."""
        params = optim.get_parameters()
        grads_for_norm = optim.get_main_grads_for_grad_norm()
        return clip_grad_norm_fp32(
            params,
            grads_for_norm,
            clip_grad,
            model_parallel_group=constants.parallelism_group(),
        )

    def count_zeros(optim: DistributedOptimizer) -> float:
        """Count number of zeros in model's gradients."""
        params = optim.get_parameters()
        return count_zeros_fp32(
            params,
            model_parallel_group=constants.parallelism_group(),
        )

    # Clip the main gradients.
    grad_norm = None
    if optim.config.clip_grad > 0.0:
        grad_norm = clip_grad_norm(optim, optim.config.clip_grad)

    # Count the zeros in the grads.
    num_zeros_in_grad = None
    if optim.config.log_num_zeros_in_grad:
        num_zeros_in_grad = count_zeros(optim)

    # Step the optimizer.
    optim.optimizer.step()

    # Update params from main params.
    optim._copy_main_params_to_model_params()
    # Successful update.
    optim.update_successful, grad_norm, num_zeros_in_grad = (
        True,
        grad_norm,
        num_zeros_in_grad,
    )
    return optim.update_successful, grad_norm, num_zeros_in_grad


def step_megatron_distrb_optimizer(optim: DistributedOptimizer):

    optim.update_successful, grad_norm, num_zeros_in_grad = (
        _step_megatron_distrib_optimizer_internal(optim)
    )

    # If not overlapping all-gather for parameters, launch synchronous all-gather
    # communication calls here. If overlapping all-gather for parameters, the following
    # call to _gather_all_model_params is a no-op: the first all-gather is launched
    # asynchronously in the next optimizer.zero_grad() call and subsequent all-gathers
    # are launched in the forward pre-hook.
    optim._reset_metadata_and_sync_gather_all_model_params(force_sync=False)

    return optim.update_successful, grad_norm, num_zeros_in_grad


def _flatten_dense_tensors(tensors):
    """Flatten dense tensors into a contiguous 1D buffer. Assume tensors are of
    same dense type.

    Since inputs are dense, the resulting tensor will be a concatenated 1D
    buffer. Element-wise operation on this buffer will be equivalent to
    operating individually.

    Args:
        tensors (Iterable[Tensor]): dense tensors to flatten.

    Returns:
        A contiguous 1D buffer containing input tensors.
    """
    return torch._C._nn.flatten_dense_tensors(tensors)


def _unflatten_dense_tensors(flat, tensors):
    """View a flat buffer using the sizes of tensors. Assume that tensors are
    of same dense type, and that flat is given by _flatten_dense_tensors.

    Args:
        flat (Tensor): flattened dense tensors to unflatten.
        tensors (Iterable[Tensor]): dense tensors whose sizes will be used to
          unflatten flat.

    Returns:
        Unflattened dense tensors with sizes same as tensors and values from
        flat.
    """
    return torch._C._nn.unflatten_dense_tensors(flat, tensors)


def megatron_all_reduce_layernorm_grads(engine: MegatronEngine):
    if not (
        constants.sequence_parallel() and constants.model_parallel_world_size() > 1
    ):
        return
    real_model: ReaLModel = engine.ddp.module
    grads = []
    for i in range(real_model.layer_idx_start, real_model.layer_idx_end):
        if i == 0:
            continue
        elif i == real_model.config.n_layers + 1:
            continue
        else:
            assert 0 < i < real_model.config.n_layers + 1
            layer: ReaLModelBlock = real_model.layers[i - real_model.layer_idx_start]
            grads.append(layer.attn.c_attn.ln.weight.main_grad)
            if getattr(layer.attn.c_attn.ln, "bias", None) is not None:
                grads.append(layer.attn.c_attn.ln.bias.main_grad)
            grads.append(layer.mlp.ln.weight.main_grad)
            if getattr(layer.mlp.ln, "bias", None) is not None:
                grads.append(layer.mlp.ln.bias.main_grad)
            if i == real_model.config.n_layers:
                grads.append(layer.ln_f.weight.main_grad)
                if getattr(layer.ln_f, "bias", None) is not None:
                    grads.append(layer.ln_f.bias.main_grad)

    assert all(x is not None for x in grads)
    coalesced = _flatten_dense_tensors(grads)
    dist.all_reduce(coalesced, group=constants.model_parallel_group())
    for buf, synced in zip(grads, _unflatten_dense_tensors(coalesced, grads)):
        buf.copy_(synced)


def megatron_all_reduce_word_embedding_grads(engine: MegatronEngine):
    real_model: ReaLModel = engine.ddp.module
    if not real_model.config.tied_embedding or real_model.config.is_critic:
        return
    pp_size = constants.pipe_parallel_world_size()
    pp_rank = constants.pipe_parallel_rank()
    if pp_size == 1:
        return
    if pp_rank not in [0, pp_size - 1]:
        return

    if pp_rank == 0:
        grad = real_model.layers[0].wte.weight.main_grad
    else:
        grad = real_model.layers[-1].weight.main_grad

    dist.all_reduce(grad, group=constants.grid().embedding_proc_group)


def finalize_grads_megatron(engine: MegatronEngine):
    engine.ddp.finish_grad_sync()
    megatron_all_reduce_layernorm_grads(engine)
    megatron_all_reduce_word_embedding_grads(engine)


@dataclasses.dataclass
class PipeTrainInstrSetForMegatron(PipeTrainInstrSet):
    # NOTE: merge DistributedDataParallel and DistributedOptimizer into one class
    # to remain consistent with DeepSpeed's API
    engine: MegatronEngine
    num_micro_batches: int

    def __post_init__(self):
        self._no_sync_context = None
        self.disable_grad_sync()

    def disable_grad_sync(self):
        if self._no_sync_context is None:
            self._no_sync_context = self.engine.ddp.no_sync()
            self._no_sync_context.__enter__()

    def enable_grad_sync(self):
        if self._no_sync_context is not None:
            self._no_sync_context.__exit__(None, None, None)
            self._no_sync_context = None

    def _exec_backward_pass(
        self,
        module: ReaLModel,
        tensor_buffer: TensorBuffer,
        stage_id: int,
        micro_batch_id: int,
        step_id: int,
    ):
        output_x = tensor_buffer.get("batch_output_x", micro_batch_id, remove=True)

        if micro_batch_id == self.num_micro_batches - 1:
            self.enable_grad_sync()

        is_last_stage = constants.is_last_pipe_stage()
        if is_last_stage:
            loss: torch.Tensor = tensor_buffer.get(
                "losses", micro_batch_id, remove=True
            )
            loss = self.engine.optim.scale_loss(loss)
            loss.backward()
            tensor_buffer.put("losses", micro_batch_id, loss.detach().clone())
            return

        grad = tensor_buffer.get("grad", micro_batch_id, remove=True)
        output_tensor = output_x.pp_output
        torch.autograd.backward(tensors=output_tensor, grad_tensors=grad)

    def _exec_reduce_grads(
        self,
        module: ReaLModel,
        tensor_buffer: TensorBuffer,
        stage_id: int,
        micro_batch_id: int,
        step_id: int,
    ):
        # self.engine.ddp.start_grad_sync()
        finalize_grads_megatron(self.engine)

    def _exec_optimizer_step(
        self,
        module: ReaLModel,
        tensor_buffer: TensorBuffer,
        stage_id: int,
        micro_batch_id: int,
        step_id: int,
    ):
        if isinstance(self.engine.optim, DistributedOptimizer):
            update_successful, grad_norm, num_zeros_in_grad = (
                step_megatron_distrb_optimizer(self.engine.optim)
            )
        else:
            update_successful, grad_norm, num_zeros_in_grad = self.engine.optim.step()

        version_steps = tensor_buffer.get("version_steps", 0)
        if update_successful:
            self.engine.lr_scheduler.step_absolute(version_steps)
        if constants.data_parallel_rank() == 0 and constants.model_parallel_rank() == 0:
            logger.info(
                f"Model name {constants.model_name()}, "
                f"Pipeline rank {constants.pipe_parallel_rank()}. "
                f"Update success? {update_successful}. "
                f"Grad Norm: {grad_norm}. "
                f"Current loss scale: {self.engine.optim.get_loss_scale()}. "
            )
        return update_successful, grad_norm, num_zeros_in_grad


class ReaLMegatronEngine(model_api.PipelinableEngine):

    def __init__(self, module: ReaLModel, megatron_engine: MegatronEngine):
        self.module = module

        self.inf_engine = PipelinableInferenceEngine(module)
        if constants.pipe_parallel_world_size() > 1:
            self.pipe_runner = self.inf_engine.pipe_runner

        self.device = module.device
        self.dtype = module.dtype

        self.engine = megatron_engine

    def train(self, mode: bool = True):
        self.module.train(mode)
        self.engine.ddp.train(mode)
        return self

    def eval(self):
        self.module.eval()
        self.engine.ddp.eval()
        return self

    def train_batch(
        self,
        input_: SequenceSample,
        loss_fn: Callable,
        version_steps: int,
        num_micro_batches: Optional[int] = None,
    ):
        with megatron_ctx():
            if num_micro_batches is None:
                num_micro_batches = 1
            self.engine.zero_grad()
            if constants.pipe_parallel_world_size() > 1:
<<<<<<< HEAD
                if num_micro_batches is not None:
                    if (
                        num_micro_batches < self.pipe_runner.default_train_mbs
                        and constants.parallelism_rank() == 0
                    ):
                        logger.warning(
                            "When training with pipeline parallel, num micro batches should be "
                            "larger than 2 x num_pipeline_stages to avoid idle time. "
                            f"Setting num_micro_batches to {self.pipe_runner.default_train_mbs}"
                        )
                    num_micro_batches = max(
                        num_micro_batches, self.pipe_runner.default_train_mbs
                    )
                else:
                    num_micro_batches = self.pipe_runner.default_train_mbs
                instr_set = PipeTrainInstrSetForMegatron(self.engine, num_micro_batches)
=======
                # Fusing the minibatched forward-backward in a pipeline training schedule.
                n_pp_mbs = self.pipe_runner.default_train_mbs * num_micro_batches
                instr_set = PipeTrainInstrSetForMegatron(self.engine, n_pp_mbs)
                # NOTE: When training with pipeline parallel, num micro batches should be
                # larger than 2 x num_pipeline_stages to avoid idle time.
>>>>>>> bcb4c997
                return self.pipe_runner.train_batch(
                    instr_set=instr_set,
                    input_=input_,
                    loss_fn=loss_fn,
                    version_steps=version_steps,
                    n_pp_mbs=n_pp_mbs,
                )
            else:
                no_sync_ctx = self.engine.ddp.no_sync()
                no_sync_ctx.__enter__()
                stat = collections.defaultdict(int)
                for i, mb_input in enumerate(input_.split(num_micro_batches)):
                    if i == num_micro_batches - 1:
                        no_sync_ctx.__exit__(None, None, None)
                    input_lens = torch.tensor(
                        flat2d(mb_input.seqlens["packed_input_ids"]),
                        dtype=torch.int32,
                        device="cuda",
                    )
                    max_seqlen = int(max(input_lens))
                    cu_seqlens = torch.nn.functional.pad(
                        input_lens.cumsum(0), (1, 0)
                    ).int()
                    model_output = self.engine.ddp(
                        packed_input_ids=mb_input.data["packed_input_ids"],
                        cu_seqlens=cu_seqlens,
                        max_seqlen=max_seqlen,
                    ).logits
                    loss, _stat = loss_fn(model_output, mb_input)
                    self.engine.optim.scale_loss(loss).backward()
                    for k, v in _stat.items():
                        stat[k] += v

                finalize_grads_megatron(self.engine)

                if isinstance(self.engine.optim, DistributedOptimizer):
                    update_successful, grad_norm, _ = step_megatron_distrb_optimizer(
                        self.engine.optim
                    )
                else:
                    update_successful, grad_norm, _ = self.engine.optim.step()
                if update_successful:
                    self.engine.lr_scheduler.step_absolute(version_steps)
                if (
                    constants.data_parallel_rank() == 0
                    and constants.model_parallel_rank() == 0
                ):
                    logger.info(
                        f"Megatron backend update success? {update_successful}. "
                        f"Grad Norm: {grad_norm}. "
                        f"Current loss scale: {self.engine.optim.get_loss_scale()}. "
                    )
                return stat

    @torch.no_grad()
    def forward(
        self,
        input_: SequenceSample,
        num_micro_batches: Optional[int] = None,
        post_hook: Callable[[torch.Tensor, SequenceSample], Any] | None = None,
        aggregate_fn: Callable[[List[Any]], Any] = torch.cat,
    ):
        return self.inf_engine.forward(
            input_, num_micro_batches, post_hook=post_hook, aggregate_fn=aggregate_fn
        )

    @torch.no_grad()
    def generate(
        self,
        input_: SequenceSample,
        tokenizer: transformers.PreTrainedTokenizerFast,
        gconfig: model_api.GenerationHyperparameters = dataclasses.field(
            default_factory=model_api.GenerationHyperparameters
        ),
        num_micro_batches: Optional[int] = None,
    ):
        return self.inf_engine.generate(input_, tokenizer, gconfig, num_micro_batches)


@dataclasses.dataclass
class MegatronTrainBackend(model_api.ModelBackend):
    """When using the DistributedOptimizer of Megatron, parameters and
    gradients will not be splitted across DP ranks, but optimizer states will
    be. In other words, Megatron only supports ZeRO-1.

    Megatron DDP will split the whole flattend parameter into buckets.
    Buckets do not respect parameter boundaries and are dispatched to different DP ranks.
    The optimizer on a specific DP rank will only manage its own bucket,
    but parameters and gradients are held by all ranks and will not be further splitted.
    (That's why only optimizer states are partitioned.) During backward, bucket gradients
    will be scatter-reduced (controlled by the `use_distributed_optimizer` option
    in Megatron DDP, otherwise all-reduce will be issued), and parameters will then
    be updated locally. At this point, the parameters are not synced across DP ranks.
    The DistributedOptimizer will then call all-gather on parameters.

    Since Megatron allocates static tensors for scatter-reducing parameter gradients,
    it does not decrease memory usage just as DeepSpeed ZeRO-2. To be more specific,
    with dynamic allocation, we can allocate gradient memory layer-by-layer. When the
    backward finishes at layer N, we can scatter-reduce gradients and release the memory
    after scattering. As a result, given DP size K, layer number L, and parameter size P
    for each layer, dynamic allocation requires P * (1 + L/K) memory for gradients,
    but Megatron requires P * L. Memory is not freed after scattering in Megatron.

    'use_distributed_optimizer' enables bucketing and scatter-reduce gradients.
    When setting to False, optimizer states will not be partitioned.

    'overlap_grad_reduce' enables issuing all-reduce/scatter-reduce on the fly
    during bacwkard once the gradient is ready, which should usually be enabled.

    'overlap_param_gather' overlaps param all-gather with the next forward pass.
    It creates a forward hook that waits for the previous parameter all-gather
    after the optimizer step. While this sounds good, it can be problematic with
    parameter reallocation, because the reallocated parameters do not have the hook.
    Can be enabled for SFT, but should be disabled for PPO.

    As a final note, Megatron is in an awkward place for PPO with param-realloc.
    First, it does not minimize the memory usage of gradients (i.e., ZeRO-2).
    Second, for functional correctness, we can't enable `overlap_param_gather`,
    and a parameter update will be scatter-reduce grad + all-gather param, instead
    of an all-reduce (running all-reduce requires setting `use_distributed_optimizer`
    to False, but that will not partition optimizer states!), so it is not that
    efficient, either. We use Megatron because it is the only backend that we can
    make it functionally correct. The DeepSpeed code is too hard to read and modify.
    """

    optimizer_name: str = dataclasses.field(
        metadata={"choices": ["adam", "sgd"]},
        default="adam",
    )
    optimizer_config: dict = dataclasses.field(
        default_factory=lambda: dict(
            lr=1e-5, weight_decay=0.1, betas=(0.9, 0.95), eps=1e-5
        )
    )
    lr_scheduler_type: str = "cosine"
    warmup_steps_proportion: float = 0.0
    min_lr_ratio: float = 0.0  # will be used for linear and cosine schedule
    enable_fp16: bool = True
    enable_bf16: bool = False
    use_zero_optimization: bool = True
    overlap_grad_reduce: bool = True
    overlap_param_gather: bool = False
    accumulate_allreduce_grads_in_fp32: bool = False
    initial_loss_scale: float = 4096.0
    gradient_clipping: float = 1.0
    # addtional args
    additional_config: Dict = dataclasses.field(default_factory=dict)

    def _initialize(
        self, model: model_api.Model, spec: model_api.FinetuneSpec
    ) -> model_api.Model:
        module = model.module
        if not isinstance(module, ReaLModel):
            raise ValueError("MegatronTrainBackend only supports ReaLModel.")
        with megatron_ctx():
            module = DistributedDataParallel(
                config=get_megatron_transformer_config(module.config),
                module=module,
                data_parallel_group=constants.data_parallel_group(),
                accumulate_allreduce_grads_in_fp32=self.enable_fp16
                or self.accumulate_allreduce_grads_in_fp32,
                overlap_grad_reduce=self.overlap_grad_reduce,
                use_distributed_optimizer=self.use_zero_optimization,
                expert_data_parallel_group=None,
                disable_bucketing=False,
                check_for_nan_in_grad=False,
            )

        real_model: ReaLModel = module.module
        if self.use_zero_optimization:
            # Remap parameters.
            assert len(module.buffers) == 1
            param_grad_buf: ParamAndGradBuffer = module.buffers[0]

            # Map Megatron flattened parameters to ReaLModel!
            real_model.contiguous_param = param_grad_buf.param_data

            # Sanity checks.
            assert real_model._param_size == param_grad_buf.numel, (
                real_model._param_size,
                param_grad_buf.numel,
                module.bucket_size,
            )
            for n, p in real_model.layers.named_parameters():
                n = ".".join(
                    [
                        str(real_model.layer_idx_start + int(n.split(".")[0])),
                        n.split(".", 1)[1],
                    ]
                )
                idx_start, idx_end, _ = param_grad_buf.param_index_map[p]
                assert real_model._param_spec[n].start_idx == idx_start
                assert real_model._param_spec[n].end_idx == idx_end
                assert real_model._param_spec[n].shape == p.shape
                assert torch.allclose(
                    p,
                    real_model.contiguous_param[idx_start:idx_end].view(p.shape),
                )

        betas = self.optimizer_config.get("betas", (0.9, 0.95))
        wd = self.optimizer_config.get("weight_decay", 0.1)
        lr = self.optimizer_config["lr"]
        opt_cfg = OptimizerConfig(
            optimizer=self.optimizer_name,
            fp16=self.enable_fp16,
            bf16=self.enable_bf16,
            lr=lr,
            min_lr=self.min_lr_ratio * lr,
            weight_decay=wd,
            params_dtype=real_model.dtype,
            initial_loss_scale=self.initial_loss_scale,
            adam_beta1=betas[0],
            adam_beta2=betas[1],
            adam_eps=self.optimizer_config.get("eps", 1e-5),
            sgd_momentum=self.optimizer_config.get("momentum", 0.9),
            use_distributed_optimizer=self.use_zero_optimization,
            overlap_grad_reduce=self.overlap_grad_reduce,
            overlap_param_gather=self.overlap_param_gather,
            clip_grad=self.gradient_clipping,
        )

        with megatron_ctx():
            # no_weight_decay_cond and scale_lr_cond have the following signature:
            # foo(name: str, param: torch.Tensor) -> bool
            optimizer = get_megatron_optimizer(
                opt_cfg,
                [module],
                no_weight_decay_cond=lambda n, p: any(
                    k in n for k in ["bias", "ln.weight", "ln_f.weight"]
                ),
                scale_lr_cond=None,
                lr_mult=1.0,
            )

            warmup_steps = int(self.warmup_steps_proportion * spec.total_train_steps)
            lr_scheduler = OptimizerParamScheduler(
                optimizer,
                init_lr=0.0 if self.warmup_steps_proportion > 0 else lr,
                max_lr=lr,
                min_lr=self.min_lr_ratio * lr,
                lr_warmup_steps=warmup_steps,
                lr_decay_steps=spec.total_train_steps - warmup_steps,
                lr_decay_style=self.lr_scheduler_type,
                start_wd=wd,
                end_wd=wd,
                wd_incr_steps=spec.total_train_steps,
                wd_incr_style="constant",
            )

        mg_engine = MegatronEngine(module, optimizer, lr_scheduler)
        model.module = ReaLMegatronEngine(real_model, mg_engine)
        return model

    def destroy(self, model: model_api.Model):
        assert isinstance(model.module, ReaLMegatronEngine)
        optimizer = model.module.engine.optim
        # The Megatron backend will register forward hooks that
        # create circular references (grad -> param -> grad).
        # Deleting models directly will not release the memory.
        # We must disable hooks at first.
        if self.use_zero_optimization and self.overlap_param_gather:
            optimizer.disable_pre_hook()


model_api.register_backend("megatron", MegatronTrainBackend)<|MERGE_RESOLUTION|>--- conflicted
+++ resolved
@@ -735,30 +735,11 @@
                 num_micro_batches = 1
             self.engine.zero_grad()
             if constants.pipe_parallel_world_size() > 1:
-<<<<<<< HEAD
-                if num_micro_batches is not None:
-                    if (
-                        num_micro_batches < self.pipe_runner.default_train_mbs
-                        and constants.parallelism_rank() == 0
-                    ):
-                        logger.warning(
-                            "When training with pipeline parallel, num micro batches should be "
-                            "larger than 2 x num_pipeline_stages to avoid idle time. "
-                            f"Setting num_micro_batches to {self.pipe_runner.default_train_mbs}"
-                        )
-                    num_micro_batches = max(
-                        num_micro_batches, self.pipe_runner.default_train_mbs
-                    )
-                else:
-                    num_micro_batches = self.pipe_runner.default_train_mbs
-                instr_set = PipeTrainInstrSetForMegatron(self.engine, num_micro_batches)
-=======
                 # Fusing the minibatched forward-backward in a pipeline training schedule.
                 n_pp_mbs = self.pipe_runner.default_train_mbs * num_micro_batches
                 instr_set = PipeTrainInstrSetForMegatron(self.engine, n_pp_mbs)
                 # NOTE: When training with pipeline parallel, num micro batches should be
                 # larger than 2 x num_pipeline_stages to avoid idle time.
->>>>>>> bcb4c997
                 return self.pipe_runner.train_batch(
                     instr_set=instr_set,
                     input_=input_,

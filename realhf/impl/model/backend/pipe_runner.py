import copy
import dataclasses
import os
from typing import *

import torch
import torch.distributed as dist
import transformers
from deepspeed.runtime.engine import MEMORY_OPT_ALLREDUCE_SIZE, DeepSpeedEngine
from deepspeed.runtime.zero.config import ZeroStageEnum
from megatron.core.optimizer import DistributedOptimizer

import realhf.base.constants as constants
import realhf.base.logging as logging
import realhf.impl.model.parallelism.pipeline_parallel.p2p as p2p
import realhf.impl.model.parallelism.pipeline_parallel.static_schedule as schedule
import realhf.impl.model.utils.cuda_graph as cuda_graph
from realhf.api.core import data_api
from realhf.api.core.model_api import GenerationHyperparameters
from realhf.base.monitor import CUDATimeMarkType, cuda_tmark, cuda_tmarked
from realhf.base.namedarray import NamedArray
from realhf.impl.model.backend.utils import (
    MegatronEngine,
    finalize_grads_megatron,
    step_megatron_distrb_optimizer,
)
from realhf.impl.model.nn.real_llm_api import ReaLModel
from realhf.impl.model.nn.real_llm_base import PipeCacheData, PipeTransferData
from realhf.impl.model.nn.real_llm_generate import (
    _gather_gen_output_from_list,
    _gather_minibatch_gen_outputs,
    genstep,
<<<<<<< HEAD
    prepare,
=======
    maybe_capture_cudagraph,
    prepare_generate_inputs,
>>>>>>> 95fe2c5b
)
from realhf.impl.model.parallelism.pipeline_parallel.instruction import PipeInstruction
from realhf.impl.model.parallelism.pipeline_parallel.static_schedule import PipeSchedule
from realhf.impl.model.parallelism.pipeline_parallel.tensor_storage import TensorBuffer
from realhf.impl.model.utils.padding import pad_sequence_parallel_input

logger = logging.getLogger("Pipeline Runner", "benchmark")


class PipelineError(Exception):
    pass


def _split_and_prefill_pipe_input(
    module: ReaLModel,
    tensor_buffer: TensorBuffer,
    num_micro_batches: int,
    seqlens_cpu: List[int],
    packed_input_ids: torch.Tensor,
    cu_seqlens: torch.Tensor,
    store_kv_cache: bool,
    loss_fn: Optional[Callable] = None,
    **loss_kwargs,
):
    """Prepare input for pipelined train or inference.
    Basically, splitting all input tensors into micro batches for pipeline parallel.

    Args:
        packed_input_ids (torch.Tensor): packed input ids of shape [total_seq_len]
        cu_seqlens (torch.Tensor): cu_seqlens of shape [batch_size]
    """
    n_mbs = num_micro_batches

    # If the number of actual sequences is larger than the number of recorded lengths,
    # it means that we group several adjacent sequences together.
    # The group length is marked by seqlens_cpu and the sequence boundary is marked by cu_seqlens.
    grouped_partition = cu_seqlens.shape[0] != len(seqlens_cpu) + 1

    if grouped_partition:
        assert (cu_seqlens.shape[0] - 1) % len(seqlens_cpu) == 0
        group_size = (cu_seqlens.shape[0] - 1) // len(seqlens_cpu)
        assert group_size >= 2
        actual_seqlens = cu_seqlens[1:] - cu_seqlens[:-1]

    # Partition according to seqlens_cpu.
    assert len(seqlens_cpu) >= n_mbs
    partition_min_size = len(seqlens_cpu) // n_mbs
    data = NamedArray(packed_input_ids=packed_input_ids)
    data.register_metadata(seqlens=seqlens_cpu)
    splitted, partitions = data_api.split_sequences(
        data,
        n_mbs,
        min_size=partition_min_size,
        return_partitions=True,
    )

    if loss_fn is not None:
        loss_input_data = NamedArray(**loss_kwargs)
        loss_input_data.register_metadata(seqlens=seqlens_cpu)
        splitted_loss_input = data_api.split_sequences(
            loss_input_data,
            n_mbs,
            min_size=partition_min_size,
        )

    if not grouped_partition:
        batch_seqlens = [seqlens_cpu[start:end] for start, end in partitions]
    else:
        batch_seqlens = [
            actual_seqlens[start * group_size : end * group_size].cpu().numpy().tolist()
            for start, end in partitions
        ]
    assert all(all(x > 0 for x in sls) for sls in batch_seqlens)

    for x, y in zip(splitted, batch_seqlens):
        x.pop_metadata("seqlens")
        x.register_metadata(seqlens=y)
        sls = torch.tensor(y, dtype=torch.int32, device=module.device)
        assert torch.all(sls > 0), sls
        x["cu_seqlens"] = torch.nn.functional.pad(sls.cumsum(0), (1, 0)).int()
    if loss_fn is not None:
        for x, y in zip(splitted_loss_input, batch_seqlens):
            x.pop_metadata("seqlens")
            x.register_metadata(seqlens=y)

    # Sanity check to ensure that the order of splitted sequences
    # is the same across pipeline parallel ranks.
    _batch_seqlen = torch.tensor(
        [sum(x) for x in batch_seqlens],
        device=cu_seqlens.device,
        dtype=torch.long,
    )
    _batch_seqlen_all_gathered = [
        torch.zeros_like(_batch_seqlen)
        for _ in range(constants.pipe_parallel_world_size())
    ]
    _batch_seqlen_all_gathered[constants.pipe_parallel_rank()] = _batch_seqlen
    dist.all_gather(
        _batch_seqlen_all_gathered,
        _batch_seqlen,
        group=constants.pipe_parallel_group(),
    )
    for i in range(constants.pipe_parallel_world_size()):
        if not torch.allclose(_batch_seqlen_all_gathered[i], _batch_seqlen):
            raise PipelineError(
                "Partitioned seqlens are not equal across pipeline parallel ranks. "
                f"Current rank (dp={constants.data_parallel_rank()},"
                f"tp={constants.model_parallel_rank()},pp={constants.pipe_parallel_rank()}), "
                f"gathered batch seqlens={_batch_seqlen_all_gathered}, "
                f"Have you ensured that the order of dataset across ranks is the same?",
            )

    mb_seq_lens = []

    # Store partitioned inputs into tensor buffer for later use.
    def input_to_pipe_model_input(input: NamedArray, mbid: int):
        max_seqlen = int(max(batch_seqlens[mbid]))

        cu_seqlens = input.cu_seqlens
        packed_input_ids = input.packed_input_ids

        # sequence parallel input padding
        if constants.sequence_parallel():
            packed_input_ids, cu_seqlens, max_seqlen, pad_size = (
                pad_sequence_parallel_input(packed_input_ids, cu_seqlens, max_seqlen)
            )
            tensor_buffer.put("pad_size", mbid, pad_size)
        x = PipeTransferData(
            cu_seqlens=cu_seqlens.int(),
            max_seqlen=int(max_seqlen),
            store_kv_cache=store_kv_cache,
        )
        if constants.is_first_pipe_stage():
            ys = [PipeCacheData(packed_input_ids=packed_input_ids)] + [
                PipeCacheData() for _ in range(module.num_layers - 1)
            ]
        else:
            ys = [PipeCacheData() for _ in range(module.num_layers)]
        total_len = (
            packed_input_ids.shape[0]
            if not constants.sequence_parallel()
            else packed_input_ids.shape[0] // constants.model_parallel_world_size()
        )
        mb_seq_lens.append(total_len)
        return (x, ys)

    batches = [input_to_pipe_model_input(x, i) for i, x in enumerate(splitted)]
    for mbid, batch in enumerate(batches):
        x, ys = batch
        tensor_buffer.put("batch_input_x", mbid, x)
        tensor_buffer.put("batch_input_ys", mbid, ys)
        tensor_buffer.put("batch_lengths", mbid, x.cu_seqlens.shape[0] - 1)
        tensor_buffer.put("mb_seq_lens", mbid, mb_seq_lens[mbid])

    # pre allocate receive buffers and pre store other information
    for mbid, batch in enumerate(batches):
        others_cache = dict(
            cu_seqlens=batch[0].cu_seqlens.int(),
            max_seqlen=int(batch[0].max_seqlen),
            store_kv_cache=batch[0].store_kv_cache,
        )
        tensor_buffer.put("pipe_transfer_infos", mbid, others_cache)

    if loss_fn is not None:
        for mbid, (x1, x2) in enumerate(zip(splitted, splitted_loss_input)):
            tensor_buffer.put("input_cache", mbid, x1)
            tensor_buffer.put("loss_inputs", mbid, x2)


def _exec_pipe_schedule(
    module: ReaLModel,
    tensor_buffer: TensorBuffer,
    instr_map: Dict[PipeInstruction, Callable],
    pipe_schedule: PipeSchedule,
    terminate_condition: Optional[Callable] = None,
):
    """Execute schedules
    Args:
        module: The model to execute the schedule on.
        tensor_buffer: A temporary buffer that stores necessary information during running.
        instr_map: A map of PipeInstruction types to methods. Each method will be executed with the
            kwargs provided to the PipeInstruction from the scheduler.
        pipe_schedule: an instance of schedule
        terminate_condition: a callable that returns boolean value indicating if
                                the pipeline execution should terminate
    """
    step_count = 0
    is_last_stage = constants.is_last_pipe_stage()
    num_stages = constants.pipe_parallel_world_size()
    stage_id = constants.pipe_parallel_rank()
    global_rank = dist.get_rank()
    parllelism_rank = constants.parallelism_rank()

    # A termination machanism to avoid all-reduce at each step.
    # If the schedule is about to terminate (i.e., will_break is True),
    # the last stage will send this message to the previous stages with
    # one more pipeline round (last -> 0 -> 1 -> .. -> last-1).
    will_break = False
    if is_last_stage:
        burn_out_steps = num_stages - 1
    elif stage_id == num_stages - 2:
        burn_out_steps = 0
    else:
        burn_out_steps = 1

    # For each step in the schedule
    for step_cmds in pipe_schedule:
        # For each instruction in the step
        step_id, micro_batch_id, step_cmds = step_cmds
        for cmd in step_cmds:
            if type(cmd) not in instr_map:
                raise RuntimeError(
                    f"Pipeline instruction executor does not understand instruction {repr(cmd)}"
                )

            if will_break:
                # With the termination mechanism, skip communication instructions
                # because its peer stages have been terminated
                if (
                    is_last_stage
                    and burn_out_steps < num_stages - 1
                    and type(cmd) != schedule.RecvActivation
                ):
                    continue
                elif not is_last_stage and type(cmd) != schedule.SendActivation:
                    continue

            try:
                instr_map[type(cmd)](module, tensor_buffer, *cmd.args)
            except Exception as e:
                logger.error(
                    f"Model name {constants.model_name()} rank {parllelism_rank}"
                    f" (global rank {global_rank}) step {step_count}, "
                    f"Exception in cmd: {cmd}"
                )
                raise e

        step_count += 1

        if will_break:
            burn_out_steps -= 1
        if terminate_condition is not None and terminate_condition():
            will_break = True
        if will_break and burn_out_steps <= 0:
            break


def _zero_grads(inputs):
    if isinstance(inputs, torch.Tensor):
        if inputs.grad is not None:
            inputs.grad.data.zero_()
    elif isinstance(inputs, tuple):
        for t in inputs:
            if t.grad is not None:
                t.grad.data.zero_()
    elif dataclasses.is_dataclass(inputs):
        for f in dataclasses.fields(inputs):
            _zero_grads(getattr(inputs, f.name))
    else:
        # do nothing for non tensor
        pass


class PipeInferenceInstrSet:

    def _exec_forward_pass(
        module: ReaLModel,
        tensor_buffer: TensorBuffer,
        stage_id: int,
        micro_batch_id: int,
        step_id: int,
    ):
        buf = tensor_buffer.get(
            "recv_act_buf", micro_batch_id, remove=True, raise_error=False
        )
        ys = tensor_buffer.get("batch_input_ys", micro_batch_id, remove=False)

        if buf is not None:
            others = tensor_buffer.get(
                "pipe_transfer_infos", micro_batch_id, remove=False
            )
            x = PipeTransferData(pp_input=buf, **others)
            tensor_buffer.put("batch_input_x", micro_batch_id, x)
        else:
            x = tensor_buffer.get("batch_input_x", micro_batch_id, remove=True)

        _zero_grads(x)
        _zero_grads(ys)
        x, ys = module.forward(x, ys)

        tensor_buffer.put(
            "batch_output_x", micro_batch_id, x
        )  # Used by send_activation

        if constants.is_last_pipe_stage():
            logits = x.pp_output
            tensor_buffer.put("logits", micro_batch_id, logits)

    def _exec_send_activations(
        module: ReaLModel,
        tensor_buffer: TensorBuffer,
        stage_id: int,
        micro_batch_id: int,
        step_id: int,
    ):
        assert stage_id != constants.pipe_parallel_world_size() - 1
        x: PipeTransferData = tensor_buffer.get(
            "batch_output_x",
            micro_batch_id,
            remove=True,
        )
        p2p.send(x.pp_output, constants.next_pipe_stage(), async_op=False)

    def _exec_recv_activations(
        module: ReaLModel,
        tensor_buffer: TensorBuffer,
        stage_id: int,
        micro_batch_id: int,
        step_id: int,
    ):
        assert not constants.is_first_pipe_stage()

        device = module.device
        dtype = module.dtype
        hidden_dim = module.config.hidden_dim

        mb_seq_len = tensor_buffer.get("mb_seq_lens", micro_batch_id, remove=False)
        act_shape = (mb_seq_len, hidden_dim)
        buf = torch.empty(act_shape, dtype=dtype, device=device, requires_grad=False)

        p2p.recv(buf, constants.prev_pipe_stage(), async_op=False)
        tensor_buffer.put("recv_act_buf", micro_batch_id, buf)

    INSTRUCTION_MAP = {
        schedule.ForwardPass: _exec_forward_pass,
        schedule.SendActivation: _exec_send_activations,
        schedule.RecvActivation: _exec_recv_activations,
    }


class PipeGenInstrSet:

    def _exec_forward_pass(
        module: ReaLModel,
        tensor_buffer: TensorBuffer,
        stage_id: int,
        micro_batch_id: int,
        step_id: int,
    ):
        cuda_graph_name = f"decoding_{micro_batch_id}"
        graph = cuda_graph.get_graph(cuda_graph_name)

        is_first_stage = constants.is_first_pipe_stage()
        if is_first_stage:
            buf = tensor_buffer.get(
                "recv_next_tokens_buf",
                micro_batch_id,
                remove=True,
                raise_error=False,
            )
        else:
            buf = tensor_buffer.get(
                "recv_act_buf",
                micro_batch_id,
                remove=True,
                raise_error=False,
            )

        ys = tensor_buffer.get("batch_input_ys", micro_batch_id, remove=False)

        others = None
        if buf is not None:
            if is_first_stage:
                x = tensor_buffer.get("batch_input_x", micro_batch_id, remove=True)
                ys = tensor_buffer.get("batch_input_ys", micro_batch_id, remove=False)
                ys[0].packed_input_ids = (
                    buf  # sequence parallel forward only accept one dim input_ids
                )
                ys[0].packed_position_ids = None
            else:
                others = tensor_buffer.get(
                    "pipe_transfer_infos", micro_batch_id, remove=False
                )
                x = PipeTransferData(pp_input=buf, **others)
                tensor_buffer.put("batch_input_x", micro_batch_id, x)
        else:
            x = tensor_buffer.get("batch_input_x", micro_batch_id, remove=True)

        if graph is None or step_id == 0:
            x, ys = module.forward(x, ys)
        else:
            # only replay decoding phase
            bs = ys[0].cache_seqlens.shape[0]
            if is_first_stage:
                cuda_graph.input_buffer_handle(cuda_graph_name, "input_ids")[:bs].copy_(
                    ys[0].packed_input_ids, non_blocking=True
                )
            if not is_first_stage:
                cuda_graph.input_buffer_handle(cuda_graph_name, "hidden_states").copy_(
                    x.pp_input, non_blocking=True
                )
                cuda_graph.input_buffer_handle(cuda_graph_name, "cu_seqlens").copy_(
                    x.cu_seqlens, non_blocking=True
                )
<<<<<<< HEAD
                # cuda_graph.input_buffer_handle(cuda_graph_name, "max_seqlen").copy_(
                #     torch.tensor(x.max_seqlen), non_blocking=True
                # )
=======
>>>>>>> 95fe2c5b
            cuda_graph.input_buffer_handle(cuda_graph_name, "position_ids")[:bs].copy_(
                ys[0].cache_seqlens.unsqueeze(-1), non_blocking=True
            )
            cuda_graph.input_buffer_handle(cuda_graph_name, "cache_seqlens")[:bs].copy_(
                ys[0].cache_seqlens, non_blocking=True
            )

            graph.replay()
            x.pp_output = cuda_graph.output_buffer_handle(cuda_graph_name, "output")

        tensor_buffer.put("batch_output_x", micro_batch_id, x)

        tokenizer = tensor_buffer.get("tokenizer", micro_batch_id)
        gconfig = tensor_buffer.get("gconfig", micro_batch_id)

        # Init KV cache.
        is_prefill_phase = False
        if not tensor_buffer.get("kv_cache_reserved", micro_batch_id):
            # KV cache is attached to x and ys.
            assert constants.pipe_parallel_world_size() >= 2
<<<<<<< HEAD
            x, ys, cache_seqlens, graph, input_buffers, output_buffers = prepare(
                module, gconfig, x, ys, cuda_graph_name
            )
=======
            x, ys = prepare_generate_inputs(module, gconfig, x, ys, cuda_graph_name)
            if gconfig.use_cuda_graph:
                graph, _, _ = maybe_capture_cudagraph(module, x, ys, cuda_graph_name)
>>>>>>> 95fe2c5b
            is_prefill_phase = True
            tensor_buffer.put("kv_cache_reserved", micro_batch_id, True)

        # Increase cache_seqlens in the decoding phase.
        if not is_prefill_phase:
            ys[0].cache_seqlens += 1  # global handle

        # Perform a decoding step.
        if constants.is_last_pipe_stage():
            # Gather logits of the final token
            logits = x.pp_output
            if is_prefill_phase:
                logits = logits[x.cu_seqlens[1:] - 1]

            unfinished_sequences = tensor_buffer.get(
                "unfinished_sequences", micro_batch_id
            )
            generated_idx = tensor_buffer.get("generated_idx", micro_batch_id)

            (
                next_tokens,
                logprob,
                logits_mask,
                terminate,
                unfinished_sequences,
            ) = genstep(
                logits,
                tokenizer,
                unfinished_sequences,
                generated_idx,
                gconfig,
            )

            if isinstance(terminate, bool):
                terminate = torch.tensor(
                    terminate, device=logits.device, dtype=torch.bool
                )

            tensor_buffer.put("terminate", micro_batch_id, terminate)
            tensor_buffer.put(
                "unfinished_sequences", micro_batch_id, unfinished_sequences
            )
            tensor_buffer.put("generated_idx", micro_batch_id, generated_idx + 1)
            assert next_tokens is not None and logprob is not None
            tensor_buffer.get("gen_token_ph", micro_batch_id).append(next_tokens)
            tensor_buffer.get("gen_logprob_ph", micro_batch_id).append(logprob)
            tensor_buffer.get("gen_logits_mask_ph", micro_batch_id).append(logits_mask)
            tensor_buffer.put("next_tokens_to_send", micro_batch_id, next_tokens)

    def _exec_send_activations(
        module: ReaLModel,
        tensor_buffer: TensorBuffer,
        stage_id: int,
        micro_batch_id: int,
        step_id: int,
    ):
        PipeInferenceInstrSet._exec_send_activations(
            module, tensor_buffer, stage_id, micro_batch_id, step_id
        )
        tensor_buffer.put("first_token", micro_batch_id, False)
        terminate = tensor_buffer.get("terminate", micro_batch_id)
        p2p.send(terminate, constants.next_pipe_stage())

    def _exec_recv_activations(
        module: ReaLModel,
        tensor_buffer: TensorBuffer,
        stage_id: int,
        micro_batch_id: int,
        step_id: int,
    ):
        assert not constants.is_first_pipe_stage()

        device = module.device
        dtype = module.dtype
        hidden_dim = module.config.hidden_dim

        mb_seq_len = tensor_buffer.get("mb_seq_lens", micro_batch_id, remove=False)
        act_shape = (mb_seq_len, hidden_dim)

        ft = tensor_buffer.get("first_token", micro_batch_id, remove=False)
        if ft:
            buf = torch.empty(
                act_shape, dtype=dtype, device=device, requires_grad=False
            )
        else:
            batch_length = tensor_buffer.get(
                "batch_lengths", micro_batch_id, remove=False
            )
            batch_length = (
                batch_length // constants.model_parallel_world_size()
                if constants.sequence_parallel()
                else batch_length
            )
            act_shape = (batch_length, hidden_dim)
            buf = torch.empty(
                act_shape, dtype=dtype, device=device, requires_grad=False
            )

        prev_stage = constants.prev_pipe_stage()
        p2p.recv(buf, prev_stage, async_op=False)
        tensor_buffer.put("recv_act_buf", micro_batch_id, buf)

        terminate = torch.empty((), dtype=torch.bool, device=device)
        p2p.recv(terminate, prev_stage)
        tensor_buffer.put("terminate", micro_batch_id, terminate)

    def _exec_send_next_tokens(
        module: ReaLModel,
        tensor_buffer: TensorBuffer,
        stage_id: int,
        micro_batch_id: int,
        step_id: int,
    ):
        """When generating, send next tokens from the last stage to the first stage."""
        assert constants.is_last_pipe_stage()
        next_stage = constants.next_pipe_stage()
        next_tokens_to_send = tensor_buffer.get(
            "next_tokens_to_send", micro_batch_id, remove=True
        )
        p2p.send(next_tokens_to_send, next_stage, async_op=False)
        p2p.send(tensor_buffer.get("terminate", micro_batch_id), next_stage)
        tensor_buffer.put("first_token", micro_batch_id, False)

    def _exec_recv_next_tokens(
        module: ReaLModel,
        tensor_buffer: TensorBuffer,
        stage_id: int,
        micro_batch_id: int,
        step_id: int,
    ):
        """When generating, recv next tokens from the last stage on the first stage
        Construct next forward input
        """
        assert constants.is_first_pipe_stage()
        batch_length = tensor_buffer.get("batch_lengths", micro_batch_id, remove=False)

        device = module.device
        prev_stage = constants.prev_pipe_stage()

        recv_buf = torch.empty((batch_length,), dtype=torch.long, device=device)
        p2p.recv(recv_buf, prev_stage, async_op=False)
        tensor_buffer.put("recv_next_tokens_buf", micro_batch_id, recv_buf)

        x = PipeTransferData(
            store_kv_cache=True,
            cu_seqlens=torch.arange(batch_length + 1, dtype=torch.int32, device=device),
            max_seqlen=1,
        )
        tensor_buffer.put("batch_input_x", micro_batch_id, x)

        terminate = torch.empty((), dtype=torch.bool, device=device)
        p2p.recv(terminate, prev_stage)
        tensor_buffer.put("terminate", micro_batch_id, terminate)

    INSTRUCTION_MAP = {
        schedule.ForwardPass: _exec_forward_pass,
        schedule.SendActivation: _exec_send_activations,
        schedule.RecvActivation: _exec_recv_activations,
        schedule.SendNextTokens: _exec_send_next_tokens,
        schedule.RecvNextTokens: _exec_recv_next_tokens,
    }


class PipeTrainForwardCommInstrSet:

    def _exec_forward_pass(
        module: ReaLModel,
        tensor_buffer: TensorBuffer,
        stage_id: int,
        micro_batch_id: int,
        step_id: int,
    ):
        PipeInferenceInstrSet._exec_forward_pass(
            module, tensor_buffer, stage_id, micro_batch_id, step_id
        )

        loss_fn = tensor_buffer.get("loss_fn", micro_batch_id)
        if loss_fn is not None and constants.is_last_pipe_stage():
            model_output = tensor_buffer.get("batch_output_x", micro_batch_id).pp_output
            if constants.sequence_parallel():
                pad_size = tensor_buffer.get("pad_size", micro_batch_id, remove=True)
                model_output = (
                    model_output[:-pad_size] if pad_size > 0 else model_output
                )
            loss_kwargs = tensor_buffer.get("loss_inputs", micro_batch_id, remove=True)
            input_cache = tensor_buffer.get("input_cache", micro_batch_id, remove=True)
            packed_input_ids = input_cache.packed_input_ids
            cu_seqlens = input_cache.cu_seqlens

            loss, stats = loss_fn(
                model_output, packed_input_ids, cu_seqlens, **loss_kwargs
            )
            loss = loss / tensor_buffer.get("num_micro_batches", micro_batch_id)
            tensor_buffer.put("losses", micro_batch_id, loss)
            tensor_buffer.put("stats", micro_batch_id, stats)

    def _exec_send_activations(
        module: ReaLModel,
        tensor_buffer: TensorBuffer,
        stage_id: int,
        micro_batch_id: int,
        step_id: int,
    ):
        assert stage_id != constants.pipe_parallel_world_size() - 1
        # NOTE: This is different from inference, we remain batch_output_x for backward.
        x: PipeTransferData = tensor_buffer.get("batch_output_x", micro_batch_id)
        p2p.send(x.pp_output, constants.next_pipe_stage(), async_op=False)

    def _exec_recv_activations(
        module: ReaLModel,
        tensor_buffer: TensorBuffer,
        stage_id: int,
        micro_batch_id: int,
        step_id: int,
    ):
        assert not constants.is_first_pipe_stage()

        device = module.device
        dtype = module.dtype
        hidden_dim = module.config.hidden_dim

        mb_seq_len = tensor_buffer.get("mb_seq_lens", micro_batch_id, remove=False)
        act_shape = (mb_seq_len, hidden_dim)

        buf = tensor_buffer.alloc(
            "activation",
            micro_batch_id,
            act_shape,
            dtype,
            device,
            require_grads=True,
        )

        p2p.recv(buf, constants.prev_pipe_stage(), async_op=False)
        tensor_buffer.put("recv_act_buf", micro_batch_id, buf)

    def _exec_send_grads(
        module: ReaLModel,
        tensor_buffer: TensorBuffer,
        stage_id: int,
        micro_batch_id: int,
        step_id: int,
    ):
        assert not constants.is_first_pipe_stage()
        activation = tensor_buffer.get("activation", micro_batch_id, remove=True)
        assert activation.grad is not None
        p2p.send(activation.grad, constants.prev_pipe_stage(), async_op=False)

    def _exec_recv_grads(
        module: ReaLModel,
        tensor_buffer: TensorBuffer,
        stage_id: int,
        micro_batch_id: int,
        step_id: int,
    ):
        assert not constants.is_last_pipe_stage()
        device = module.device
        dtype = module.dtype
        hidden_dim = module.config.hidden_dim
        mb_seq_len = tensor_buffer.get("mb_seq_lens", micro_batch_id, remove=False)
        grad_shape = (mb_seq_len, hidden_dim)
        buf = tensor_buffer.alloc("grad", micro_batch_id, grad_shape, dtype, device)
        p2p.recv(buf, constants.next_pipe_stage(), async_op=False)

    INSTRUCTION_MAP = {
        schedule.ForwardPass: _exec_forward_pass,
        schedule.SendActivation: _exec_send_activations,
        schedule.RecvActivation: _exec_recv_activations,
        schedule.SendGrad: _exec_send_grads,
        schedule.RecvGrad: _exec_recv_grads,
    }


@dataclasses.dataclass
class PipeTrainBackwardReduceInstrSetForDeepSpeed:
    ds_engine: DeepSpeedEngine

    def __post_init__(self):
        self.ds_engine.pipeline_parallelism = True

    @cuda_tmark("bwd", CUDATimeMarkType.backward)
    def _exec_backward_pass(
        self,
        module: ReaLModel,
        tensor_buffer: TensorBuffer,
        stage_id: int,
        micro_batch_id: int,
        step_id: int,
    ):
        assert self.ds_engine is not None
        assert self.ds_engine.optimizer is not None, (
            "must provide optimizer during " "init in order to use backward"
        )
        # The last stage just runs backward on the loss using DeepSpeed's typical
        # mechanisms.
        output_x = tensor_buffer.get("batch_output_x", micro_batch_id, remove=True)

        # We schedule the all-reduces, so disable it in super().backward()
        self.ds_engine.enable_backward_allreduce = False
        self.ds_engine.set_gradient_accumulation_boundary(False)

        is_last_stage = constants.is_last_pipe_stage()
        if is_last_stage:
            loss = tensor_buffer.get("losses", micro_batch_id, remove=True)
            self.ds_engine.backward(loss)
            tensor_buffer.put("losses", micro_batch_id, loss.detach().clone())
            return False, None

        if self.ds_engine.bfloat16_enabled() and not is_last_stage:
            # manually call because we don't call optimizer.backward()
            self.ds_engine.optimizer.clear_lp_grads()

        if not is_last_stage and self.ds_engine.zero_optimization():
            # manually call because we don't call optimizer.backward()
            self.ds_engine.optimizer.micro_step_id += 1

            if self.ds_engine.optimizer.contiguous_gradients:
                self.ds_engine.optimizer.ipg_buffer = []
                buf_0 = torch.empty(
                    int(self.ds_engine.optimizer.reduce_bucket_size),
                    dtype=module.dtype,
                    device=module.device,
                )
                self.ds_engine.optimizer.ipg_buffer.append(buf_0)

                # Use double buffers to avoid data access conflict when overlap_comm is enabled.
                if self.ds_engine.optimizer.overlap_comm:
                    buf_1 = torch.empty(
                        int(self.ds_engine.optimizer.reduce_bucket_size),
                        dtype=module.dtype,
                        device=module.device,
                    )
                    self.ds_engine.optimizer.ipg_buffer.append(buf_1)
                self.ds_engine.optimizer.ipg_index = 0

        grad = tensor_buffer.get("grad", micro_batch_id, remove=True)

        output_tensor = output_x.pp_output
        torch.autograd.backward(tensors=output_tensor, grad_tensors=grad)

        if not is_last_stage and self.ds_engine.zero_optimization():
            # manually call because we don't call optimizer.backward()
            # Only for Stage 1, Mode 2
            if self.ds_engine.optimizer.use_grad_accum_attribute:
                self.ds_engine.optimizer.fill_grad_accum_attribute()

        if self.ds_engine.bfloat16_enabled() and not is_last_stage:
            # manually call because we don't call optimizer.backward()
            self.ds_engine.optimizer.update_hp_grads(clear_lp_grads=False)

    def _exec_reduce_grads(
        self,
        module: ReaLModel,
        tensor_buffer: TensorBuffer,
        stage_id: int,
        micro_batch_id: int,
        step_id: int,
    ):

        self.ds_engine.set_gradient_accumulation_boundary(True)
        if self.ds_engine.bfloat16_enabled():
            if self.ds_engine.zero_optimization_stage() < ZeroStageEnum.gradients:
                # Make our own list of gradients from the optimizer's FP32 grads
                self.ds_engine.buffered_allreduce_fallback(
                    grads=self.ds_engine.optimizer.get_grads_for_reduction(),
                    elements_per_buffer=MEMORY_OPT_ALLREDUCE_SIZE,
                )
            else:
                raise NotImplementedError("PP+BF16 only work for ZeRO Stage 1")
        else:
            self.ds_engine.allreduce_gradients(bucket_size=MEMORY_OPT_ALLREDUCE_SIZE)

    def _exec_optimizer_step(
        self,
        module: ReaLModel,
        tensor_buffer: TensorBuffer,
        stage_id: int,
        micro_batch_id: int,
        step_id: int,
    ):
        self.ds_engine.set_gradient_accumulation_boundary(True)
        version_steps = tensor_buffer.get("version_steps", 0)
        lr_kwargs = {"epoch": version_steps}
        self.ds_engine._take_model_step(lr_kwargs=lr_kwargs)

        # sync loss scale across pipeline stages
        if not self.ds_engine.bfloat16_enabled():
            loss_scale = self.ds_engine.optimizer.loss_scale
            total_scale_cuda = torch.FloatTensor([float(loss_scale)]).to(module.device)
            dist.all_reduce(
                total_scale_cuda,
                op=dist.ReduceOp.MIN,
                group=constants.grid().get_model_parallel_group(),
            )
            # all_loss_scale = total_scale_cuda[0].item()
            logger.info(
                f"loss scale: {total_scale_cuda}, "
                f"group: {dist.get_process_group_ranks(self.ds_engine.mpu.get_model_parallel_group())}"
            )
            self.ds_engine.optimizer.loss_scaler.cur_scale = min(
                total_scale_cuda[0].item(), 8192
            )

    @property
    def INSTRUCTION_MAP(self):
        return {
            schedule.OptimizerStep: self._exec_optimizer_step,
            schedule.ReduceGrads: self._exec_reduce_grads,
            schedule.BackwardPass: self._exec_backward_pass,
        }


@dataclasses.dataclass
class PipeTrainBackwardReduceInstrSetForMegatron:
    # NOTE: merge MegatronDDP and MegatronDistOptim into one class
    # to remain consistent with DeepSpeed's API
    engine: MegatronEngine
    num_micro_batches: int

    def __post_init__(self):
        self._no_sync_context = None
        self.disable_grad_sync()

    def disable_grad_sync(self):
        if self._no_sync_context is None:
            self._no_sync_context = self.engine.ddp.no_sync()
            self._no_sync_context.__enter__()

    def enable_grad_sync(self):
        if self._no_sync_context is not None:
            self._no_sync_context.__exit__(None, None, None)
            self._no_sync_context = None

    def _exec_backward_pass(
        self,
        module: ReaLModel,
        tensor_buffer: TensorBuffer,
        stage_id: int,
        micro_batch_id: int,
        step_id: int,
    ):
        output_x = tensor_buffer.get("batch_output_x", micro_batch_id, remove=True)

        if micro_batch_id == self.num_micro_batches - 1:
            self.enable_grad_sync()

        is_last_stage = constants.is_last_pipe_stage()
        if is_last_stage:
            loss: torch.Tensor = tensor_buffer.get(
                "losses", micro_batch_id, remove=True
            )
            loss = self.engine.optim.scale_loss(loss)
            loss.backward()
            tensor_buffer.put("losses", micro_batch_id, loss.detach().clone())
            return

        grad = tensor_buffer.get("grad", micro_batch_id, remove=True)
        output_tensor = output_x.pp_output
        torch.autograd.backward(tensors=output_tensor, grad_tensors=grad)

    def _exec_reduce_grads(
        self,
        module: ReaLModel,
        tensor_buffer: TensorBuffer,
        stage_id: int,
        micro_batch_id: int,
        step_id: int,
    ):
        # self.engine.ddp.start_grad_sync()
        finalize_grads_megatron(self.engine)

    def _exec_optimizer_step(
        self,
        module: ReaLModel,
        tensor_buffer: TensorBuffer,
        stage_id: int,
        micro_batch_id: int,
        step_id: int,
    ):
        if isinstance(self.engine.optim, DistributedOptimizer):
            update_successful, grad_norm, num_zeros_in_grad = (
                step_megatron_distrb_optimizer(self.engine.optim)
            )
        else:
            update_successful, grad_norm, num_zeros_in_grad = self.engine.optim.step()

        version_steps = tensor_buffer.get("version_steps", 0)
        if update_successful:
            self.engine.lr_scheduler.step_absolute(version_steps)
        if constants.data_parallel_rank() == 0 and constants.model_parallel_rank() == 0:
            logger.info(
                f"Model name {constants.model_name()}, "
                f"Pipeline rank {constants.pipe_parallel_rank()}. "
                f"Update success? {update_successful}. "
                f"Grad Norm: {grad_norm}. "
                f"Current loss scale: {self.engine.optim.get_loss_scale()}. "
            )
        return update_successful, grad_norm, num_zeros_in_grad

    @property
    def INSTRUCTION_MAP(self):
        return {
            schedule.OptimizerStep: self._exec_optimizer_step,
            schedule.ReduceGrads: self._exec_reduce_grads,
            schedule.BackwardPass: self._exec_backward_pass,
        }


@dataclasses.dataclass
class PipeTrainInstrSet:
    backend: str = dataclasses.field(metadata={"choices": ["deepspeed", "megatron"]})
    num_micro_batches: int
    ds_engine: Optional[DeepSpeedEngine] = None
    megatron_engine: Optional[MegatronEngine] = None

    @property
    def INSTRUCTION_MAP(self):
        if self.backend == "deepspeed":
            return {
                **PipeTrainForwardCommInstrSet.INSTRUCTION_MAP,
                **PipeTrainBackwardReduceInstrSetForDeepSpeed(
                    self.ds_engine
                ).INSTRUCTION_MAP,
            }
        elif self.backend == "megatron":
            return {
                **PipeTrainForwardCommInstrSet.INSTRUCTION_MAP,
                **PipeTrainBackwardReduceInstrSetForMegatron(
                    self.megatron_engine,
                    num_micro_batches=self.num_micro_batches,
                ).INSTRUCTION_MAP,
            }
        else:
            raise NotImplementedError()


@dataclasses.dataclass
class PipelineRunner:
    module: ReaLModel

    @property
    def default_train_mbs(self):
        return constants.pipe_parallel_world_size() * 2

    @property
    def default_inf_mbs(self):
        return constants.pipe_parallel_world_size()

    def eval(self, *args, **kwargs):
        return self.module.eval(*args, **kwargs)

    def train(self, *args, **kwargs):
        return self.module.train(*args, **kwargs)

    def forward(
        self,
        seqlens_cpu: List[int],
        packed_input_ids: torch.Tensor,
        cu_seqlens: torch.Tensor,
        num_micro_batches: Optional[int] = None,
    ):
        """Run one forward step over a batch of tokens and return the logits."""

        if num_micro_batches is None:
            num_micro_batches = self.default_inf_mbs

        tensor_buffer = TensorBuffer()

        _split_and_prefill_pipe_input(
            module=self.module,
            tensor_buffer=tensor_buffer,
            num_micro_batches=num_micro_batches,
            seqlens_cpu=seqlens_cpu,
            packed_input_ids=packed_input_ids,
            cu_seqlens=cu_seqlens,
            store_kv_cache=False,
        )

        sched = schedule.InferenceSchedule(
            micro_batches=num_micro_batches,
            stages=constants.pipe_parallel_world_size(),
            stage_id=constants.pipe_parallel_rank(),
        )
        _exec_pipe_schedule(
            self.module,
            tensor_buffer,
            instr_map=PipeInferenceInstrSet.INSTRUCTION_MAP,
            pipe_schedule=sched,
        )

        logits = None
        if constants.is_last_pipe_stage():
            logits_list = []
            for i in range(num_micro_batches):
                logits = tensor_buffer.get("logits", i, remove=True)
                if constants.sequence_parallel():
                    pad_size = tensor_buffer.get("pad_size", i, remove=True)
                    logits = logits[:-pad_size] if pad_size > 0 else logits
                logits_list.append(logits)
            logits = torch.cat(logits_list, dim=0)

        return logits

    @torch.no_grad()
    def generate(
        self,
        seqlens_cpu: List[int],
        packed_input_ids: torch.Tensor,
        cu_seqlens: torch.Tensor,
        tokenizer: transformers.PreTrainedTokenizerFast,
        gconfig: GenerationHyperparameters = dataclasses.field(
            default_factory=GenerationHyperparameters
        ),
        num_micro_batches: Optional[int] = None,
    ) -> Tuple[torch.Tensor, torch.Tensor, torch.Tensor, List[PipeCacheData]]:
        if constants.sequence_parallel():
            raise NotImplementedError(
                "Sequence parallel is not supported for generation"
            )

        if num_micro_batches is None:
            num_micro_batches = self.default_inf_mbs

        tensor_buffer = TensorBuffer()

        _split_and_prefill_pipe_input(
            module=self.module,
            tensor_buffer=tensor_buffer,
            num_micro_batches=num_micro_batches,
            seqlens_cpu=seqlens_cpu,
            packed_input_ids=packed_input_ids,
            cu_seqlens=cu_seqlens,
            store_kv_cache=True,
        )

        # for elegant generation termination
        gconfig = copy.deepcopy(gconfig)
        gconfig.max_new_tokens += constants.pipe_parallel_world_size() - 1

        for mbid in range(num_micro_batches):
            tensor_buffer.put("kv_cache_reserved", mbid, False)
            tensor_buffer.put(
                "terminate",
                mbid,
                torch.tensor(0, dtype=torch.bool, device=self.module.device),
            )
            tensor_buffer.put("generated_idx", mbid, 0)
            batch_length = tensor_buffer.get("batch_lengths", mbid)
            tensor_buffer.put(
                "unfinished_sequences",
                mbid,
                torch.ones(batch_length, dtype=torch.long, device=self.module.device),
            )
            tensor_buffer.put("gen_token_ph", mbid, [])
            tensor_buffer.put("gen_logprob_ph", mbid, [])
            tensor_buffer.put("gen_logits_mask_ph", mbid, [])
            tensor_buffer.put("first_token", mbid, True)
            tensor_buffer.put("tokenizer", mbid, tokenizer)
            tensor_buffer.put("gconfig", mbid, gconfig)

        sched = schedule.GenerateSchedule(
            micro_batches=num_micro_batches,
            stages=constants.pipe_parallel_world_size(),
            stage_id=constants.pipe_parallel_rank(),
            max_new_tokens=gconfig.max_new_tokens,
        )

        def terminate_condition():
            term = all(
                [
                    tensor_buffer.get("terminate", mbid)
                    for mbid in range(num_micro_batches)
                ]
            )
            return term

        _exec_pipe_schedule(
            self.module,
            tensor_buffer,
            instr_map=PipeGenInstrSet.INSTRUCTION_MAP,
            pipe_schedule=sched,
            terminate_condition=terminate_condition,
        )

        use_cuda_graph = os.environ.get("USE_CUDA_GRAPH", "0") == "1"
        if use_cuda_graph:
            dist.barrier(group=constants.parallelism_group())
            torch.cuda.synchronize()

        if not constants.is_last_pipe_stage():
            return None

        # Gather generation outputs, including generated tokens, logprobs, and logits_mask.
        generate_output = []
        for mbid in range(num_micro_batches):
            generate_output += [
                _gather_gen_output_from_list(
                    gen_token_ph=tensor_buffer.get("gen_token_ph", mbid, remove=True),
                    gen_logprob_ph=tensor_buffer.get(
                        "gen_logprob_ph", mbid, remove=True
                    ),
                    gen_logits_mask_ph=tensor_buffer.get(
                        "gen_logits_mask_ph", mbid, remove=True
                    ),
                )
            ]

        gen_tokens, log_probs, logits_mask = _gather_minibatch_gen_outputs(
            *list(zip(*generate_output))
        )

        return gen_tokens, log_probs, logits_mask, None, None

    def train_batch(
        self,
        engine: Any,
        seqlens_cpu: List[int],
        packed_input_ids: torch.Tensor,
        cu_seqlens: torch.Tensor,
        loss_fn: Callable,
        version_steps: int,
        num_micro_batches: Optional[int] = None,
        **loss_fn_kwargs,
    ):
        # TODO: return whether update success
        if not torch._C.is_grad_enabled():
            raise RuntimeError(
                f"train_batch() requires gradients enabled. Use eval_batch() instead."
            )

        if num_micro_batches is None:
            num_micro_batches = self.default_train_mbs

        tensor_buffer = TensorBuffer()
        for i in range(num_micro_batches):
            tensor_buffer.put("num_micro_batches", i, num_micro_batches)
            tensor_buffer.put("version_steps", i, version_steps)
            tensor_buffer.put("loss_fn", i, loss_fn)

        _split_and_prefill_pipe_input(
            module=self.module,
            tensor_buffer=tensor_buffer,
            num_micro_batches=num_micro_batches,
            seqlens_cpu=seqlens_cpu,
            packed_input_ids=packed_input_ids,
            cu_seqlens=cu_seqlens,
            store_kv_cache=False,
            loss_fn=loss_fn,
            **loss_fn_kwargs,
        )

        if isinstance(engine, DeepSpeedEngine):
            instr_map = PipeTrainInstrSet(
                backend="deepspeed",
                ds_engine=engine,
                num_micro_batches=num_micro_batches,
            ).INSTRUCTION_MAP
        elif isinstance(engine, MegatronEngine):
            instr_map = PipeTrainInstrSet(
                backend="megatron",
                megatron_engine=engine,
                num_micro_batches=num_micro_batches,
            ).INSTRUCTION_MAP
        else:
            raise NotImplementedError(
                f"Unknown backend type for training: {type(engine)}"
            )

        sched = schedule.TrainSchedule(
            micro_batches=num_micro_batches,
            stages=constants.pipe_parallel_world_size(),
            stage_id=constants.pipe_parallel_rank(),
        )
        _exec_pipe_schedule(
            module=self.module,
            tensor_buffer=tensor_buffer,
            instr_map=instr_map,
            pipe_schedule=sched,
        )

        agg_stats = None
        if constants.is_last_pipe_stage():
            stats = []
            for mbid in range(num_micro_batches):
                stats.append(tensor_buffer.get("stats", mbid))
            agg_stats = dict()
            for key in stats[0].keys():
                agg_stats[key] = torch.stack([stat[key] for stat in stats]).sum()

        return agg_stats

    @torch.no_grad()
    def eval_batch(
        self,
        seqlens_cpu: List[int],
        packed_input_ids: torch.Tensor,
        cu_seqlens: torch.Tensor,
        loss_fn: Callable,
        num_micro_batches: Optional[int] = None,
        **loss_fn_kwargs,
    ):
        if num_micro_batches is None:
            num_micro_batches = self.default_train_mbs

        tensor_buffer = TensorBuffer()
        for i in range(num_micro_batches):
            tensor_buffer.put("num_micro_batches", i, num_micro_batches)
            tensor_buffer.put("loss_fn", i, loss_fn)

        _split_and_prefill_pipe_input(
            module=self.module,
            tensor_buffer=tensor_buffer,
            num_micro_batches=num_micro_batches,
            seqlens_cpu=seqlens_cpu,
            packed_input_ids=packed_input_ids,
            cu_seqlens=cu_seqlens,
            store_kv_cache=False,
            loss_fn=loss_fn,
            **loss_fn_kwargs,
        )

        sched = schedule.InferenceSchedule(
            micro_batches=num_micro_batches,
            stages=constants.pipe_parallel_world_size(),
            stage_id=constants.pipe_parallel_rank(),
        )
        _exec_pipe_schedule(
            module=self.module,
            tensor_buffer=tensor_buffer,
            instr_map=PipeTrainForwardCommInstrSet.INSTRUCTION_MAP,
            pipe_schedule=sched,
        )

        agg_stats = None
        if constants.is_last_pipe_stage():
            stats = []
            for mbid in range(num_micro_batches):
                stats.append(tensor_buffer.get("stats", mbid))
            agg_stats = dict()
            for key in stats[0].keys():
                agg_stats[key] = torch.stack([stat[key] for stat in stats]).sum()
        return agg_stats<|MERGE_RESOLUTION|>--- conflicted
+++ resolved
@@ -30,12 +30,8 @@
     _gather_gen_output_from_list,
     _gather_minibatch_gen_outputs,
     genstep,
-<<<<<<< HEAD
-    prepare,
-=======
     maybe_capture_cudagraph,
     prepare_generate_inputs,
->>>>>>> 95fe2c5b
 )
 from realhf.impl.model.parallelism.pipeline_parallel.instruction import PipeInstruction
 from realhf.impl.model.parallelism.pipeline_parallel.static_schedule import PipeSchedule
@@ -440,12 +436,6 @@
                 cuda_graph.input_buffer_handle(cuda_graph_name, "cu_seqlens").copy_(
                     x.cu_seqlens, non_blocking=True
                 )
-<<<<<<< HEAD
-                # cuda_graph.input_buffer_handle(cuda_graph_name, "max_seqlen").copy_(
-                #     torch.tensor(x.max_seqlen), non_blocking=True
-                # )
-=======
->>>>>>> 95fe2c5b
             cuda_graph.input_buffer_handle(cuda_graph_name, "position_ids")[:bs].copy_(
                 ys[0].cache_seqlens.unsqueeze(-1), non_blocking=True
             )
@@ -466,15 +456,9 @@
         if not tensor_buffer.get("kv_cache_reserved", micro_batch_id):
             # KV cache is attached to x and ys.
             assert constants.pipe_parallel_world_size() >= 2
-<<<<<<< HEAD
-            x, ys, cache_seqlens, graph, input_buffers, output_buffers = prepare(
-                module, gconfig, x, ys, cuda_graph_name
-            )
-=======
             x, ys = prepare_generate_inputs(module, gconfig, x, ys, cuda_graph_name)
             if gconfig.use_cuda_graph:
                 graph, _, _ = maybe_capture_cudagraph(module, x, ys, cuda_graph_name)
->>>>>>> 95fe2c5b
             is_prefill_phase = True
             tensor_buffer.put("kv_cache_reserved", micro_batch_id, True)
 

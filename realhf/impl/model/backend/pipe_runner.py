--- conflicted
+++ resolved
@@ -797,11 +797,7 @@
     def forward(
         self,
         input_: SequenceSample,
-<<<<<<< HEAD
-        num_micro_batches: Optional[int] = None,
-=======
         n_pp_mbs: Optional[int] = None,
->>>>>>> bcb4c997
         post_hook: Callable[[torch.Tensor, SequenceSample], Any] | None = None,
         aggregate_fn: Callable[[List[Any]], Any] = torch.cat,
     ):
@@ -813,11 +809,7 @@
 
         tensor_buffer = TensorBuffer()
         if post_hook is not None:
-<<<<<<< HEAD
-            for i in range(num_micro_batches):
-=======
             for i in range(n_pp_mbs):
->>>>>>> bcb4c997
                 tensor_buffer.put("post_hook", i, post_hook)
 
         _split_and_prefill_pipe_input(
@@ -844,11 +836,7 @@
         agg_output = None
         if constants.is_last_pipe_stage():
             output_list = []
-<<<<<<< HEAD
-            for i in range(num_micro_batches):
-=======
             for i in range(n_pp_mbs):
->>>>>>> bcb4c997
                 output = tensor_buffer.get("output", i, remove=True)
                 output_list.append(output)
             agg_output = aggregate_fn(output_list)

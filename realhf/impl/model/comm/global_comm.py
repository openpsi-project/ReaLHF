import dataclasses
import itertools
import os
import socket
from collections import defaultdict
from typing import *

import torch.distributed

from realhf.api.core.config import ModelName, ModelShardID
from realhf.base import constants, gpu_utils, name_resolve, names, network, topology


@dataclasses.dataclass
class NCCLProcessGroupInfo:
    world_size: int
    global_rank: int
    local_gpu_id: int
    # 3D parallelism groups of each model.
    model_groups: Dict[str, torch.distributed.ProcessGroup]


def filter_match_mwids(
    model_name: ModelName,
    topo: topology.PipeModelDataParallelTopology,
    msid2mwid: Dict[ModelShardID, int],
    **conditions,
) -> List[int]:
    if len(conditions) == 0:
        mwids_this_model = [
            msid2mwid[ModelShardID.from_parallelism_rank(model_name, topo, j)]
            for j in range(topo.world_size())
        ]
    else:
        mwids_this_model = [
            msid2mwid[ModelShardID.from_parallelism_rank(model_name, topo, j)]
            for j in topo.filter_match(**conditions)
        ]
    mwids_this_model = sorted(mwids_this_model)
    assert len(set(mwids_this_model)) == len(mwids_this_model)
    return list(mwids_this_model)


def setup_global_comm(
    expr_name: str,
    trial_name: str,
    worker_index: int,
    model_topos: Optional[Dict[str, topology.PipeModelDataParallelTopology]] = None,
    msid2mwid: Optional[Dict[ModelShardID, int]] = None,
<<<<<<< HEAD
    world_size: Optional[int] = None,  # for testing only
    global_rank: Optional[int] = None,  # for testing only
=======
    backend: str = "nccl",
>>>>>>> 9cd0521f
) -> NCCLProcessGroupInfo:
    peers: List[int] = list(
        sorted(
            map(
                int,
                name_resolve.get_subtree(
                    names.trainer_ddp_peer(
                        expr_name,
                        trial_name,
                        gpu_utils.GLOBAL_PROCESS_GROUP_NAME,
                    )
                ),
            )
        )
    )
    assert len(peers) == len(set(peers)), f"Duplicated trainer worker index. {peers}"
    world_size = len(peers)
    global_rank = peers.index(worker_index)

    mw_ranks = {}
    if model_topos is not None:
        assert msid2mwid is not None
        for model_name, topo in model_topos.items():
            mw_ranks[model_name] = filter_match_mwids(model_name, topo, msid2mwid)

    if (
        "GPU_DEVICES_ISOLATED" not in os.environ
        and "RAY" not in os.environ["REAL_MODE"]
        and torch.cuda.is_available()
    ):
        raise RuntimeError(
            "GPU devices not isolated in slurm or local mode. This should not happen."
        )

    if torch.cuda.is_available():
        assert len(os.environ["CUDA_VISIBLE_DEVICES"].split(",")) == 1, os.environ[
            "CUDA_VISIBLE_DEVICES"
        ]
        local_gpu_id = int(os.environ["CUDA_VISIBLE_DEVICES"])
    else:
        local_gpu_id = global_rank

    ddp_master_name = names.trainer_ddp_master(
        expr_name, trial_name, gpu_utils.GLOBAL_PROCESS_GROUP_NAME
    )

    if worker_index == 0:
        host_ip = socket.gethostbyname(socket.gethostname())
        port = network.find_free_port()
        ddp_init_address = f"tcp://{host_ip}:{port}"
        name_resolve.add(ddp_master_name, ddp_init_address, keepalive_ttl=300)
    else:
        try:
            ddp_init_address = name_resolve.wait(ddp_master_name, timeout=300)
        except TimeoutError:
            raise TimeoutError(
                f"global_rank={global_rank} worker_index={worker_index} wait for ddp_init_method timeout."
            )

    torch_dist_kwargs = dict(
        world_size=world_size,
        rank=global_rank,
        init_method=ddp_init_address,
        backend=backend,
    )
    if torch.cuda.is_available():
        torch.cuda.set_device(
            0
        )  # initialize CUDA here with only a single visible device
    # This environment variable is used by DeepSpeed.
    os.environ["LOCAL_RANK"] = "0"

    torch.distributed.init_process_group(
        **torch_dist_kwargs, group_name=gpu_utils.GLOBAL_PROCESS_GROUP_NAME
    )

    model_groups = {}
    for model_name, ranks in mw_ranks.items():
        model_groups[model_name] = topology.new_or_get_group(ranks, backend=backend)
        constants.set_parallelism_group(model_name, model_groups[model_name], ranks)

    self_group = None
    for i in range(world_size):
        group = topology.new_or_get_group([i], backend=backend)
        if i == global_rank:
            self_group = group
            constants.set_self_group(self_group)

    # logger.info(f"Setup process group finishes for worker_index={worker_index}")

    return NCCLProcessGroupInfo(
        world_size=world_size,
        global_rank=global_rank,
        local_gpu_id=local_gpu_id,
        model_groups=model_groups,
    )<|MERGE_RESOLUTION|>--- conflicted
+++ resolved
@@ -47,12 +47,7 @@
     worker_index: int,
     model_topos: Optional[Dict[str, topology.PipeModelDataParallelTopology]] = None,
     msid2mwid: Optional[Dict[ModelShardID, int]] = None,
-<<<<<<< HEAD
-    world_size: Optional[int] = None,  # for testing only
-    global_rank: Optional[int] = None,  # for testing only
-=======
     backend: str = "nccl",
->>>>>>> 9cd0521f
 ) -> NCCLProcessGroupInfo:
     peers: List[int] = list(
         sorted(

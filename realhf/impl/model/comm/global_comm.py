import dataclasses
import itertools
import os
import socket
from collections import defaultdict
from typing import *

import torch.distributed

from realhf.api.core.config import ModelName, ModelShardID
from realhf.base import constants, gpu_utils, name_resolve, names, network, topology


@dataclasses.dataclass
class NCCLProcessGroupInfo:
    world_size: int
    global_rank: int
    local_gpu_id: int
    # 3D parallelism groups of each model.
    model_groups: Dict[str, torch.distributed.ProcessGroup]


def filter_match_mwids(
    model_name: ModelName,
    topo: topology.PipeModelDataParallelTopology,
    msid2mwid: Dict[ModelShardID, int],
    **conditions,
) -> List[int]:
    if len(conditions) == 0:
        mwids_this_model = [
            msid2mwid[ModelShardID.from_parallelism_rank(model_name, topo, j)]
            for j in range(topo.world_size())
        ]
    else:
        mwids_this_model = [
            msid2mwid[ModelShardID.from_parallelism_rank(model_name, topo, j)]
            for j in topo.filter_match(**conditions)
        ]
    mwids_this_model = sorted(mwids_this_model)
    assert len(set(mwids_this_model)) == len(mwids_this_model)
    return list(mwids_this_model)


def setup_global_comm(
    expr_name: str,
    trial_name: str,
    worker_index: int,
    model_topos: Optional[Dict[str, topology.PipeModelDataParallelTopology]] = None,
    msid2mwid: Optional[Dict[ModelShardID, int]] = None,
    backend: str = "nccl",
) -> NCCLProcessGroupInfo:
    peers: List[int] = list(
        sorted(
            map(
                int,
                name_resolve.get_subtree(
                    names.distributed_peer(
                        expr_name,
                        trial_name,
                        gpu_utils.GLOBAL_PROCESS_GROUP_NAME,
                    )
                ),
            )
        )
    )
    assert len(peers) == len(set(peers)), f"Duplicated trainer worker index. {peers}"
    world_size = len(peers)
    global_rank = peers.index(worker_index)

    mw_ranks = {}
    if model_topos is not None:
        assert msid2mwid is not None
        for model_name, topo in model_topos.items():
            mw_ranks[model_name] = filter_match_mwids(model_name, topo, msid2mwid)

    if (
        "GPU_DEVICES_ISOLATED" not in os.environ
        and "RAY" not in os.environ["REAL_MODE"]
        and torch.cuda.is_available()
    ):
        raise RuntimeError(
            "GPU devices not isolated in slurm or local mode. This should not happen."
        )

    if torch.cuda.is_available():
        assert len(os.environ["CUDA_VISIBLE_DEVICES"].split(",")) == 1, os.environ[
            "CUDA_VISIBLE_DEVICES"
        ]
        local_gpu_id = int(os.environ["CUDA_VISIBLE_DEVICES"])
    else:
        local_gpu_id = global_rank

<<<<<<< HEAD
    ddp_master_name = names.distributed_master(
=======
    pg_master_name = names.distributed_master(
>>>>>>> 4c68d907
        expr_name, trial_name, gpu_utils.GLOBAL_PROCESS_GROUP_NAME
    )

    if worker_index == 0:
        host_ip = socket.gethostbyname(socket.gethostname())
        port = network.find_free_port()
        pg_init_addr = f"tcp://{host_ip}:{port}"
        name_resolve.add(pg_master_name, pg_init_addr, keepalive_ttl=300)
    else:
        try:
            pg_init_addr = name_resolve.wait(pg_master_name, timeout=300)
        except TimeoutError:
            raise TimeoutError(
                f"global_rank={global_rank} worker_index={worker_index} wait for process group init timeout."
            )

    torch_dist_kwargs = dict(
        world_size=world_size,
        rank=global_rank,
        init_method=pg_init_addr,
        backend=backend,
        timeout=constants.NCCL_DEFAULT_TIMEOUT,
    )
    if torch.cuda.is_available():
        torch.cuda.set_device(
            0
        )  # initialize CUDA here with only a single visible device
    # This environment variable is used by DeepSpeed.
    os.environ["LOCAL_RANK"] = "0"

    torch.distributed.init_process_group(
        **torch_dist_kwargs, group_name=gpu_utils.GLOBAL_PROCESS_GROUP_NAME
    )

    model_groups = {}
    for model_name, ranks in mw_ranks.items():
        model_groups[model_name] = topology.new_or_get_group(ranks, backend=backend)
        constants.set_parallelism_group(model_name, model_groups[model_name], ranks)

    self_group = None
    for i in range(world_size):
        group = topology.new_or_get_group([i], backend=backend)
        if i == global_rank:
            self_group = group
            constants.set_self_group(self_group)

    # logger.info(f"Setup process group finishes for worker_index={worker_index}")

    return NCCLProcessGroupInfo(
        world_size=world_size,
        global_rank=global_rank,
        local_gpu_id=local_gpu_id,
        model_groups=model_groups,
    )<|MERGE_RESOLUTION|>--- conflicted
+++ resolved
@@ -90,11 +90,7 @@
     else:
         local_gpu_id = global_rank
 
-<<<<<<< HEAD
-    ddp_master_name = names.distributed_master(
-=======
     pg_master_name = names.distributed_master(
->>>>>>> 4c68d907
         expr_name, trial_name, gpu_utils.GLOBAL_PROCESS_GROUP_NAME
     )
 

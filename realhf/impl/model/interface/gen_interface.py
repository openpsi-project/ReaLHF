import dataclasses
import fcntl
import json
import os

import colorama
import torch

import realhf.api.core.model_api as model_api
from realhf.api.core.data_api import SequenceSample
from realhf.base import constants, logging
from realhf.base.datapack import flat2d

logger = logging.getLogger("Generation Interface", "benchmark")


def acquire_lock(lock_file):
    fd = open(lock_file, "w")
    fcntl.flock(fd, fcntl.LOCK_EX)
    return fd


def release_lock(lock_fd):
    fcntl.flock(lock_fd, fcntl.LOCK_UN)
    lock_fd.close()


def write_dict_to_jsonl(dict_data, file_path, lock_file):
    lock_fd = acquire_lock(lock_file)
    try:
        with open(file_path, "a") as file:
            json.dump(dict_data, file)
            file.write("\n")
    finally:
        release_lock(lock_fd)


@dataclasses.dataclass
class GenerationInterface(model_api.ModelInterface):
<<<<<<< HEAD
    generation_config: dict = dataclasses.field(default_factory=dict)

    def __post_init__(self):
        self.gconfig = model_api.GenerationHyperparameters(**self.generation_config)
=======
    output_file: str | None = None
    generation_config: model_api.GenerationHyperparameters = dataclasses.field(
        default_factory=model_api.GenerationHyperparameters
    )
>>>>>>> fad2214c

    @torch.no_grad()
    def generate(
        self,
        model: model_api.Model,
        input_: SequenceSample,
        n_mbs=None,
    ) -> SequenceSample:
        module = model.module

        module.eval()

        # Remap the key `packed_prompts` to `packed_input_ids`,
        # because the pipe runner only recognizes `packed_input_ids`.
        x = SequenceSample.from_default(
            ids=input_.ids,
            seqlens=input_.seqlens["packed_prompts"],
            data=dict(packed_input_ids=input_.data["packed_prompts"]),
        )

        res = module.generate(
            input_=x,
            tokenizer=model.tokenizer,
            gconfig=self.gconfig,
            num_micro_batches=n_mbs,
        )
        if res is None:
            return None

        gen_tokens, *_ = res

        res = {
            "generated_length": gen_tokens.shape[1],
            "batch_size": gen_tokens.shape[0],
        }
        if not (
            constants.model_parallel_rank() == 0 and constants.is_last_pipe_stage()
        ):
            # Not DP head, return stats.
            return res

        if self.output_file is not None:

            # Concatenate prompts with gen_tokens, decode, and output to file.
            prompt_lens = flat2d(input_.seqlens["packed_prompts"])
            gen_lengths = (gen_tokens != model.tokenizer.pad_token_id).logical_and(
                gen_tokens != model.tokenizer.eos_token_id
            ).sum(dim=-1) + 1
            gen_lengths = gen_lengths.clip(max=gen_tokens.shape[-1])
            assert len(gen_lengths) == len(prompt_lens) == input_.bs, (
                input_.bs,
                len(prompt_lens),
                len(gen_lengths),
            )

            prompt_tokens_lis = []
            ans_tokens_lis = []
            prompt_offset = 0
            for i, (prompt_len, gen_len) in enumerate(zip(prompt_lens, gen_lengths)):
                prompt_tokens_lis.append(
                    input_.data["packed_prompts"][
                        prompt_offset : prompt_offset + prompt_len
                    ]
                )
                ans_tokens_lis.append(gen_tokens[i, :gen_len])
                prompt_offset += prompt_len
            assert prompt_offset == sum(prompt_lens)
            seq_tokens_lis = [
                torch.cat([a, b]) for a, b in zip(prompt_tokens_lis, ans_tokens_lis)
            ]

            prompt_str = model.tokenizer.batch_decode(
                prompt_tokens_lis,
                skip_special_tokens=True,
                clean_up_tokenization_spaces=True,
            )
            ans_str = model.tokenizer.batch_decode(
                ans_tokens_lis,
                skip_special_tokens=True,
                clean_up_tokenization_spaces=True,
            )
            seq_str = model.tokenizer.batch_decode(
                seq_tokens_lis,
                skip_special_tokens=True,
                clean_up_tokenization_spaces=True,
            )

            lock_file = os.path.join(
                constants.LOG_ROOT,
                constants.experiment_name(),
                constants.trial_name(),
                "_gen.lock",
            )
            output_file = os.path.join(
                constants.LOG_ROOT,
                constants.experiment_name(),
                constants.trial_name(),
                self.output_file,
            )
            if constants.data_parallel_rank() == 0:
                logger.info(f"Dumping output to: {output_file}...")
            for p, a, s, _id in zip(prompt_str, ans_str, seq_str, input_.ids):
                d = dict(
                    prompt=p,
                    answer=a,
                    seq=s,
                    id=_id,
                )
                write_dict_to_jsonl(d, output_file, lock_file)
        else:
            # Decode and log the first generated sentence.
            l = input_.seqlens["packed_prompts"][0][0]
            tokens = torch.cat(
                [input_.data["packed_prompts"][:l], gen_tokens[0]]
            ).unsqueeze(0)
            out = model.tokenizer.batch_decode(
                tokens, skip_special_tokens=True, clean_up_tokenization_spaces=True
            )
            dp_rank = constants.data_parallel_rank()
            logger.info(
                f"DP rank {dp_rank}, the first generated sequence "
                f"is: {colorama.Fore.YELLOW + colorama.Style.DIM}{out[0]}{colorama.Style.RESET_ALL}"
            )

        return res


model_api.register_interface("generation", GenerationInterface)<|MERGE_RESOLUTION|>--- conflicted
+++ resolved
@@ -37,17 +37,11 @@
 
 @dataclasses.dataclass
 class GenerationInterface(model_api.ModelInterface):
-<<<<<<< HEAD
+    output_file: str | None = None
     generation_config: dict = dataclasses.field(default_factory=dict)
 
     def __post_init__(self):
         self.gconfig = model_api.GenerationHyperparameters(**self.generation_config)
-=======
-    output_file: str | None = None
-    generation_config: model_api.GenerationHyperparameters = dataclasses.field(
-        default_factory=model_api.GenerationHyperparameters
-    )
->>>>>>> fad2214c
 
     @torch.no_grad()
     def generate(

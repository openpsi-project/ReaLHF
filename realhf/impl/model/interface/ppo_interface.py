import collections
import dataclasses
import functools
import itertools
import time
from typing import Dict, Optional, Tuple

import torch
import torch.distributed as dist

import realhf.api.core.model_api as model_api
import realhf.base.constants as constants
import realhf.base.logging as logging
import realhf.impl.model.utils.ppo_functional as ppo_functional
from realhf.api.core.data_api import SequenceSample
from realhf.base.datapack import flat2d
from realhf.impl.model.nn.real_llm_api import ReaLModel
from realhf.impl.model.nn.real_llm_generate import concat_prompt_to_generation_output
from realhf.impl.model.utils.functional import (
    apply_logits_mask,
    gather_packed_shifted_log_probs,
    masked_normalization,
)

logger = logging.getLogger("PackedPPOInterface")


def _ppo_actor_loss_from_model_outputs(
    logits: torch.FloatTensor,  # [tot_seqlen, vocab_size]
    input_: SequenceSample,
    kl_adapter: ppo_functional.KLController,  # const
    eps_clip: float,  # const
    early_stop_imp_ratio: Optional[float],  # const
    early_stop_kl: Optional[float],  # const
) -> Tuple[torch.FloatTensor, Dict]:
    """Loss function for ppo actor step, all inputs should be splitted into
    pipeline micro batches, returns loss and logging stats."""
    logits_mask = input_.data["packed_logits_mask"]
    packed_input_ids = input_.data["packed_input_ids"]
    cu_seqlens = (
        torch.nn.functional.pad(
            torch.tensor(flat2d(input_.seqlens["packed_input_ids"])).cumsum(0),
            (1, 0),
        )
        .int()
        .cuda()
    )
    ppo_loss_mask = input_.data["ppo_loss_mask"]
    advantages = input_.data["advantages"]
    old_logp = input_.data["old_logp"]
    kl_rewards = input_.data["kl_rewards"]

    if logits_mask is not None:
        apply_logits_mask(logits, logits_mask)

    n_tokens = ppo_loss_mask.count_nonzero()
    logprobs = gather_packed_shifted_log_probs(
        logits, cu_seqlens, packed_input_ids
    ).float()
    loss, ppo_stat = ppo_functional.actor_loss_fn(
        logprobs=logprobs,
        old_logprobs=old_logp,
        advantages=advantages,
        eps_clip=eps_clip,
        loss_mask=ppo_loss_mask,
    )

    importance_weight = ppo_stat["importance_weight"].float() * n_tokens
    clip_ratio = ppo_stat["clip_ratio"].float() * n_tokens
    approx_kl = ppo_stat["approx_kl"].float() * n_tokens

    # Logging and early stopping according to KL (logp vs ref) or importance ratio (new logp vs old logp).
    mean_ref_kl = (kl_rewards.detach().float() * ppo_loss_mask).sum()
    logging_loss = torch.where(ppo_loss_mask, loss.detach().float(), 0.0).sum()
    dist.all_reduce(n_tokens, group=constants.data_parallel_group())
    dist.all_reduce(mean_ref_kl, group=constants.data_parallel_group())
    dist.all_reduce(importance_weight, group=constants.data_parallel_group())
    dist.all_reduce(clip_ratio, group=constants.data_parallel_group())
    dist.all_reduce(approx_kl, group=constants.data_parallel_group())
    dist.all_reduce(logging_loss, group=constants.data_parallel_group())

    # Early stopping.
    kl_adapter.update(mean_ref_kl / n_tokens, n_steps=cu_seqlens.shape[0] - 1)
    _imp = importance_weight / n_tokens
    _kl = approx_kl / n_tokens
    if early_stop_imp_ratio is not None and _imp > early_stop_imp_ratio:
        logger.warning(
            f"Current importance ratio {_imp.item():.4f} is larger "
            f"than early stop threshold {early_stop_imp_ratio}. Abandon this minibatch."
        )
        loss = loss * 0.0
    if early_stop_kl is not None and _kl > early_stop_kl:
        logger.warning(
            f"Current approximate KL divergence {_kl.item():.4f} is larger "
            f"than early stop threshold {early_stop_kl}. Abort actor update."
        )
        loss = loss * 0.0

    stats = dict(
        ppo_approx_kl=approx_kl,
        actor_loss=logging_loss,
        actor_clip_ratio=clip_ratio,
        importance_weight=importance_weight,
    )

    return loss, stats


@dataclasses.dataclass
class PPOActorInterface(model_api.ModelInterface):
    n_minibatches: int = 4

    # Use dict here to allow argument passing through commandline.
    generation_config: Dict = dataclasses.field(default_factory=dict)

    kl_ctl: float = 0.1

    adv_norm: bool = True
    discount: float = 1.0
    gae_lambda: float = 1.0

    eps_clip: float = 0.2
    value_eps_clip: float = 0.2
    max_reward_clip: float = 5.0

    early_stop_kl: Optional[float] = None  # e.g. 0.1
    early_stop_imp_ratio: Optional[float] = None  # e.g., 10.0

    adaptive_kl_ctl: bool = False
    adaptive_kl_target: Optional[float] = 6
    adaptive_kl_horizon: Optional[float] = 10000

    enable_save: bool = True

    value_norm: bool = False
    value_norm_type: str = dataclasses.field(
        metadata={"choices": ["exp", "ma"]}, default="exp"
    )
    value_norm_beta: float = 0.99995
    value_norm_eps: float = 1e-5

    def __post_init__(self):
        if self.adaptive_kl_ctl:
            assert self.adaptive_kl_target is not None
            assert self.adaptive_kl_horizon is not None
            self.kl_adapter = ppo_functional.AdaptiveKLController(
                self.kl_ctl, self.adaptive_kl_target, self.adaptive_kl_horizon
            )
        else:
            self.kl_adapter = ppo_functional.FixedKLController(self.kl_ctl)
        if self.value_norm:
            from realhf.impl.model.modules import (
                ExponentialRunningMeanStd,
                MovingAverageRunningMeanStd,
            )

            if self.value_norm_type == "exp":
                self.rms = ExponentialRunningMeanStd(
                    beta=self.value_norm_beta, epsilon=self.value_norm_eps
                )
            elif self.value_norm_type == "ma":
                self.rms = MovingAverageRunningMeanStd()
            else:
                raise ValueError(f"Unknown value_norm_type {self.value_norm_type}")
        self.kl_ctl = None

        self.gconfig = model_api.GenerationHyperparameters(**self.generation_config)

    def save(self, model: model_api.Model, save_dir: str):
        if not self.enable_save:
            return
        module = model.module
        if not isinstance(module, ReaLModel):
            module = module.module
        module.save_to_hf(
            tokenizer=model.tokenizer,
            save_dir=save_dir,
        )

    @torch.no_grad()
    def generate(
        self,
        model: model_api.Model,
        input_: SequenceSample,
        n_mbs=None,
    ) -> SequenceSample:
        module = model.module

        module.eval()

        # Remap the key `packed_prompts` to `packed_input_ids`,
        # because the pipe runner only recognizes `packed_input_ids`.
        x = SequenceSample.from_default(
            ids=input_.ids,
            seqlens=input_.seqlens["packed_prompts"],
            data=dict(packed_input_ids=input_.data["packed_prompts"]),
        )

        res = module.generate(
            input_=x,
            tokenizer=model.tokenizer,
            gconfig=self.gconfig,
            num_micro_batches=n_mbs,
        )
        if res is None:
            return None

        gen_tokens, logprobs, logits_mask = res

        pad_token_id = model.tokenizer.pad_token_id
        eos_token_id = model.tokenizer.eos_token_id
        seq_no_eos_mask = (gen_tokens[:, -1] != eos_token_id).logical_and(
            gen_tokens[:, -1] != pad_token_id
        )
        # We also want gen_lengths to include the eos token, where the reward model outputs a score for this sequence.
        gen_lengths = (gen_tokens != pad_token_id).logical_and(
            gen_tokens != eos_token_id
        ).sum(dim=-1) + 1
        gen_lengths = gen_lengths.clip(max=gen_tokens.shape[-1])

        (
            packed_input_ids,
            packed_logprobs,
            packed_logits_mask,
            seq_lengths,
            prompt_mask,
        ) = concat_prompt_to_generation_output(
            packed_prompts=input_.data["packed_prompts"],
            prompt_lengths=torch.tensor(flat2d(input_.seqlens["packed_prompts"])).to(
                model.device
            ),
            gen_tokens=gen_tokens,
            logprobs=logprobs,
            logits_mask=logits_mask,
            gen_lengths=gen_lengths,
        )

        seqlens = [[s] for s in seq_lengths.cpu().numpy().tolist()]
        res = SequenceSample.from_default(
            ids=input_.ids,
            seqlens=seqlens,
            data=dict(
                seq_no_eos_mask=seq_no_eos_mask,
                packed_input_ids=packed_input_ids,
                packed_logprobs=packed_logprobs,
                packed_logits_mask=(
                    packed_logits_mask.bool()
                    if not self.gconfig.force_no_logits_mask
                    and packed_logits_mask is not None
                    else None
                ),
                prompt_mask=prompt_mask,
            ),
        )
        return res

    @torch.no_grad()
    def inference(
        self,
        model: model_api.Model,
        input_: SequenceSample,
        n_mbs=None,
    ) -> SequenceSample:
        module = model.module
        module.eval()

        # This post_hook will gather log probabilities in mini-batches,
        # reducing peak memory usage.
        def calc_logprobs(logits, input_):
            logits /= self.generation_config.temperature
            if (
                "packed_logits_mask" in input_.data
                and input_.data["packed_logits_mask"] is not None
            ):
                apply_logits_mask(logits, input_.data["packed_logits_mask"])

            input_lens = torch.tensor(input_.seqlens["packed_input_ids"]).view(-1)
            cu_seqlens = torch.nn.functional.pad(input_lens.cumsum(0), (1, 0)).int()

            logprobs = gather_packed_shifted_log_probs(
                logits, cu_seqlens, input_.data["packed_input_ids"]
            )
            return logprobs

<<<<<<< HEAD
        logprobs = module.forward(
            input_=input_,
            num_micro_batches=n_mbs,
            post_hook=calc_logprobs,
=======
        logits /= self.gconfig.temperature
        if (
            "packed_logits_mask" in input_.data
            and input_.data["packed_logits_mask"] is not None
        ):
            apply_logits_mask(logits, input_.data["packed_logits_mask"])
        input_lens = torch.tensor(flat2d(input_.seqlens["packed_input_ids"]))
        cu_seqlens = torch.nn.functional.pad(input_lens.cumsum(0), (1, 0)).int()
        logprobs = gather_packed_shifted_log_probs(
            logits, cu_seqlens, input_.data["packed_input_ids"]
>>>>>>> 34287df0
        )

        if logprobs is None:
            return None

        res = SequenceSample.from_default(
            ids=input_.ids,
            seqlens=input_.seqlens["packed_input_ids"],
            data=dict(packed_ref_logprobs=logprobs),
        )
        return res

    def train_step(
        self, model: model_api.Model, input_: SequenceSample, n_mbs=None
    ) -> Dict:
        module = model.module
        # We call module.eval() because dropout causes the computation of incorrect of log probs.
        module.eval()

        old_logp: torch.FloatTensor = input_.data["packed_logprobs"].float()
        ref_logp: torch.FloatTensor = input_.data["packed_ref_logprobs"].float()
        prompt_mask = input_.data["prompt_mask"]
        input_lens = torch.tensor(
            flat2d(input_.seqlens["packed_input_ids"]), device=model.device
        )
        cu_seqlens = torch.nn.functional.pad(input_lens.cumsum(0), (1, 0)).int()
        reward_score = input_.data["rewards"].float()
        values = input_.data["values"].float()
        seq_no_eos_mask = input_.data["seq_no_eos_mask"]

        if self.value_norm:
            denormalized_values = self.rms.denormalize(values)
        else:
            denormalized_values = values

        for i in range(seq_no_eos_mask.shape[0]):
            if not seq_no_eos_mask[i]:
                # Set value at the EOS token to be zero.
                denormalized_values[cu_seqlens[i + 1] - 1] = 0.0
                values[cu_seqlens[i + 1] - 1] = 0.0

        # Shift the loss mask by one token for each packed sequences.
        short1cu_seqlens = cu_seqlens.clone()
        short1cu_seqlens[1:] -= torch.ones_like(cu_seqlens[1:]).cumsum(0)
        loss_mask = prompt_mask.logical_not()
        shift_one_indices = torch.cat(
            [
                torch.arange(
                    cu_seqlens[i] + 1,
                    cu_seqlens[i + 1],
                    dtype=torch.long,
                    device=cu_seqlens.device,
                )
                for i in range(cu_seqlens.shape[0] - 1)
            ]
        )
        loss_mask = loss_mask[shift_one_indices]

        # Apply the mask to log probabilities.
        ref_logp *= loss_mask
        old_logp *= loss_mask

        # Compute rewards and GAEs.
        kl_rewards, rewards = ppo_functional.get_packed_rewards(
            kl_ctl=self.kl_adapter.value,
            clip_reward_value=self.max_reward_clip,
            log_probs=old_logp,
            ref_log_probs=ref_logp,
            reward_score=reward_score,
            short1cu_seqlens=short1cu_seqlens,
            seq_no_eos_mask=seq_no_eos_mask,
        )
        advantages, returns = ppo_functional.get_packed_advantages_and_returns(
            gamma=self.discount,
            lam=self.gae_lambda,
            values=denormalized_values,
            rewards=rewards,
            short1cu_seqlens=short1cu_seqlens,
            seq_no_eos_mask=seq_no_eos_mask,
        )

        # Optionally perform normalization.
        if self.value_norm:
            self.rms.update(returns, mask=loss_mask)
        if self.adv_norm:
            advantages = masked_normalization(advantages, loss_mask)

        # Prepare data to be splitted into mini-batches.
        input_ = SequenceSample.from_default(
            ids=input_.ids,
            data=dict(
                advantages=advantages,
                old_logp=old_logp,
                ppo_loss_mask=loss_mask,
                packed_input_ids=input_.data["packed_input_ids"],
                kl_rewards=kl_rewards,
                packed_logits_mask=(
                    input_.data["packed_logits_mask"]
                    if "packed_logits_mask" in input_.data
                    else None
                ),
            ),
            seqlens=input_.seqlens["packed_input_ids"],
        )
        # NOTE: We cannot randomly shuffle data here because
        # data must have the same shape across different pipeline stages.
        datas = input_.split(
            self.n_minibatches,
            min_size=constants.pipe_parallel_world_size() * 2,
        )

        ### Logging code starts. ###
        _n_seqs = torch.tensor(
            [reward_score.shape[0]], dtype=torch.float32, device=model.device
        )
        _n_tokens = loss_mask.count_nonzero()
        task_reward = reward_score.sum()
        _advantages = advantages.sum()
        _kl_rewards = (kl_rewards * loss_mask).sum()
        prompt_len = prompt_mask.count_nonzero().float()
        seq_len = input_lens.float().sum()

        dist.all_reduce(_n_seqs, group=constants.data_parallel_group())
        dist.all_reduce(task_reward, group=constants.data_parallel_group())
        dist.all_reduce(_advantages, group=constants.data_parallel_group())
        dist.all_reduce(prompt_len, group=constants.data_parallel_group())
        dist.all_reduce(seq_len, group=constants.data_parallel_group())
        dist.all_reduce(_n_tokens, group=constants.data_parallel_group())
        dist.all_reduce(_kl_rewards, group=constants.data_parallel_group())

        global_stats = dict(
            task_reward=float(task_reward / _n_seqs),
            kl_reward=float(_kl_rewards / _n_tokens),
            advantage=float(_advantages / _n_tokens),
            avg_seq_len=float(seq_len / _n_seqs),
            avg_prompt_len=float(prompt_len / _n_seqs),
            n_tokens=int(_n_tokens),
            n_seqs=int(_n_seqs),
        )

        if input_.data["packed_logits_mask"] is not None:
            n_masked_vocabs = input_.data["packed_logits_mask"].count_nonzero()
            total_vocabs = torch.tensor(
                input_.data["packed_logits_mask"].numel(),
                dtype=torch.long,
                device=model.device,
            )
            dist.all_reduce(n_masked_vocabs, group=constants.data_parallel_group())
            dist.all_reduce(total_vocabs, group=constants.data_parallel_group())
            global_stats["valid_vocab_ratio"] = float(
                (total_vocabs - n_masked_vocabs) / total_vocabs
            )
        ### Logging code ends. ###

        # Run mini-batched PPO training!
        train_stats = collections.defaultdict(lambda: 0)
        for data in datas:
            stats = module.train_batch(
                input_=data,
                version_steps=model.version.global_step,
                num_micro_batches=n_mbs,
                loss_fn=functools.partial(
                    _ppo_actor_loss_from_model_outputs,
                    kl_adapter=self.kl_adapter,
                    eps_clip=self.eps_clip,
                    early_stop_imp_ratio=self.early_stop_imp_ratio,
                    early_stop_kl=self.early_stop_kl,
                ),
            )

            if stats:
                for k, v in stats.items():
                    train_stats[k] += v
        cur_epoch = model.version.epoch
        model.inc_version()

        # FIXME: It only logs the MoE aux loss of the final PPO mini-batch.
        global_stats.update(
            constants.log_global_stats_tracker(
                return_dict=True, clear_stats_after_logging=True
            )
        )
        if train_stats:
            train_stats = dict(
                ppo_approx_kl=float(train_stats["ppo_approx_kl"] / _n_tokens),
                actor_loss=float(train_stats["actor_loss"] / _n_tokens),
                actor_clip_ratio=float(train_stats["actor_clip_ratio"] / _n_tokens),
                importance_weight=float(train_stats["importance_weight"] / _n_tokens),
            )
            train_stats = dict(**train_stats, **global_stats)

        return dict(train_stats)

    # Mock methods for profiling only.
    def _mock_inference(
        self,
        model: model_api.Model,
        dataset_input: SequenceSample,
    ) -> SequenceSample:
        prompt_lens = flat2d(dataset_input.seqlens["packed_prompts"])
        seqlens = [x + self.gconfig.max_new_tokens for x in prompt_lens]
        module = model.module
        if not isinstance(module, ReaLModel):
            module = module.module
        mconfig = module.config
        packed_input_ids = torch.randint(
            0,
            mconfig.vocab_size,
            (sum(seqlens),),
            dtype=torch.long,
            device=model.device,
        )

        return SequenceSample.from_default(
            seqlens=seqlens,
            ids=dataset_input.ids,
            data=dict(packed_input_ids=packed_input_ids),
        )

    # Mock methods for profiling only.
    def _mock_train_step(
        self,
        model: model_api.Model,
        dataset_input: SequenceSample,
    ) -> Dict:
        prompt_lens = flat2d(dataset_input.seqlens["packed_prompts"])
        bs = len(prompt_lens)
        seqlens = [x + self.gconfig.max_new_tokens for x in prompt_lens]
        module = model.module
        if not isinstance(module, ReaLModel):
            module = module.module
        mconfig = module.config
        mdtype = module.dtype
        short1_seqlens = [x - 1 for x in seqlens]

        packed_logprobs = torch.randn(
            (sum(short1_seqlens),), dtype=mdtype, device=model.device
        )
        packed_ref_logprobs = torch.randn_like(packed_logprobs)
        prompt_mask = torch.zeros(
            (sum(seqlens),), dtype=torch.bool, device=model.device
        )
        packed_input_ids = torch.randint(
            0,
            mconfig.vocab_size,
            (sum(seqlens),),
            dtype=torch.long,
            device=model.device,
        )
        rewards = torch.randn(bs, dtype=mdtype, device=model.device)
        seq_no_eos_mask = torch.randint(
            0, 2, (bs,), dtype=torch.bool, device=model.device
        )
        values = torch.randn(
            (sum(seqlens),),
            dtype=mdtype,
            device=model.device,
        )

        return SequenceSample.from_default(
            seqlens=seqlens,
            ids=dataset_input.ids,
            data=dict(
                packed_logprobs=packed_logprobs,
                packed_ref_logprobs=packed_ref_logprobs,
                prompt_mask=prompt_mask,
                packed_input_ids=packed_input_ids,
                rewards=rewards,
                seq_no_eos_mask=seq_no_eos_mask,
                values=values,
            ),
        )


def _ppo_critic_loss_from_model_outputs(
    new_values: torch.FloatTensor,
    input_: SequenceSample,
    value_eps_clip: float,
    kl_adapter: ppo_functional.KLController,
    rms=None,
) -> Tuple[torch.FloatTensor, Dict]:

    cu_seqlens = (
        torch.nn.functional.pad(
            torch.tensor(flat2d(input_.seqlens["packed_input_ids"])).cumsum(0),
            (1, 0),
        )
        .int()
        .cuda()
    )
    ppo_loss_mask = input_.data["ppo_loss_mask"]
    returns = input_.data["returns"]
    values = input_.data["values"]
    kl_rewards = input_.data["kl_rewards"]

    leave_one_indices = torch.cat(
        [
            torch.arange(
                cu_seqlens[i],
                cu_seqlens[i + 1] - 1,
                dtype=torch.long,
                device=cu_seqlens.device,
            )
            for i in range(cu_seqlens.shape[0] - 1)
        ]
    )
    new_values = new_values[leave_one_indices].view(-1).float()
    values = values[leave_one_indices].view(-1).float()

    loss, loss_stat = ppo_functional.critic_loss_fn(
        value=new_values,
        old_value=values,
        target_value=returns,
        value_eps_clip=value_eps_clip,
        loss_mask=ppo_loss_mask,
    )

    if rms is not None:
        denormalized_values = rms.denormalize(new_values)
    else:
        denormalized_values = new_values

    # Logging.
    n_tokens = ppo_loss_mask.count_nonzero()
    mean_ref_kl = (kl_rewards.detach().float() * ppo_loss_mask).sum()
    logging_loss = loss.detach().float() * n_tokens
    clip_ratio = loss_stat["clip_ratio"].float() * n_tokens
    denormalized_values = (
        torch.where(ppo_loss_mask, denormalized_values, 0.0).sum().detach().float()
    )
    dist.all_reduce(n_tokens, group=constants.data_parallel_group())
    dist.all_reduce(mean_ref_kl, group=constants.data_parallel_group())
    dist.all_reduce(logging_loss, group=constants.data_parallel_group())
    dist.all_reduce(clip_ratio, group=constants.data_parallel_group())
    dist.all_reduce(denormalized_values, group=constants.data_parallel_group())

    # Update KL coefficient to be consistent with actor.
    kl_adapter.update(mean_ref_kl, n_steps=cu_seqlens.shape[0] - 1)

    return loss, dict(
        value_loss=logging_loss,
        value_clip_ratio=clip_ratio,
        denormalized_values=denormalized_values,
    )


@dataclasses.dataclass
class PPOCriticInterface(model_api.ModelInterface):
    n_minibatches: int = 4
    enable_save: bool = True
    kl_ctl: float = 0.1
    discount: float = 1.0
    gae_lambda: float = 0.95
    value_eps_clip: float = 0.2
    max_reward_clip: float = 5.0
    adaptive_kl_ctl: bool = False
    adaptive_kl_target: Optional[float] = 6
    adaptive_kl_horizon: Optional[float] = 10000
    value_norm: bool = False
    value_norm_type: str = dataclasses.field(
        metadata={"choices": ["exp", "ma"]}, default="exp"
    )
    value_norm_beta: float = 0.99995
    value_norm_eps: float = 1e-5

    def __post_init__(self):
        if self.adaptive_kl_ctl:
            assert self.adaptive_kl_target is not None
            assert self.adaptive_kl_horizon is not None
            self.kl_adapter = ppo_functional.AdaptiveKLController(
                self.kl_ctl, self.adaptive_kl_target, self.adaptive_kl_horizon
            )
        else:
            self.kl_adapter = ppo_functional.FixedKLController(self.kl_ctl)
        if self.value_norm:
            from realhf.impl.model.modules import (
                ExponentialRunningMeanStd,
                MovingAverageRunningMeanStd,
            )

            if self.value_norm_type == "exp":
                self.rms = ExponentialRunningMeanStd(
                    beta=self.value_norm_beta, epsilon=self.value_norm_eps
                )
            elif self.value_norm_type == "ma":
                self.rms = MovingAverageRunningMeanStd()
            else:
                raise ValueError(f"Unknown value_norm_type {self.value_norm_type}")
        self.kl_ctl = None

    def save(self, model: model_api.Model, save_dir: str):
        if not self.enable_save:
            return
        module = model.module
        if not isinstance(module, ReaLModel):
            module = module.module
        module.save_to_hf(
            tokenizer=model.tokenizer,
            save_dir=save_dir,
        )

    @torch.no_grad()
    def inference(
        self,
        model: model_api.Model,
        input_: SequenceSample,
        n_mbs=None,
    ) -> SequenceSample:
        module = model.module
        module.eval()

        scores = module.forward(input_=input_, num_micro_batches=n_mbs)
        if scores is None:
            return None
        scores = scores.view(-1)
        res = SequenceSample.from_default(
            ids=input_.ids,
            data=dict(values=scores),
            seqlens=input_.seqlens["packed_input_ids"],
        )
        return res

    def train_step(
        self, model: model_api.Model, input_: SequenceSample, n_mbs=None
    ) -> Dict:
        module = model.module
        tokenizer = model.tokenizer
        # We call module.eval() because dropout causes the computation of incorrect of log probs.
        module.eval()

        old_logp: torch.FloatTensor = input_.data["packed_logprobs"].float()
        ref_logp: torch.FloatTensor = input_.data["packed_ref_logprobs"].float()
        prompt_mask = input_.data["prompt_mask"]
        input_lens = torch.tensor(
            flat2d(input_.seqlens["packed_input_ids"]), device=model.device
        )
        cu_seqlens = torch.nn.functional.pad(input_lens.cumsum(0), (1, 0)).int()
        reward_score = input_.data["rewards"].float()
        values = input_.data["values"].float()
        seq_no_eos_mask = input_.data["seq_no_eos_mask"]

        if self.value_norm:
            denormalized_values = self.rms.denormalize(values)
        else:
            denormalized_values = values

        for i in range(seq_no_eos_mask.shape[0]):
            if not seq_no_eos_mask[i]:
                # Set value at the EOS token to be zero.
                denormalized_values[cu_seqlens[i + 1] - 1] = 0.0
                values[cu_seqlens[i + 1] - 1] = 0.0

        # Shift the loss mask by one token for each packed sequences.
        input_lens = cu_seqlens[1:] - cu_seqlens[:-1]
        short1cu_seqlens = cu_seqlens.clone()
        short1cu_seqlens[1:] -= torch.ones_like(cu_seqlens[1:]).cumsum(0)
        loss_mask = prompt_mask.logical_not()
        shift_one_indices = torch.cat(
            [
                torch.arange(
                    cu_seqlens[i] + 1,
                    cu_seqlens[i + 1],
                    dtype=torch.long,
                    device=cu_seqlens.device,
                )
                for i in range(cu_seqlens.shape[0] - 1)
            ]
        )
        loss_mask = loss_mask[shift_one_indices]

        # Apply the mask to log probabilities.
        ref_logp *= loss_mask
        old_logp *= loss_mask

        # Compute rewards and GAEs.
        kl_rewards, rewards = ppo_functional.get_packed_rewards(
            kl_ctl=self.kl_adapter.value,
            clip_reward_value=self.max_reward_clip,
            log_probs=old_logp,
            ref_log_probs=ref_logp,
            reward_score=reward_score,
            short1cu_seqlens=short1cu_seqlens,
            seq_no_eos_mask=seq_no_eos_mask,
        )
        _, returns = ppo_functional.get_packed_advantages_and_returns(
            gamma=self.discount,
            lam=self.gae_lambda,
            values=denormalized_values,
            rewards=rewards,
            short1cu_seqlens=short1cu_seqlens,
            seq_no_eos_mask=seq_no_eos_mask,
        )

        # Optionally perform normalization.
        if self.value_norm:
            self.rms.update(returns, mask=loss_mask)
            normalized_returns = self.rms.normalize(returns)
        else:
            normalized_returns = returns

        # Prepare data to be splitted into mini-batches.
        input_ = SequenceSample.from_default(
            ids=input_.ids,
            data=dict(
                returns=normalized_returns,
                values=values,
                ppo_loss_mask=loss_mask,
                packed_input_ids=input_.data["packed_input_ids"],
                kl_rewards=kl_rewards,
            ),
            seqlens=input_.seqlens["packed_input_ids"],
        )
        # NOTE: We cannot randomly shuffle data here because
        # data must have the same shape across different pipeline stages.
        datas = input_.split(
            self.n_minibatches,
            min_size=constants.pipe_parallel_world_size() * 2,
        )

        # Logging.
        returns = torch.where(loss_mask, returns, 0.0).sum()
        n_tokens = loss_mask.count_nonzero()
        dist.all_reduce(returns, group=constants.data_parallel_group())
        dist.all_reduce(n_tokens, group=constants.data_parallel_group())
        global_stats = dict(returns=float(returns / n_tokens), n_tokens=int(n_tokens))

        # Run mini-batched PPO training!
        train_stats = collections.defaultdict(lambda: 0)
        for data in datas:

            stats = module.train_batch(
                input_=data,
                version_steps=model.version.global_step,
                loss_fn=functools.partial(
                    _ppo_critic_loss_from_model_outputs,
                    value_eps_clip=self.value_eps_clip,
                    kl_adapter=self.kl_adapter,
                    rms=None if not self.value_norm else self.rms,
                ),
                num_micro_batches=n_mbs,
            )

            if stats:
                for k, v in stats.items():
                    train_stats[k] += v

        cur_epoch = model.version.epoch
        model.inc_version()

        # FIXME: It only logs the MoE aux loss of the final PPO mini-batch.
        global_stats.update(
            constants.log_global_stats_tracker(
                return_dict=True, clear_stats_after_logging=True
            )
        )
        if train_stats:
            train_stats = dict(
                value_loss=float(train_stats["value_loss"] / n_tokens),
                value_clip_ratio=float(train_stats["value_clip_ratio"] / n_tokens),
                denormalized_values=float(
                    train_stats["denormalized_values"] / n_tokens
                ),
                **global_stats,
            )

        return dict(train_stats)

    # Mock methods for profiling only.
    def _mock_inference(
        self,
        model: model_api.Model,
        dataset_input: SequenceSample,
    ) -> SequenceSample:
        seqlens = flat2d(dataset_input.seqlens["packed_prompts"])
        module = model.module
        if not isinstance(module, ReaLModel):
            module = module.module
        mconfig = module.config
        packed_input_ids = torch.randint(
            0,
            mconfig.vocab_size,
            (sum(seqlens),),
            dtype=torch.long,
            device=model.device,
        )

        return SequenceSample.from_default(
            seqlens=seqlens,
            ids=dataset_input.ids,
            data=dict(packed_input_ids=packed_input_ids),
        )

    # Mock methods for profiling only.
    def _mock_train_step(
        self,
        model: model_api.Model,
        dataset_input: SequenceSample,
    ) -> Dict:
        seqlens = flat2d(dataset_input.seqlens["packed_prompts"])
        bs = len(seqlens)
        module = model.module
        if not isinstance(module, ReaLModel):
            module = module.module
        mconfig = module.config
        mdtype = module.dtype
        short1_seqlens = [x - 1 for x in seqlens]

        packed_logprobs = torch.randn(
            (sum(short1_seqlens),), dtype=mdtype, device=model.device
        )
        packed_ref_logprobs = torch.randn_like(packed_logprobs)
        prompt_mask = torch.zeros(
            (sum(seqlens),), dtype=torch.bool, device=model.device
        )
        packed_input_ids = torch.randint(
            0,
            mconfig.vocab_size,
            (sum(seqlens),),
            dtype=torch.long,
            device=model.device,
        )
        rewards = torch.randn(bs, dtype=mdtype, device=model.device)
        seq_no_eos_mask = torch.randint(
            0, 2, (bs,), dtype=torch.bool, device=model.device
        )
        values = torch.randn(
            (sum(seqlens),),
            dtype=mdtype,
            device=model.device,
        )

        return SequenceSample.from_default(
            seqlens=seqlens,
            ids=dataset_input.ids,
            data=dict(
                packed_logprobs=packed_logprobs,
                packed_ref_logprobs=packed_ref_logprobs,
                prompt_mask=prompt_mask,
                packed_input_ids=packed_input_ids,
                rewards=rewards,
                seq_no_eos_mask=seq_no_eos_mask,
                values=values,
            ),
        )


model_api.register_interface("ppo_actor", PPOActorInterface)
model_api.register_interface("ppo_critic", PPOCriticInterface)<|MERGE_RESOLUTION|>--- conflicted
+++ resolved
@@ -282,23 +282,10 @@
             )
             return logprobs
 
-<<<<<<< HEAD
         logprobs = module.forward(
             input_=input_,
             num_micro_batches=n_mbs,
             post_hook=calc_logprobs,
-=======
-        logits /= self.gconfig.temperature
-        if (
-            "packed_logits_mask" in input_.data
-            and input_.data["packed_logits_mask"] is not None
-        ):
-            apply_logits_mask(logits, input_.data["packed_logits_mask"])
-        input_lens = torch.tensor(flat2d(input_.seqlens["packed_input_ids"]))
-        cu_seqlens = torch.nn.functional.pad(input_lens.cumsum(0), (1, 0)).int()
-        logprobs = gather_packed_shifted_log_probs(
-            logits, cu_seqlens, input_.data["packed_input_ids"]
->>>>>>> 34287df0
         )
 
         if logprobs is None:

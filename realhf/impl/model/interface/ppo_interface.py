import collections
import dataclasses
import functools
import itertools
import time
from typing import Dict, Optional, Tuple

import torch
import torch.distributed as dist

import realhf.api.core.model_api as model_api
import realhf.base.constants as constants
import realhf.base.logging as logging
import realhf.impl.model.utils.ppo_functional as ppo_functional
from realhf.api.core.data_api import SequenceSample
from realhf.base.datapack import flat2d
from realhf.impl.model.nn.real_llm_api import ReaLModel
from realhf.impl.model.nn.real_llm_generate import concat_prompt_to_generation_output
from realhf.impl.model.utils.functional import (
    apply_logits_mask,
    gather_packed_shifted_log_probs,
    masked_normalization,
)

logger = logging.getLogger("PackedPPOInterface")


def _ppo_actor_loss_from_model_outputs(
    logits: torch.FloatTensor,  # [tot_seqlen, vocab_size]
    input_: SequenceSample,
    kl_adapter: ppo_functional.KLController,  # const
    eps_clip: float,  # const
    early_stop_imp_ratio: Optional[float],  # const
    early_stop_kl: Optional[float],  # const
) -> Tuple[torch.FloatTensor, Dict]:
    """Loss function for ppo actor step, all inputs should be splitted into
    pipeline micro batches, returns loss and logging stats."""
    logits_mask = input_.data["packed_logits_mask"]
    packed_input_ids = input_.data["packed_input_ids"]
    cu_seqlens = (
        torch.nn.functional.pad(
            torch.tensor(flat2d(input_.seqlens["packed_input_ids"])).cumsum(0),
            (1, 0),
        )
        .int()
        .cuda()
    )
    ppo_loss_mask = input_.data["ppo_loss_mask"]
    advantages = input_.data["advantages"]
    old_logp = input_.data["old_logp"]
    kl_rewards = input_.data["kl_rewards"]

    if logits_mask is not None:
        apply_logits_mask(logits, logits_mask)

    n_tokens = ppo_loss_mask.count_nonzero()
    logprobs = gather_packed_shifted_log_probs(
        logits, cu_seqlens, packed_input_ids
    ).float()
    loss, ppo_stat = ppo_functional.actor_loss_fn(
        logprobs=logprobs,
        old_logprobs=old_logp,
        advantages=advantages,
        eps_clip=eps_clip,
        loss_mask=ppo_loss_mask,
    )

    importance_weight = ppo_stat["importance_weight"].float() * n_tokens
    clip_ratio = ppo_stat["clip_ratio"].float() * n_tokens
    approx_kl = ppo_stat["approx_kl"].float() * n_tokens

    # Logging and early stopping according to KL (logp vs ref) or importance ratio (new logp vs old logp).
    mean_ref_kl = (kl_rewards.detach().float() * ppo_loss_mask).sum()
    logging_loss = torch.where(ppo_loss_mask, loss.detach().float(), 0.0).sum()
    dist.all_reduce(n_tokens, group=constants.data_parallel_group())
    dist.all_reduce(mean_ref_kl, group=constants.data_parallel_group())
    dist.all_reduce(importance_weight, group=constants.data_parallel_group())
    dist.all_reduce(clip_ratio, group=constants.data_parallel_group())
    dist.all_reduce(approx_kl, group=constants.data_parallel_group())
    dist.all_reduce(logging_loss, group=constants.data_parallel_group())

    # Early stopping.
    kl_adapter.update(mean_ref_kl / n_tokens, n_steps=cu_seqlens.shape[0] - 1)
    _imp = importance_weight / n_tokens
    _kl = approx_kl / n_tokens
    if early_stop_imp_ratio is not None and _imp > early_stop_imp_ratio:
        logger.warning(
            f"Current importance ratio {_imp.item():.4f} is larger "
            f"than early stop threshold {early_stop_imp_ratio}. Abandon this minibatch."
        )
        loss = loss * 0.0
    if early_stop_kl is not None and _kl > early_stop_kl:
        logger.warning(
            f"Current approximate KL divergence {_kl.item():.4f} is larger "
            f"than early stop threshold {early_stop_kl}. Abort actor update."
        )
        loss = loss * 0.0

    stats = dict(
        ppo_approx_kl=approx_kl,
        actor_loss=logging_loss,
        actor_clip_ratio=clip_ratio,
        importance_weight=importance_weight,
    )

    return loss, stats


@dataclasses.dataclass
class PPOActorInterface(model_api.ModelInterface):
    n_minibatches: int = 4

    # Use dict here to allow argument passing through commandline.
    generation_config: Dict = dataclasses.field(default_factory=dict)

    kl_ctl: float = 0.1

    adv_norm: bool = True
    discount: float = 1.0
    gae_lambda: float = 1.0

    eps_clip: float = 0.2
    value_eps_clip: float = 0.2
    max_reward_clip: float = 5.0

    early_stop_kl: Optional[float] = None  # e.g. 0.1
    early_stop_imp_ratio: Optional[float] = None  # e.g., 10.0

    adaptive_kl_ctl: bool = False
    adaptive_kl_target: Optional[float] = 6
    adaptive_kl_horizon: Optional[float] = 10000

    enable_save: bool = True

    value_norm: bool = False
    value_norm_type: str = dataclasses.field(
        metadata={"choices": ["exp", "ma"]}, default="exp"
    )
    value_norm_beta: float = 0.99995
    value_norm_eps: float = 1e-5

    def __post_init__(self):
        if self.adaptive_kl_ctl:
            assert self.adaptive_kl_target is not None
            assert self.adaptive_kl_horizon is not None
            self.kl_adapter = ppo_functional.AdaptiveKLController(
                self.kl_ctl, self.adaptive_kl_target, self.adaptive_kl_horizon
            )
        else:
            self.kl_adapter = ppo_functional.FixedKLController(self.kl_ctl)
        if self.value_norm:
            from realhf.impl.model.modules import (
                ExponentialRunningMeanStd,
                MovingAverageRunningMeanStd,
            )

            if self.value_norm_type == "exp":
                self.rms = ExponentialRunningMeanStd(
                    beta=self.value_norm_beta, epsilon=self.value_norm_eps
                )
            elif self.value_norm_type == "ma":
                self.rms = MovingAverageRunningMeanStd()
            else:
                raise ValueError(f"Unknown value_norm_type {self.value_norm_type}")
        self.kl_ctl = None

        self.gconfig = model_api.GenerationHyperparameters(**self.generation_config)

    def save(self, model: model_api.Model, save_dir: str):
        if not self.enable_save:
            return
        module = model.module
        if not isinstance(module, ReaLModel):
            module = module.module
        module.save_to_hf(
            tokenizer=model.tokenizer,
            save_dir=save_dir,
        )

    @torch.no_grad()
    def generate(
        self,
        model: model_api.Model,
        input_: SequenceSample,
        n_mbs=None,
    ) -> SequenceSample:
        module = model.module

        module.eval()

        # Remap the key `packed_prompts` to `packed_input_ids`,
        # because the pipe runner only recognizes `packed_input_ids`.
        x = SequenceSample.from_default(
            ids=input_.ids,
            seqlens=input_.seqlens["packed_prompts"],
            data=dict(packed_input_ids=input_.data["packed_prompts"]),
        )

        res = module.generate(
            input_=x,
            tokenizer=model.tokenizer,
            gconfig=self.gconfig,
            num_micro_batches=n_mbs,
        )
        if res is None:
            return None

        gen_tokens, logprobs, logits_mask = res

        pad_token_id = model.tokenizer.pad_token_id
        eos_token_id = model.tokenizer.eos_token_id
        seq_no_eos_mask = (gen_tokens[:, -1] != eos_token_id).logical_and(
            gen_tokens[:, -1] != pad_token_id
        )
        # We also want gen_lengths to include the eos token, where the reward model outputs a score for this sequence.
        gen_lengths = (gen_tokens != pad_token_id).logical_and(
            gen_tokens != eos_token_id
        ).sum(dim=-1) + 1
        gen_lengths = gen_lengths.clip(max=gen_tokens.shape[-1])

        (
            packed_input_ids,
            packed_logprobs,
            packed_logits_mask,
            seq_lengths,
            prompt_mask,
        ) = concat_prompt_to_generation_output(
            packed_prompts=input_.data["packed_prompts"],
            prompt_lengths=torch.tensor(flat2d(input_.seqlens["packed_prompts"])).to(
                model.device
            ),
            gen_tokens=gen_tokens,
            logprobs=logprobs,
            logits_mask=logits_mask,
            gen_lengths=gen_lengths,
        )

        seqlens = [[s] for s in seq_lengths.cpu().numpy().tolist()]
        data = dict(
            seq_no_eos_mask=seq_no_eos_mask,
            packed_input_ids=packed_input_ids,
            packed_logprobs=packed_logprobs,
            prompt_mask=prompt_mask,
        )
        if not self.gconfig.force_no_logits_mask:
            data["packed_logits_mask"] = packed_logits_mask.bool()
        res = SequenceSample.from_default(
            ids=input_.ids,
            seqlens=seqlens,
<<<<<<< HEAD
            data=dict(
                seq_no_eos_mask=seq_no_eos_mask,
                packed_input_ids=packed_input_ids,
                packed_logprobs=packed_logprobs,
                packed_logits_mask=(
                    packed_logits_mask.bool()
                    if not self.gconfig.force_no_logits_mask
                    and packed_logits_mask is not None
                    else None
                ),
                prompt_mask=prompt_mask,
            ),
=======
            data=data,
>>>>>>> 4c68d907
        )
        return res

    @torch.no_grad()
    def inference(
        self,
        model: model_api.Model,
        input_: SequenceSample,
        n_mbs=None,
    ) -> SequenceSample:
        module = model.module
        module.eval()

        # This post_hook will gather log probabilities in mini-batches,
        # reducing peak memory usage.
        def calc_logprobs(logits, input_):
            logits /= self.gconfig.temperature
            if (
                "packed_logits_mask" in input_.data
                and input_.data["packed_logits_mask"] is not None
            ):
                apply_logits_mask(logits, input_.data["packed_logits_mask"])

            input_lens = torch.tensor(input_.seqlens["packed_input_ids"]).view(-1)
            cu_seqlens = torch.nn.functional.pad(input_lens.cumsum(0), (1, 0)).int()

            logprobs = gather_packed_shifted_log_probs(
                logits, cu_seqlens, input_.data["packed_input_ids"]
            )
            return logprobs

        logprobs = module.forward(
            input_=input_,
            num_micro_batches=n_mbs,
            post_hook=calc_logprobs,
        )

        if logprobs is None:
            return None

        res = SequenceSample.from_default(
            ids=input_.ids,
            seqlens=input_.seqlens["packed_input_ids"],
            data=dict(packed_ref_logprobs=logprobs),
        )
        return res

    def train_step(
        self, model: model_api.Model, input_: SequenceSample, n_mbs=None
    ) -> Dict:
        module = model.module
        # We call module.eval() because dropout causes the computation of incorrect of log probs.
        module.eval()

        old_logp: torch.FloatTensor = input_.data["packed_logprobs"].float()
        ref_logp: torch.FloatTensor = input_.data["packed_ref_logprobs"].float()
        prompt_mask = input_.data["prompt_mask"]
        input_lens = torch.tensor(
            flat2d(input_.seqlens["packed_input_ids"]), device=model.device
        )
        cu_seqlens = torch.nn.functional.pad(input_lens.cumsum(0), (1, 0)).int()
        reward_score = input_.data["rewards"].float()
        values = input_.data["values"].float()
        seq_no_eos_mask = input_.data["seq_no_eos_mask"]

        if self.value_norm:
            denormalized_values = self.rms.denormalize(values)
        else:
            denormalized_values = values

        for i in range(seq_no_eos_mask.shape[0]):
            if not seq_no_eos_mask[i]:
                # Set value at the EOS token to be zero.
                denormalized_values[cu_seqlens[i + 1] - 1] = 0.0
                values[cu_seqlens[i + 1] - 1] = 0.0

        # Shift the loss mask by one token for each packed sequences.
        short1cu_seqlens = cu_seqlens.clone()
        short1cu_seqlens[1:] -= torch.ones_like(cu_seqlens[1:]).cumsum(0)
        loss_mask = prompt_mask.logical_not()
        shift_one_indices = torch.cat(
            [
                torch.arange(
                    cu_seqlens[i] + 1,
                    cu_seqlens[i + 1],
                    dtype=torch.long,
                    device=cu_seqlens.device,
                )
                for i in range(cu_seqlens.shape[0] - 1)
            ]
        )
        loss_mask = loss_mask[shift_one_indices]

        # Apply the mask to log probabilities.
        ref_logp *= loss_mask
        old_logp *= loss_mask

        # Compute rewards and GAEs.
        kl_rewards, rewards = ppo_functional.get_packed_rewards(
            kl_ctl=self.kl_adapter.value,
            clip_reward_value=self.max_reward_clip,
            log_probs=old_logp,
            ref_log_probs=ref_logp,
            reward_score=reward_score,
            short1cu_seqlens=short1cu_seqlens,
            seq_no_eos_mask=seq_no_eos_mask,
        )
        advantages, returns = ppo_functional.get_packed_advantages_and_returns(
            gamma=self.discount,
            lam=self.gae_lambda,
            values=denormalized_values,
            rewards=rewards,
            short1cu_seqlens=short1cu_seqlens,
            seq_no_eos_mask=seq_no_eos_mask,
        )

        # Optionally perform normalization.
        if self.value_norm:
            self.rms.update(returns, mask=loss_mask)
        if self.adv_norm:
            advantages = masked_normalization(advantages, loss_mask)

        # Prepare data to be splitted into mini-batches.
        input_ = SequenceSample.from_default(
            ids=input_.ids,
            data=dict(
                advantages=advantages,
                old_logp=old_logp,
                ppo_loss_mask=loss_mask,
                packed_input_ids=input_.data["packed_input_ids"],
                kl_rewards=kl_rewards,
                packed_logits_mask=(
                    input_.data["packed_logits_mask"]
                    if "packed_logits_mask" in input_.data
                    else None
                ),
            ),
            seqlens=input_.seqlens["packed_input_ids"],
        )
        # NOTE: We cannot randomly shuffle data here because
        # data must have the same shape across different pipeline stages.
        datas = input_.split(
            self.n_minibatches,
            min_size=constants.pipe_parallel_world_size() * 2,
        )

        ### Logging code starts. ###
        _n_seqs = torch.tensor(
            [reward_score.shape[0]], dtype=torch.float32, device=model.device
        )
        _n_tokens = loss_mask.count_nonzero()
        task_reward = reward_score.sum()
        _advantages = advantages.sum()
        _kl_rewards = (kl_rewards * loss_mask).sum()
        prompt_len = prompt_mask.count_nonzero().float()
        seq_len = input_lens.float().sum()

        dist.all_reduce(_n_seqs, group=constants.data_parallel_group())
        dist.all_reduce(task_reward, group=constants.data_parallel_group())
        dist.all_reduce(_advantages, group=constants.data_parallel_group())
        dist.all_reduce(prompt_len, group=constants.data_parallel_group())
        dist.all_reduce(seq_len, group=constants.data_parallel_group())
        dist.all_reduce(_n_tokens, group=constants.data_parallel_group())
        dist.all_reduce(_kl_rewards, group=constants.data_parallel_group())

        global_stats = dict(
            task_reward=float(task_reward / _n_seqs),
            kl_reward=float(_kl_rewards / _n_tokens),
            advantage=float(_advantages / _n_tokens),
            avg_seq_len=float(seq_len / _n_seqs),
            avg_prompt_len=float(prompt_len / _n_seqs),
            n_tokens=int(_n_tokens),
            n_seqs=int(_n_seqs),
        )

        if input_.data["packed_logits_mask"] is not None:
            n_masked_vocabs = input_.data["packed_logits_mask"].count_nonzero()
            total_vocabs = torch.tensor(
                input_.data["packed_logits_mask"].numel(),
                dtype=torch.long,
                device=model.device,
            )
            dist.all_reduce(n_masked_vocabs, group=constants.data_parallel_group())
            dist.all_reduce(total_vocabs, group=constants.data_parallel_group())
            global_stats["valid_vocab_ratio"] = float(
                (total_vocabs - n_masked_vocabs) / total_vocabs
            )
        ### Logging code ends. ###

        # Run mini-batched PPO training!
        train_stats = collections.defaultdict(lambda: 0)
        for data in datas:
            stats = module.train_batch(
                input_=data,
                version_steps=model.version.global_step,
                num_micro_batches=n_mbs,
                loss_fn=functools.partial(
                    _ppo_actor_loss_from_model_outputs,
                    kl_adapter=self.kl_adapter,
                    eps_clip=self.eps_clip,
                    early_stop_imp_ratio=self.early_stop_imp_ratio,
                    early_stop_kl=self.early_stop_kl,
                ),
            )

            if stats:
                for k, v in stats.items():
                    train_stats[k] += v
        cur_epoch = model.version.epoch
        model.inc_version()

        # FIXME: It only logs the MoE aux loss of the final PPO mini-batch.
        global_stats.update(
            constants.log_global_stats_tracker(
                return_dict=True, clear_stats_after_logging=True
            )
        )
        if train_stats:
            train_stats = dict(
                ppo_approx_kl=float(train_stats["ppo_approx_kl"] / _n_tokens),
                actor_loss=float(train_stats["actor_loss"] / _n_tokens),
                actor_clip_ratio=float(train_stats["actor_clip_ratio"] / _n_tokens),
                importance_weight=float(train_stats["importance_weight"] / _n_tokens),
            )
            train_stats = dict(**train_stats, **global_stats)

        return dict(train_stats)

    # Mock methods for profiling only.
    def _mock_inference(
        self,
        model: model_api.Model,
        dataset_input: SequenceSample,
    ) -> SequenceSample:
        prompt_lens = flat2d(dataset_input.seqlens["packed_prompts"])
        seqlens = [x + self.gconfig.max_new_tokens for x in prompt_lens]
        module = model.module
        if not isinstance(module, ReaLModel):
            module = module.module
        mconfig = module.config
        packed_input_ids = torch.randint(
            0,
            mconfig.vocab_size,
            (sum(seqlens),),
            dtype=torch.long,
            device=model.device,
        )

        return SequenceSample.from_default(
            seqlens=seqlens,
            ids=dataset_input.ids,
            data=dict(packed_input_ids=packed_input_ids),
        )

    # Mock methods for profiling only.
    def _mock_train_step(
        self,
        model: model_api.Model,
        dataset_input: SequenceSample,
    ) -> Dict:
        prompt_lens = flat2d(dataset_input.seqlens["packed_prompts"])
        bs = len(prompt_lens)
        seqlens = [x + self.gconfig.max_new_tokens for x in prompt_lens]
        module = model.module
        if not isinstance(module, ReaLModel):
            module = module.module
        mconfig = module.config
        mdtype = module.dtype
        short1_seqlens = [x - 1 for x in seqlens]

        packed_logprobs = torch.randn(
            (sum(short1_seqlens),), dtype=mdtype, device=model.device
        )
        packed_ref_logprobs = torch.randn_like(packed_logprobs)
        prompt_mask = torch.zeros(
            (sum(seqlens),), dtype=torch.bool, device=model.device
        )
        packed_input_ids = torch.randint(
            0,
            mconfig.vocab_size,
            (sum(seqlens),),
            dtype=torch.long,
            device=model.device,
        )
        rewards = torch.randn(bs, dtype=mdtype, device=model.device)
        seq_no_eos_mask = torch.randint(
            0, 2, (bs,), dtype=torch.bool, device=model.device
        )
        values = torch.randn(
            (sum(seqlens),),
            dtype=mdtype,
            device=model.device,
        )

        return SequenceSample.from_default(
            seqlens=seqlens,
            ids=dataset_input.ids,
            data=dict(
                packed_logprobs=packed_logprobs,
                packed_ref_logprobs=packed_ref_logprobs,
                prompt_mask=prompt_mask,
                packed_input_ids=packed_input_ids,
                rewards=rewards,
                seq_no_eos_mask=seq_no_eos_mask,
                values=values,
            ),
        )


def _ppo_critic_loss_from_model_outputs(
    new_values: torch.FloatTensor,
    input_: SequenceSample,
    value_eps_clip: float,
    kl_adapter: ppo_functional.KLController,
    rms=None,
) -> Tuple[torch.FloatTensor, Dict]:

    cu_seqlens = (
        torch.nn.functional.pad(
            torch.tensor(flat2d(input_.seqlens["packed_input_ids"])).cumsum(0),
            (1, 0),
        )
        .int()
        .cuda()
    )
    ppo_loss_mask = input_.data["ppo_loss_mask"]
    returns = input_.data["returns"]
    values = input_.data["values"]
    kl_rewards = input_.data["kl_rewards"]

    leave_one_indices = torch.cat(
        [
            torch.arange(
                cu_seqlens[i],
                cu_seqlens[i + 1] - 1,
                dtype=torch.long,
                device=cu_seqlens.device,
            )
            for i in range(cu_seqlens.shape[0] - 1)
        ]
    )
    new_values = new_values[leave_one_indices].view(-1).float()
    values = values[leave_one_indices].view(-1).float()

    loss, loss_stat = ppo_functional.critic_loss_fn(
        value=new_values,
        old_value=values,
        target_value=returns,
        value_eps_clip=value_eps_clip,
        loss_mask=ppo_loss_mask,
    )

    if rms is not None:
        denormalized_values = rms.denormalize(new_values)
    else:
        denormalized_values = new_values

    # Logging.
    n_tokens = ppo_loss_mask.count_nonzero()
    mean_ref_kl = (kl_rewards.detach().float() * ppo_loss_mask).sum()
    logging_loss = loss.detach().float() * n_tokens
    clip_ratio = loss_stat["clip_ratio"].float() * n_tokens
    denormalized_values = (
        torch.where(ppo_loss_mask, denormalized_values, 0.0).sum().detach().float()
    )
    dist.all_reduce(n_tokens, group=constants.data_parallel_group())
    dist.all_reduce(mean_ref_kl, group=constants.data_parallel_group())
    dist.all_reduce(logging_loss, group=constants.data_parallel_group())
    dist.all_reduce(clip_ratio, group=constants.data_parallel_group())
    dist.all_reduce(denormalized_values, group=constants.data_parallel_group())

    # Update KL coefficient to be consistent with actor.
    kl_adapter.update(mean_ref_kl, n_steps=cu_seqlens.shape[0] - 1)

    return loss, dict(
        value_loss=logging_loss,
        value_clip_ratio=clip_ratio,
        denormalized_values=denormalized_values,
    )


@dataclasses.dataclass
class PPOCriticInterface(model_api.ModelInterface):
    n_minibatches: int = 4
    enable_save: bool = True
    kl_ctl: float = 0.1
    discount: float = 1.0
    gae_lambda: float = 0.95
    value_eps_clip: float = 0.2
    max_reward_clip: float = 5.0
    adaptive_kl_ctl: bool = False
    adaptive_kl_target: Optional[float] = 6
    adaptive_kl_horizon: Optional[float] = 10000
    value_norm: bool = False
    value_norm_type: str = dataclasses.field(
        metadata={"choices": ["exp", "ma"]}, default="exp"
    )
    value_norm_beta: float = 0.99995
    value_norm_eps: float = 1e-5

    def __post_init__(self):
        if self.adaptive_kl_ctl:
            assert self.adaptive_kl_target is not None
            assert self.adaptive_kl_horizon is not None
            self.kl_adapter = ppo_functional.AdaptiveKLController(
                self.kl_ctl, self.adaptive_kl_target, self.adaptive_kl_horizon
            )
        else:
            self.kl_adapter = ppo_functional.FixedKLController(self.kl_ctl)
        if self.value_norm:
            from realhf.impl.model.modules import (
                ExponentialRunningMeanStd,
                MovingAverageRunningMeanStd,
            )

            if self.value_norm_type == "exp":
                self.rms = ExponentialRunningMeanStd(
                    beta=self.value_norm_beta, epsilon=self.value_norm_eps
                )
            elif self.value_norm_type == "ma":
                self.rms = MovingAverageRunningMeanStd()
            else:
                raise ValueError(f"Unknown value_norm_type {self.value_norm_type}")
        self.kl_ctl = None

    def save(self, model: model_api.Model, save_dir: str):
        if not self.enable_save:
            return
        module = model.module
        if not isinstance(module, ReaLModel):
            module = module.module
        module.save_to_hf(
            tokenizer=model.tokenizer,
            save_dir=save_dir,
        )

    @torch.no_grad()
    def inference(
        self,
        model: model_api.Model,
        input_: SequenceSample,
        n_mbs=None,
    ) -> SequenceSample:
        assert model.module.module.config.is_critic
        module = model.module
        module.eval()

        scores = module.forward(input_=input_, num_micro_batches=n_mbs)
        if scores is None:
            return None
        scores = scores.view(-1)
        res = SequenceSample.from_default(
            ids=input_.ids,
            data=dict(values=scores),
            seqlens=input_.seqlens["packed_input_ids"],
        )
        return res

    def train_step(
        self, model: model_api.Model, input_: SequenceSample, n_mbs=None
    ) -> Dict:
        assert model.module.module.config.is_critic
        module = model.module
        tokenizer = model.tokenizer
        # We call module.eval() because dropout causes the computation of incorrect of log probs.
        module.eval()

        old_logp: torch.FloatTensor = input_.data["packed_logprobs"].float()
        ref_logp: torch.FloatTensor = input_.data["packed_ref_logprobs"].float()
        prompt_mask = input_.data["prompt_mask"]
        input_lens = torch.tensor(
            flat2d(input_.seqlens["packed_input_ids"]), device=model.device
        )
        cu_seqlens = torch.nn.functional.pad(input_lens.cumsum(0), (1, 0)).int()
        reward_score = input_.data["rewards"].float()
        values = input_.data["values"].float()
        seq_no_eos_mask = input_.data["seq_no_eos_mask"]

        if self.value_norm:
            denormalized_values = self.rms.denormalize(values)
        else:
            denormalized_values = values

        for i in range(seq_no_eos_mask.shape[0]):
            if not seq_no_eos_mask[i]:
                # Set value at the EOS token to be zero.
                denormalized_values[cu_seqlens[i + 1] - 1] = 0.0
                values[cu_seqlens[i + 1] - 1] = 0.0

        # Shift the loss mask by one token for each packed sequences.
        input_lens = cu_seqlens[1:] - cu_seqlens[:-1]
        short1cu_seqlens = cu_seqlens.clone()
        short1cu_seqlens[1:] -= torch.ones_like(cu_seqlens[1:]).cumsum(0)
        loss_mask = prompt_mask.logical_not()
        shift_one_indices = torch.cat(
            [
                torch.arange(
                    cu_seqlens[i] + 1,
                    cu_seqlens[i + 1],
                    dtype=torch.long,
                    device=cu_seqlens.device,
                )
                for i in range(cu_seqlens.shape[0] - 1)
            ]
        )
        loss_mask = loss_mask[shift_one_indices]

        # Apply the mask to log probabilities.
        ref_logp *= loss_mask
        old_logp *= loss_mask

        # Compute rewards and GAEs.
        kl_rewards, rewards = ppo_functional.get_packed_rewards(
            kl_ctl=self.kl_adapter.value,
            clip_reward_value=self.max_reward_clip,
            log_probs=old_logp,
            ref_log_probs=ref_logp,
            reward_score=reward_score,
            short1cu_seqlens=short1cu_seqlens,
            seq_no_eos_mask=seq_no_eos_mask,
        )
        _, returns = ppo_functional.get_packed_advantages_and_returns(
            gamma=self.discount,
            lam=self.gae_lambda,
            values=denormalized_values,
            rewards=rewards,
            short1cu_seqlens=short1cu_seqlens,
            seq_no_eos_mask=seq_no_eos_mask,
        )

        # Optionally perform normalization.
        if self.value_norm:
            self.rms.update(returns, mask=loss_mask)
            normalized_returns = self.rms.normalize(returns)
        else:
            normalized_returns = returns

        # Prepare data to be splitted into mini-batches.
        input_ = SequenceSample.from_default(
            ids=input_.ids,
            data=dict(
                returns=normalized_returns,
                values=values,
                ppo_loss_mask=loss_mask,
                packed_input_ids=input_.data["packed_input_ids"],
                kl_rewards=kl_rewards,
            ),
            seqlens=input_.seqlens["packed_input_ids"],
        )
        # NOTE: We cannot randomly shuffle data here because
        # data must have the same shape across different pipeline stages.
        datas = input_.split(
            self.n_minibatches,
            min_size=constants.pipe_parallel_world_size() * 2,
        )

        # Logging.
        returns = torch.where(loss_mask, returns, 0.0).sum()
        n_tokens = loss_mask.count_nonzero()
        dist.all_reduce(returns, group=constants.data_parallel_group())
        dist.all_reduce(n_tokens, group=constants.data_parallel_group())
        global_stats = dict(returns=float(returns / n_tokens), n_tokens=int(n_tokens))

        # Run mini-batched PPO training!
        train_stats = collections.defaultdict(lambda: 0)
        for data in datas:

            stats = module.train_batch(
                input_=data,
                version_steps=model.version.global_step,
                loss_fn=functools.partial(
                    _ppo_critic_loss_from_model_outputs,
                    value_eps_clip=self.value_eps_clip,
                    kl_adapter=self.kl_adapter,
                    rms=None if not self.value_norm else self.rms,
                ),
                num_micro_batches=n_mbs,
            )

            if stats:
                for k, v in stats.items():
                    train_stats[k] += v

        cur_epoch = model.version.epoch
        model.inc_version()

        # FIXME: It only logs the MoE aux loss of the final PPO mini-batch.
        global_stats.update(
            constants.log_global_stats_tracker(
                return_dict=True, clear_stats_after_logging=True
            )
        )
        if train_stats:
            train_stats = dict(
                value_loss=float(train_stats["value_loss"] / n_tokens),
                value_clip_ratio=float(train_stats["value_clip_ratio"] / n_tokens),
                denormalized_values=float(
                    train_stats["denormalized_values"] / n_tokens
                ),
                **global_stats,
            )

        return dict(train_stats)

    # Mock methods for profiling only.
    def _mock_inference(
        self,
        model: model_api.Model,
        dataset_input: SequenceSample,
    ) -> SequenceSample:
        seqlens = flat2d(dataset_input.seqlens["packed_prompts"])
        module = model.module
        if not isinstance(module, ReaLModel):
            module = module.module
        mconfig = module.config
        packed_input_ids = torch.randint(
            0,
            mconfig.vocab_size,
            (sum(seqlens),),
            dtype=torch.long,
            device=model.device,
        )

        return SequenceSample.from_default(
            seqlens=seqlens,
            ids=dataset_input.ids,
            data=dict(packed_input_ids=packed_input_ids),
        )

    # Mock methods for profiling only.
    def _mock_train_step(
        self,
        model: model_api.Model,
        dataset_input: SequenceSample,
    ) -> Dict:
        seqlens = flat2d(dataset_input.seqlens["packed_prompts"])
        bs = len(seqlens)
        module = model.module
        if not isinstance(module, ReaLModel):
            module = module.module
        mconfig = module.config
        mdtype = module.dtype
        short1_seqlens = [x - 1 for x in seqlens]

        packed_logprobs = torch.randn(
            (sum(short1_seqlens),), dtype=mdtype, device=model.device
        )
        packed_ref_logprobs = torch.randn_like(packed_logprobs)
        prompt_mask = torch.zeros(
            (sum(seqlens),), dtype=torch.bool, device=model.device
        )
        packed_input_ids = torch.randint(
            0,
            mconfig.vocab_size,
            (sum(seqlens),),
            dtype=torch.long,
            device=model.device,
        )
        rewards = torch.randn(bs, dtype=mdtype, device=model.device)
        seq_no_eos_mask = torch.randint(
            0, 2, (bs,), dtype=torch.bool, device=model.device
        )
        values = torch.randn(
            (sum(seqlens),),
            dtype=mdtype,
            device=model.device,
        )

        return SequenceSample.from_default(
            seqlens=seqlens,
            ids=dataset_input.ids,
            data=dict(
                packed_logprobs=packed_logprobs,
                packed_ref_logprobs=packed_ref_logprobs,
                prompt_mask=prompt_mask,
                packed_input_ids=packed_input_ids,
                rewards=rewards,
                seq_no_eos_mask=seq_no_eos_mask,
                values=values,
            ),
        )


model_api.register_interface("ppo_actor", PPOActorInterface)
model_api.register_interface("ppo_critic", PPOCriticInterface)<|MERGE_RESOLUTION|>--- conflicted
+++ resolved
@@ -247,22 +247,7 @@
         res = SequenceSample.from_default(
             ids=input_.ids,
             seqlens=seqlens,
-<<<<<<< HEAD
-            data=dict(
-                seq_no_eos_mask=seq_no_eos_mask,
-                packed_input_ids=packed_input_ids,
-                packed_logprobs=packed_logprobs,
-                packed_logits_mask=(
-                    packed_logits_mask.bool()
-                    if not self.gconfig.force_no_logits_mask
-                    and packed_logits_mask is not None
-                    else None
-                ),
-                prompt_mask=prompt_mask,
-            ),
-=======
             data=data,
->>>>>>> 4c68d907
         )
         return res
 

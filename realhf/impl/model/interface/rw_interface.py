--- conflicted
+++ resolved
@@ -111,19 +111,7 @@
     train_total_correct_predictions: int = 0
 
     @torch.no_grad()
-<<<<<<< HEAD
-    def inference(self, model: model_api.Model, data: NamedArray) -> NamedArray:
-        data = recursive_apply(data, lambda x: x.to(model.device))
-        packed_input_ids: torch.Tensor = data["packed_seq"]
-        seqlens_cpu = data.metadata["seqlens"]
-        max_seqlen = max(seqlens_cpu)
-        cu_seqlens = torch.nn.functional.pad(
-            torch.tensor(seqlens_cpu, dtype=torch.int32, device=model.device).cumsum(0),
-            (1, 0),
-        )
-=======
     def inference(self, model: model_api.Model, data: SequenceSample) -> SequenceSample:
->>>>>>> fa34c7c3
 
         module: deepspeed.DeepSpeedEngine = model.module
 
@@ -150,18 +138,6 @@
         #     )
         #####################################################
 
-<<<<<<< HEAD
-        res = from_dict(dict(rewards=scores))
-        res.register_metadata(**data.metadata)
-        return res
-
-    def train_step(self, model: model_api.Model, data: NamedArray) -> NamedArray:
-        data = recursive_apply(data, lambda x: x.to(model.device))
-
-        packed_input_ids: torch.Tensor = data["packed_input_ids"]
-        pair_lens = torch.tensor(
-            data.metadata["seqlens"], dtype=torch.int32, device=model.device
-=======
         res = SequenceSample(
             keys=["rewards"],
             trailing_shapes=dict(rewards=()),
@@ -171,7 +147,6 @@
                 rewards=[torch.tensor([1], dtype=torch.int32) for _ in range(data.bs)]
             ),
             data=dict(rewards=scores),
->>>>>>> fa34c7c3
         )
         return res
 

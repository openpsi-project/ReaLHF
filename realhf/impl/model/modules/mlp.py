import functools
import math
import os
from typing import Callable, Optional, Union

import numpy as np
import torch
import torch.distributed as dist
import torch.nn as nn
from transformers.activations import ACT2FN

import realhf.base.constants as constants
import realhf.base.logging as logging
from realhf.impl.model.parallelism.model_parallel.modules import (
    ColumnParallelLinear,
    RowParallelLinear,
    merged_linear_with_grad_accumulation_and_async_allreduce,
)

logger = logging.getLogger("Modules")


def get_activation_fn(activation_function: str) -> Callable:
    return ACT2FN[activation_function]


SPLIT_KV_HEADS_WARNED = False


class LayerNormQKVLinear(nn.Module):

    def __init__(
        self,
        input_dim: int,
        head_dim: int,
        n_q_heads: int,
        n_kv_heads: int,
        layer_norm_epsilon: float,
        use_attention_bias: bool,
        layer_norm_type: Optional[str] = None,
        do_layernorm_before: bool = True,
        # dtype and device
        dtype: Optional[torch.dtype] = None,
        device: Optional[torch.device] = None,
        layer_index=None,
    ):
        super().__init__()
        model_parallel = constants.model_parallel_world_size() > 1
        sequence_parallel = constants.sequence_parallel()
        gradient_accumulation_fusion = constants.gradient_accumulation_fusion()
        if not model_parallel and (sequence_parallel or gradient_accumulation_fusion):
            global SEQUENCE_PARALLEL_WARNED
            if not SEQUENCE_PARALLEL_WARNED:
                logger.warning(
                    "sequence_parallel and gradient_accumulation_fusion are only available in model parallel mode"
                )
                SEQUENCE_PARALLEL_WARNED = True
            sequence_parallel = False
            gradient_accumulation_fusion = False
        if dtype is None:
            dtype = torch.float16
        if layer_norm_type is None:
            layer_norm_fn = nn.LayerNorm
        elif layer_norm_type == "rms":
            layer_norm_fn = LlamaRMSNorm
        elif layer_norm_type == "gemma":
            layer_norm_fn = GemmaRMSNorm
        self.ln = layer_norm_fn(
            input_dim, eps=layer_norm_epsilon, dtype=dtype, device=device
        )

        self.model_parallel = model_parallel
        self.layer_index = layer_index
        if not model_parallel:
            self.q_attn = nn.Linear(
                input_dim,
                head_dim * n_q_heads,
                bias=use_attention_bias,
                dtype=dtype,
                device=device,
            )
            self.k_attn = nn.Linear(
                input_dim,
                head_dim * n_kv_heads,
                bias=use_attention_bias,
                dtype=dtype,
                device=device,
            )
            self.v_attn = nn.Linear(
                input_dim,
                head_dim * n_kv_heads,
                bias=use_attention_bias,
                dtype=dtype,
                device=device,
            )
        else:
            self.mp_worldsize = constants.model_parallel_world_size()
            assert n_q_heads % self.mp_worldsize == 0, (
                f"n_q_heads {n_q_heads} must be divisible by "
                f"mp_worldsize {self.mp_worldsize}"
            )
            hidden_dim = input_dim
            self.q_attn = ColumnParallelLinear(
                hidden_dim,
                head_dim * n_q_heads,
                bias=use_attention_bias,
                gradient_accumulation_fusion=gradient_accumulation_fusion,
                dtype=dtype,
                device=device,
            )
            if n_kv_heads > 1 and n_kv_heads % self.mp_worldsize == 0:
                # split model parallel among heads if possible
                self.k_attn = ColumnParallelLinear(
                    hidden_dim,
                    head_dim * n_kv_heads,
                    bias=use_attention_bias,
                    gradient_accumulation_fusion=gradient_accumulation_fusion,
                    dtype=dtype,
                    device=device,
                )
                self.v_attn = ColumnParallelLinear(
                    hidden_dim,
                    head_dim * n_kv_heads,
                    bias=use_attention_bias,
                    gradient_accumulation_fusion=gradient_accumulation_fusion,
                    dtype=dtype,
                    device=device,
                )
            else:
                global SPLIT_KV_HEADS_WARNED
                if n_kv_heads > 1 and not SPLIT_KV_HEADS_WARNED:
                    logger.warning(
                        f"Cannot split {n_kv_heads} kv heads evenly among "
                        f"{self.mp_worldsize} model parallel ranks, "
                        f"use unsplitted linear for kv heads instead"
                    )
                    SPLIT_KV_HEADS_WARNED = True
                self.k_attn = nn.Linear(
                    hidden_dim,
                    head_dim * n_kv_heads,
                    bias=use_attention_bias,
                    dtype=dtype,
                    device=device,
                )
                self.v_attn = nn.Linear(
                    hidden_dim,
                    head_dim * n_kv_heads,
                    bias=use_attention_bias,
                    dtype=dtype,
                    device=device,
                )
                dist.all_reduce(
                    self.k_attn.weight.data,
                    op=dist.ReduceOp.SUM,
                    group=constants.model_parallel_group(),
                )
                if use_attention_bias:
                    dist.all_reduce(
                        self.k_attn.bias.data,
                        op=dist.ReduceOp.SUM,
                        group=constants.model_parallel_group(),
                    )
                dist.all_reduce(
                    self.v_attn.weight.data,
                    op=dist.ReduceOp.SUM,
                    group=constants.model_parallel_group(),
                )
                if use_attention_bias:
                    dist.all_reduce(
                        self.v_attn.bias.data,
                        op=dist.ReduceOp.SUM,
                        group=constants.model_parallel_group(),
                    )

        self.d = head_dim
        self.nq = n_q_heads
        self.nkv = n_kv_heads

        self.do_layernorm_before = do_layernorm_before

    def forward(self, x: torch.Tensor) -> torch.Tensor:
        if self.do_layernorm_before:
            hidden_states = self.ln(x)
        if not self.model_parallel:
            q = self.q_attn(hidden_states)
            k = self.k_attn(hidden_states)
            v = self.v_attn(hidden_states)
            # qkv = self.linear(hidden_states)
            # q, k, v = torch.split(qkv, (self.d * self.nq, self.d * self.nkv, self.d * self.nkv), dim=-1)
            q = q.view(*q.shape[:-1], self.nq, self.d)
            k = k.view(*k.shape[:-1], self.nkv, self.d)
            v = v.view(*v.shape[:-1], self.nkv, self.d)
        else:
            _gradient_accumulation_fusion = self.q_attn.gradient_accumulation_fusion
            _sequence_parallel = constants.sequence_parallel()
            _async_grad_allreduce = not _sequence_parallel
            _is_w_parallel = [
                True,
                isinstance(self.k_attn, ColumnParallelLinear),
                isinstance(self.v_attn, ColumnParallelLinear),
            ]
            q, k, v = merged_linear_with_grad_accumulation_and_async_allreduce(
                hidden_states,
                _gradient_accumulation_fusion,
                _async_grad_allreduce,
                _sequence_parallel,
                _is_w_parallel,
                self.q_attn.weight,
                self.q_attn.bias,
                self.k_attn.weight,
                self.k_attn.bias,
                self.v_attn.weight,
                self.v_attn.bias,
            )
            q = q.view(*q.shape[:-1], self.nq // self.mp_worldsize, self.d)
            if isinstance(self.k_attn, ColumnParallelLinear):
                k = k.view(*k.shape[:-1], self.nkv // self.mp_worldsize, self.d)
                v = v.view(*v.shape[:-1], self.nkv // self.mp_worldsize, self.d)
            else:
                k = k.view(*k.shape[:-1], self.nkv, self.d)
                v = v.view(*v.shape[:-1], self.nkv, self.d)
        return q, k, v


class LayerNormMLP(nn.Module):
    SEQUENCE_PARALLEL_WARNED = False

    def __init__(
        self,
        hidden_dim: int,
        intermediate_dim: int,
        resid_pdrop: float,
        activation_function: str,
        layer_norm_epsilon: float,
        do_layernorm_before: bool = True,
        # dtype and device
        dtype: Optional[torch.dtype] = None,
        device: Optional[Union[str, torch.device]] = None,
    ):
        super().__init__()
        model_parallel = constants.model_parallel_world_size() > 1
        sequence_parallel = constants.sequence_parallel()
        gradient_accumulation_fusion = constants.gradient_accumulation_fusion()
        if not model_parallel and (sequence_parallel or gradient_accumulation_fusion):
            global SEQUENCE_PARALLEL_WARNED
            if not SEQUENCE_PARALLEL_WARNED:
                logger.warning(
                    "sequence_parallel and gradient_accumulation_fusion are only available in model parallel mode"
                )
                SEQUENCE_PARALLEL_WARNED = True
            sequence_parallel = False
            gradient_accumulation_fusion = False
        if dtype is None:
            dtype = torch.float16

        self.ln = nn.LayerNorm(
            hidden_dim, eps=layer_norm_epsilon, dtype=dtype, device=device
        )
        self.model_parallel = model_parallel
        if not model_parallel:
            self.c_fc = nn.Linear(
                hidden_dim, intermediate_dim, dtype=dtype, device=device
            )
            self.c_proj = nn.Linear(
                intermediate_dim, hidden_dim, dtype=dtype, device=device
            )
        else:
            self.c_fc = ColumnParallelLinear(
                hidden_dim,
                intermediate_dim,
                async_tensor_model_parallel_allreduce=not sequence_parallel,
                gradient_accumulation_fusion=gradient_accumulation_fusion,
                dtype=dtype,
                device=device,
            )
            self.c_proj = RowParallelLinear(
                intermediate_dim,
                hidden_dim,
                async_tensor_model_parallel_allreduce=not sequence_parallel,
                gradient_accumulation_fusion=gradient_accumulation_fusion,
                dtype=dtype,
                device=device,
            )
        self.act = get_activation_fn(activation_function)
        self.dropout = nn.Dropout(resid_pdrop)
        self.do_layernorm_before = do_layernorm_before

    def forward(self, hidden_states: torch.Tensor) -> torch.Tensor:
        if self.do_layernorm_before:
            hidden_states = self.ln(hidden_states)
        hidden_states = self.c_fc(hidden_states)
        hidden_states = self.act(hidden_states)
        hidden_states = self.c_proj(hidden_states)
        return self.dropout(hidden_states)


class LlamaLayerNormMLP(nn.Module):

    def __init__(
        self,
        hidden_dim: int,
        intermediate_dim: int,
        activation_function: str,
<<<<<<< HEAD
        layer_norm_epsilon: float,
        layer_norm_type: str,
=======
        # layer norm
        layer_norm_epsilon: float = 1e-5,
        layer_norm_type: str = "rms",
        # parallelism
        model_parallel: bool = False,  # We set this as an option for replacing this module with layers in transformer engine
        gradient_accumulation_fusion: bool = False,
        # whether this MLP is used as expert
        is_expert: bool = False,
>>>>>>> 15de02a7
        # dtype and device
        dtype: Optional[torch.dtype] = None,
        device: Optional[Union[str, torch.device]] = None,
    ):
        super().__init__()
<<<<<<< HEAD
        sequence_parallel = constants.sequence_parallel()
        model_parallel = constants.model_parallel_world_size() > 1
        gradient_accumulation_fusion = constants.gradient_accumulation_fusion()
=======
        # when used as experts the MLP always compute without sequence parallel
        self.is_expert = is_expert
        sequence_parallel = constants.sequence_parallel() and not is_expert
>>>>>>> 15de02a7
        if not model_parallel and (sequence_parallel or gradient_accumulation_fusion):
            global SEQUENCE_PARALLEL_WARNED
            if not SEQUENCE_PARALLEL_WARNED:
                logger.warning(
                    "sequence_parallel and gradient_accumulation_fusion are only available in model parallel mode"
                )
                SEQUENCE_PARALLEL_WARNED = True
            gradient_accumulation_fusion = False

        if dtype is None:
            dtype = torch.float16
        self.hidden_size = hidden_dim
        self.intermediate_size = intermediate_dim
        self.use_layer_norm = (
            not is_expert
        )  # when used as experts layer norm is computed outside

        if self.use_layer_norm:
            if layer_norm_type == "rms":
                self.ln = LlamaRMSNorm(
                    hidden_dim, eps=layer_norm_epsilon, dtype=dtype, device=device
                )
            elif layer_norm_type == "gemma":
                self.ln = GemmaRMSNorm(
                    hidden_dim, eps=layer_norm_epsilon, dtype=dtype, device=device
                )
            else:
                raise NotImplementedError()

        self.model_parallel = model_parallel
        if not model_parallel:
            self.gate_proj = nn.Linear(
                self.hidden_size,
                self.intermediate_size,
                bias=False,
                dtype=dtype,
                device=device,
            )
            self.up_proj = nn.Linear(
                self.hidden_size,
                self.intermediate_size,
                bias=False,
                dtype=dtype,
                device=device,
            )
            self.down_proj = nn.Linear(
                self.intermediate_size,
                self.hidden_size,
                bias=False,
                dtype=dtype,
                device=device,
            )
        else:
            self.gate_proj = ColumnParallelLinear(
                self.hidden_size,
                self.intermediate_size,
                gradient_accumulation_fusion=gradient_accumulation_fusion,
                is_expert=is_expert,
                bias=False,
                dtype=dtype,
                device=device,
            )
            self.up_proj = ColumnParallelLinear(
                self.hidden_size,
                self.intermediate_size,
                gradient_accumulation_fusion=gradient_accumulation_fusion,
                is_expert=is_expert,
                bias=False,
                dtype=dtype,
                device=device,
            )
            self.down_proj = RowParallelLinear(
                self.intermediate_size,
                self.hidden_size,
                gradient_accumulation_fusion=gradient_accumulation_fusion,
                is_expert=is_expert,
                bias=False,
                dtype=dtype,
                device=device,
            )
        self.act_fn = get_activation_fn(activation_function)

    def forward(self, x: torch.Tensor) -> torch.Tensor:
        if self.use_layer_norm:
            x = self.ln(x)
        if not self.model_parallel:
            return self.down_proj(self.act_fn(self.gate_proj(x)) * self.up_proj(x))
        else:
            _gradient_accumulation_fusion = self.gate_proj.gradient_accumulation_fusion
            _sequence_parallel = constants.sequence_parallel() and not self.is_expert
            _async_grad_allreduce = not _sequence_parallel
            _is_w_parallel = [True, True]

            gate, upproj = merged_linear_with_grad_accumulation_and_async_allreduce(
                x,
                _gradient_accumulation_fusion,
                _async_grad_allreduce,
                _sequence_parallel,
                _is_w_parallel,
                self.gate_proj.weight,
                self.gate_proj.bias,
                self.up_proj.weight,
                self.up_proj.bias,
            )
            return self.down_proj(self.act_fn(gate) * upproj)


class _LlamaRMSNorm(nn.Module):

    def __init__(
        self,
        hidden_size: int,
        eps: float = 1e-6,
        dtype: Optional[torch.dtype] = None,
        device: Optional[Union[str, torch.device]] = None,
    ):
        """LlamaRMSNorm is equivalent to T5LayerNorm."""
        super().__init__()
        self.weight = nn.Parameter(torch.ones(hidden_size, dtype=dtype, device=device))
        self.variance_epsilon = eps

    def forward(self, hidden_states: torch.Tensor):
        input_dtype = hidden_states.dtype
        hidden_states = hidden_states.to(torch.float32)
        variance = hidden_states.pow(2).mean(-1, keepdim=True)
        hidden_states = hidden_states * torch.rsqrt(variance + self.variance_epsilon)
        return self.weight * hidden_states.to(input_dtype)


class GemmaRMSNorm(nn.Module):
    def __init__(
        self,
        hidden_size: int,
        eps: float = 1e-6,
        dtype: Optional[torch.dtype] = None,
        device: Optional[Union[str, torch.device]] = None,
    ):
        super().__init__()
        self.eps = eps
        self.weight = nn.Parameter(torch.ones(hidden_size, dtype=dtype, device=device))

    def _norm(self, x):
        return x * torch.rsqrt(x.pow(2).mean(-1, keepdim=True) + self.eps)

    def forward(self, x: torch.Tensor):
        output = self._norm(x.float())
        # Llama does x.to(float16) * w whilst Gemma is (x * w).to(float16)
        # See https://github.com/huggingface/transformers/pull/29402
        output = output * (1.0 + self.weight.float())
        return output.type_as(x)


if constants.use_te_impl():
    try:
        # HACK: we use transformer engine's rms norm as long as we can find the transformer engine package
        import transformer_engine.pytorch as te

        def _TELlamaRMSNorm(
            hidden_size: int,
            eps: float = 1e-6,
            dtype: Optional[torch.dtype] = None,
            device: Optional[Union[str, torch.device]] = None,
        ):
            return te.module.rmsnorm.RMSNorm(
                hidden_size=hidden_size,
                eps=eps,
                sequence_parallel=constants.sequence_parallel(),
                params_dtype=dtype,
                device=device,
            )

        LlamaRMSNorm = _TELlamaRMSNorm
    except ModuleNotFoundError:
        LlamaRMSNorm = _LlamaRMSNorm
    except ImportError:
        LlamaRMSNorm = _LlamaRMSNorm
else:
    LlamaRMSNorm = _LlamaRMSNorm

if constants.use_te_impl():
    from transformer_engine.pytorch.module.layernorm_mlp import (
        LayerNormMLP as _TELayerNormMLP,
    )

    # The same signature as LlamaLayerNormMLP
    def LlamaLayerNormMLP(
        hidden_dim: int,
        intermediate_dim: int,
        activation_function: str,
<<<<<<< HEAD
        layer_norm_epsilon: float,
        layer_norm_type: str,
=======
        # layer norm
        layer_norm_epsilon: float = 1e-5,
        layer_norm_type: str = "rms",
        # parallelism
        model_parallel: bool = False,  # We set this as an option for replacing this module with layers in transformer engine
        gradient_accumulation_fusion: bool = False,
        # moe
        is_expert: bool = False,
>>>>>>> 15de02a7
        # dtype and device
        dtype: Optional[torch.dtype] = None,
        device: Optional[Union[str, torch.device]] = None,
    ):
        assert layer_norm_type == "rms"
        assert not is_expert
        assert activation_function == "silu"
        return _TELayerNormMLP(
            hidden_size=hidden_dim,
            ffn_hidden_size=intermediate_dim,
            eps=layer_norm_epsilon,
            sequence_parallel=constants.sequence_parallel(),
            return_bias=False,
            tp_group=constants.model_parallel_group(),
            tp_size=constants.model_parallel_world_size(),
            bias=False,
            normalization="RMSNorm",
            activation="swiglu",
            fuse_wgrad_accumulation=constants.gradient_accumulation_fusion(),
            params_dtype=dtype,
            set_parallel_mode=constants.model_parallel_world_size() > 1,
            device=device,
        )<|MERGE_RESOLUTION|>--- conflicted
+++ resolved
@@ -301,34 +301,24 @@
         hidden_dim: int,
         intermediate_dim: int,
         activation_function: str,
-<<<<<<< HEAD
-        layer_norm_epsilon: float,
-        layer_norm_type: str,
-=======
         # layer norm
         layer_norm_epsilon: float = 1e-5,
         layer_norm_type: str = "rms",
-        # parallelism
-        model_parallel: bool = False,  # We set this as an option for replacing this module with layers in transformer engine
-        gradient_accumulation_fusion: bool = False,
         # whether this MLP is used as expert
         is_expert: bool = False,
->>>>>>> 15de02a7
         # dtype and device
         dtype: Optional[torch.dtype] = None,
         device: Optional[Union[str, torch.device]] = None,
     ):
         super().__init__()
-<<<<<<< HEAD
-        sequence_parallel = constants.sequence_parallel()
-        model_parallel = constants.model_parallel_world_size() > 1
+        self.model_parallel = constants.model_parallel_world_size() > 1
         gradient_accumulation_fusion = constants.gradient_accumulation_fusion()
-=======
+        self.is_expert = is_expert
         # when used as experts the MLP always compute without sequence parallel
-        self.is_expert = is_expert
         sequence_parallel = constants.sequence_parallel() and not is_expert
->>>>>>> 15de02a7
-        if not model_parallel and (sequence_parallel or gradient_accumulation_fusion):
+        if not self.model_parallel and (
+            sequence_parallel or gradient_accumulation_fusion
+        ):
             global SEQUENCE_PARALLEL_WARNED
             if not SEQUENCE_PARALLEL_WARNED:
                 logger.warning(
@@ -357,8 +347,7 @@
             else:
                 raise NotImplementedError()
 
-        self.model_parallel = model_parallel
-        if not model_parallel:
+        if not self.model_parallel:
             self.gate_proj = nn.Linear(
                 self.hidden_size,
                 self.intermediate_size,
@@ -517,19 +506,11 @@
         hidden_dim: int,
         intermediate_dim: int,
         activation_function: str,
-<<<<<<< HEAD
-        layer_norm_epsilon: float,
-        layer_norm_type: str,
-=======
         # layer norm
         layer_norm_epsilon: float = 1e-5,
         layer_norm_type: str = "rms",
-        # parallelism
-        model_parallel: bool = False,  # We set this as an option for replacing this module with layers in transformer engine
-        gradient_accumulation_fusion: bool = False,
         # moe
         is_expert: bool = False,
->>>>>>> 15de02a7
         # dtype and device
         dtype: Optional[torch.dtype] = None,
         device: Optional[Union[str, torch.device]] = None,

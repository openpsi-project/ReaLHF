import dataclasses
import math
from typing import *

import numpy as np
import torch

from realhf.api.core import model_api
from realhf.api.core.config import ModelName
from realhf.base import constants, logging

try:
    import realhf._C.interval_op_cuda as interval_op_cuda
except ImportError:
    print(
        "interval_op_cuda not found. "
        "This should only appear on workers without CUDA supports."
    )

from .real_llm_base import (
    real_model_embed_param_count,
    real_model_embedding_param_keys,
    real_model_head_param_count,
    real_model_head_param_keys,
    real_model_tblock_param_count,
    real_model_tblock_param_keys,
)
from .real_llm_parallel import (
    get_real_model_param_shape,
    intervals_partition_fn,
    mp_partition_key,
    partition_pipeline_layers,
    shape_partition_fn,
)

logger = logging.getLogger("FlattenParam")

MAX_PYTORCH_N_INTERVALS = 1024
CUDA_INTERVAL_OP_CHUNK_SIZE = 2048
_FLAT_PARAM_INDICES_CACHE = {}


@dataclasses.dataclass
class ContiguousParamSpec:
    start_idx: int
    end_idx: int
    shape: torch.Size


def _is_integer_list_contiguous(l: List[int]) -> bool:
    return np.all(np.array(l) == np.arange(len(l)) + l[0])


def _are_intervals_contiguous(l: List[Tuple[int, int]]) -> bool:
    l = sorted(l, key=lambda x: x[0])
    res = True
    for i in range(len(l) - 1):
        res &= l[i][1] == l[i + 1][0]
    return res


def recursive_getattr(obj, attr_string):
    attrs = attr_string.split(".")
    for attr in attrs:
        obj = getattr(obj, attr)
    return obj


def slice_intervals(
    tensor: torch.Tensor,
    intervals: torch.IntTensor,
    intervals_cpu: List[Tuple[int, int]],
    max_interval_size: int,
    output_size: int,
) -> torch.Tensor:
    assert len(tensor.shape) == 1
    # NOTE: these following assertions will take ten years to finish.
    # assert len(intervals) == len(intervals_cpu)
    # assert len(set([x[0] for x in intervals_cpu])) == len(intervals_cpu)
    if len(intervals_cpu) == 1:
        return tensor[intervals_cpu[0][0] : intervals_cpu[0][1]]
    elif len(intervals_cpu) <= MAX_PYTORCH_N_INTERVALS:
        return torch.cat([tensor[start:end] for start, end in intervals_cpu])

    interval_sizes = intervals[:, 1] - intervals[:, 0]
    offsets = torch.nn.functional.pad(interval_sizes.cumsum(0)[:-1], (1, 0), value=0)
    assert tensor.dtype == torch.half
    return interval_op_cuda.slice_intervals_cuda_half(
        tensor,
        intervals,
        interval_sizes,
        offsets,
        max_interval_size,
        output_size,
    )


def set_intervals(
    src: torch.Tensor,
    dst: torch.Tensor,
    intervals: torch.IntTensor,
    intervals_cpu: List[Tuple[int, int]],
    max_interval_size: int,
):
    assert len(dst.shape) == len(src.shape) == 1
    if len(intervals_cpu) <= MAX_PYTORCH_N_INTERVALS:
        offset = 0
        for i, j in intervals_cpu:
            dst[i:j] = src[offset : offset + j - i]
            offset += j - i
        assert offset == src.shape[0]
        return
    interval_sizes = intervals[:, 1] - intervals[:, 0]
    offsets = torch.nn.functional.pad(interval_sizes.cumsum(0)[:-1], (1, 0), value=0)
    interval_op_cuda.set_intervals_cuda_half(
        src,
        dst,
        intervals,
        interval_sizes,
        offsets,
        max_interval_size,
    )
    return


def build_param_spec(
    layer_indices: List[int],
    config: model_api.ReaLModelConfig,
    dp_size: int,
    mp_size: int,
    pp_size: int,
    sequence_parallel: bool,
<<<<<<< HEAD
    bucket_size: int = 40000000,
=======
    head_param_point_to_embedding: bool,
>>>>>>> 4d806269
) -> Tuple[Dict[str, ContiguousParamSpec], int]:
    # TODO: omit parameters that do not require gradient?
    if len(layer_indices) == 0:
        return {}, 0

    disable_bucketing = 0 not in layer_indices

    sd_keys = []
    for layer_idx in layer_indices:
        if layer_idx == 0:
            sd_keys += real_model_embedding_param_keys(config)
        elif layer_idx == config.n_layers + 1:
            sd_keys += real_model_head_param_keys(config)
        else:
            sd_keys += real_model_tblock_param_keys(config, layer_idx - 1)

    # In the reverse order as backpropagation, consistent with Megatron.
    sd_keys = reversed(sd_keys)

    data_start_index = 0
    bucket_data_start_index = data_start_index
    bucket_params = set()

    def _requires_new_allreduce_bucket(k):
        if pp_size == 1:
            return False
        if config.is_critic:
            return False
        if not config.share_embeddings_and_output_weights:
            return False
        return k == f"{config.n_layers + 1}.weight" or k == "0.wte.weight"

    def _pad_to_multiple(x, m):
        return int(math.ceil(x / m)) * m

    def _create_fake_bucket(data_end_index) -> int:
        nonlocal bucket_data_start_index, bucket_params
        data_end_index = _pad_to_multiple(data_end_index, dp_size)
        # Update bucket metadata.
        bucket_data_start_index = data_end_index
        # Re-set bucket_params and increment bucket_id for next bucket.
        bucket_params = set()
        # Return the potentially padded data_end_index.
        return data_end_index

    param_spec = {}
    for k in sd_keys:
        shape = get_real_model_param_shape(k, config, mp_size, sequence_parallel)
<<<<<<< HEAD
        numel = int(np.prod(shape))
        data_end_index = data_start_index + numel

        if _requires_new_allreduce_bucket(k) and len(bucket_params) > 0:
            _create_fake_bucket(data_start_index)
=======
        if (
            head_param_point_to_embedding
            and k == f"{config.n_layers + 1}.weight"
        ):
            continue

>>>>>>> 4d806269
        param_spec[k] = ContiguousParamSpec(
            data_start_index,
            data_end_index,
            shape,
        )
<<<<<<< HEAD
        bucket_params.add(k)
        if (
            not disable_bucketing
            and (data_end_index - bucket_data_start_index) >= bucket_size
        ) or _requires_new_allreduce_bucket(k):
            data_end_index = _create_fake_bucket(data_end_index)
        import torch.distributed as dist

        if dist.get_rank() == 0:
            print(">>>>>>>>>>>>>>>>>", k, data_end_index)
        data_start_index = data_end_index

    if len(bucket_params) > 0:
        data_end_index = _create_fake_bucket(data_end_index)
    import torch.distributed as dist

    if dist.get_rank() == 0:
        print(">>>>>>>>>>>>>>>>>", data_end_index)

    return param_spec, data_end_index
=======
        param_size += int(np.prod(shape))

    if (
            head_param_point_to_embedding
        ):
        param_spec[f"{config.n_layers + 1}.weight"] = param_spec["0.wte.weight"]
    return param_spec, param_size
>>>>>>> 4d806269


def param_intervals_from_keys(
    model_name: ModelName,
    config: model_api.ReaLModelConfig,
    head_param_point_to_embedding: bool,
    param_spec: Dict[str, ContiguousParamSpec],
    mp_size: int,
    sequence_parallel: bool,
    sd_keys: List[str],
    portion_size: int,
    portion_rank: int,
) -> List[int]:
    # if portion_size == 1:
    #     if not head_param_point_to_embedding or f"{config.n_layers + 1}.weight" not in sd_keys:
    #         # In this case, all parameters have unique unoverlapped memory allocations.
    #         # If the portion size is also one, we can merge these contiguous intervals.
    #         start, end = None, None
    #         for k in sd_keys:
    #             if start is None or param_spec[k].start_idx < start:
    #                 start = param_spec[k].start_idx
    #             if end is None or param_spec[k].end_idx > end:
    #                 end = param_spec[k].end_idx
    #         return [(start, end)]
    #     else:
    #         # The embeddings and output weights are shared.
    #         intervals = [(param_spec[f"{config.n_layers + 1}.weight"].start_idx, param_spec[f"{config.n_layers + 1}.weight"].end_idx)]
    #         start, end = None, None
    #         for k in sd_keys:
    #             if k == f"{config.n_layers + 1}.weight":
    #                 continue
    #             if start is None or param_spec[k].start_idx < start:
    #                 start = param_spec[k].start_idx
    #             if end is None or param_spec[k].end_idx > end:
    #                 end = param_spec[k].end_idx
    #         intervals += [(start, end)]
    #         intervals = sorted(intervals, key=lambda x: x[0])
    #         # Merge these two intervals if possible.
    #         if intervals[0][1] == intervals[1][0]:
    #             return [(intervals[0][0], intervals[1][1])]
    #         else:
    #             return intervals

    intervals = []
    for k in sd_keys:
        if head_param_point_to_embedding and k == f"{config.n_layers + 1}.weight":
            continue
        if (
            model_name,
            k.split(".", 1)[1],
            mp_size,
            portion_rank,
            portion_size,
        ) not in _FLAT_PARAM_INDICES_CACHE:
            zero_start_intervals = mp_partition_key(
                k,
                get_real_model_param_shape(k, config, mp_size, sequence_parallel),
                portion_rank,
                portion_size,
                config,
                partition_fn=intervals_partition_fn,
            )
            _FLAT_PARAM_INDICES_CACHE[
                (
                    model_name,
                    k.split(".", 1)[1],
                    mp_size,
                    portion_rank,
                    portion_size,
                )
            ] = zero_start_intervals
        else:
            zero_start_intervals = _FLAT_PARAM_INDICES_CACHE[
                (
                    model_name,
                    k.split(".", 1)[1],
                    mp_size,
                    portion_rank,
                    portion_size,
                )
            ]
        intervals += (zero_start_intervals + param_spec[k].start_idx).tolist()
    # assert len(set([x[0] for x in intervals])) == len(intervals)
    intervals = sorted(intervals, key=lambda x: x[0])
    return intervals


def map_param_to_contigous_memory(
    layers: torch.nn.ModuleList,
    config: model_api.ReaLModelConfig,
    head_param_point_to_embedding: bool,
    param_spec: Dict[str, ContiguousParamSpec],
    contiguous_param: torch.Tensor,
    layer_idx_offset: int,
    allocate_only:bool,
):
    for local_layer_idx, l in enumerate(layers):
        layer_idx = local_layer_idx + layer_idx_offset
        for k, v in l.named_parameters():
            spec = param_spec[f"{layer_idx}.{k}"]
            old_param_data = v.data
            target = contiguous_param[
                spec.start_idx : spec.end_idx
            ].view(spec.shape)
            if not allocate_only:
                target.copy_(old_param_data)
            else:
                if not (head_param_point_to_embedding and layer_idx == config.n_layers + 1):
                    assert old_param_data.shape == torch.Size([0]), (old_param_data.shape, spec.shape, f"{layer_idx}.{k}")
            recursive_getattr(l, k).data = target<|MERGE_RESOLUTION|>--- conflicted
+++ resolved
@@ -130,11 +130,8 @@
     mp_size: int,
     pp_size: int,
     sequence_parallel: bool,
-<<<<<<< HEAD
+    head_param_point_to_embedding: bool,
     bucket_size: int = 40000000,
-=======
-    head_param_point_to_embedding: bool,
->>>>>>> 4d806269
 ) -> Tuple[Dict[str, ContiguousParamSpec], int]:
     # TODO: omit parameters that do not require gradient?
     if len(layer_indices) == 0:
@@ -182,56 +179,41 @@
 
     param_spec = {}
     for k in sd_keys:
-        shape = get_real_model_param_shape(k, config, mp_size, sequence_parallel)
-<<<<<<< HEAD
-        numel = int(np.prod(shape))
-        data_end_index = data_start_index + numel
-
-        if _requires_new_allreduce_bucket(k) and len(bucket_params) > 0:
-            _create_fake_bucket(data_start_index)
-=======
         if (
             head_param_point_to_embedding
             and k == f"{config.n_layers + 1}.weight"
         ):
             continue
-
->>>>>>> 4d806269
+        
+        shape = get_real_model_param_shape(k, config, mp_size, sequence_parallel)
+        numel = int(np.prod(shape))
+        data_end_index = data_start_index + numel
+
+        if _requires_new_allreduce_bucket(k) and len(bucket_params) > 0:
+            _create_fake_bucket(data_start_index)
+
         param_spec[k] = ContiguousParamSpec(
             data_start_index,
             data_end_index,
             shape,
         )
-<<<<<<< HEAD
         bucket_params.add(k)
         if (
             not disable_bucketing
             and (data_end_index - bucket_data_start_index) >= bucket_size
         ) or _requires_new_allreduce_bucket(k):
             data_end_index = _create_fake_bucket(data_end_index)
-        import torch.distributed as dist
-
-        if dist.get_rank() == 0:
-            print(">>>>>>>>>>>>>>>>>", k, data_end_index)
+
         data_start_index = data_end_index
 
     if len(bucket_params) > 0:
         data_end_index = _create_fake_bucket(data_end_index)
-    import torch.distributed as dist
-
-    if dist.get_rank() == 0:
-        print(">>>>>>>>>>>>>>>>>", data_end_index)
-
-    return param_spec, data_end_index
-=======
-        param_size += int(np.prod(shape))
 
     if (
             head_param_point_to_embedding
         ):
         param_spec[f"{config.n_layers + 1}.weight"] = param_spec["0.wte.weight"]
-    return param_spec, param_size
->>>>>>> 4d806269
+    return param_spec, data_end_index
 
 
 def param_intervals_from_keys(

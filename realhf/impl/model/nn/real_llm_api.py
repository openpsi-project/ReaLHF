import dataclasses
import functools
import os
from typing import Any, Callable, Dict, List, Optional, Tuple, Union

import torch
import torch.distributed
import torch.nn as nn
import torch.utils.checkpoint
import transformers

from realhf.api.core import model_api
from realhf.api.core.config import ModelName
from realhf.base import constants, logging, topology
from realhf.base.monitor import CUDATimeMarkType, cuda_tmark, cuda_tmarked
from realhf.impl.model.comm.global_comm import NCCLProcessGroupInfo
from realhf.impl.model.comm.param_realloc import (
    ReparallelizeReceiverStep,
    ReparallelizeSenderStep,
    ReparallelizeTraget,
    _derive_reparallelize_comm_plan,
    is_trainable,
)
from realhf.impl.model.nn.flatten_param import set_intervals, slice_intervals
from realhf.impl.model.utils.padding import pad_input, unpad_input

from .flatten_param import build_param_spec, map_param_to_contigous_memory
from .real_llm_base import (
    OutputHead,
    ParallelActorHead,
    PipeCacheData,
    PipeTransferData,
    ReaLModelBlock,
    SequenceParallelCriticHead,
    VocabPositionEmbedding,
    real_model_embed_param_count,
    real_model_head_param_count,
    real_model_tblock_param_count,
)
from .real_llm_generate import generate
from .real_llm_parallel import partition_pipeline_layers

logger = logging.getLogger("ReaLModel Interface")


@dataclasses.dataclass
class DuckModelOutput:
    logits: Optional[Union[List[torch.Tensor], torch.Tensor]] = None


@dataclasses.dataclass
class DuckGenerationOutput:
    sequences: torch.Tensor
    scores: Optional[torch.Tensor] = None
    logits_mask: Optional[torch.Tensor] = None


def _sync_embedding_and_output_weights(layers: nn.ModuleList):
    pp_size = constants.pipe_parallel_world_size()
    pp_rank = constants.pipe_parallel_rank()
    if pp_size == 1:
        old_head_w = layers[-1].weight.data
        layers[-1].weight = layers[0].wte.weight
        del old_head_w
        layers[0].wte.weight.zero_out_wgrad = True
        return

    if pp_rank != 0 and pp_rank != pp_size - 1:
        return

    if pp_rank == 0:
        weight = layers[0].wte.weight
        weight.shared_embedding = True
    else:
        weight = layers[-1].weight
        weight.data.fill_(0.0)
        # To make Megatron happy
        weight.shared = True
        weight.shared_embedding = True

    group = constants.grid().embedding_proc_group
    torch.distributed.all_reduce(weight.data, group=group)


class ReaLModel(nn.Module):
    """The transformer model used in ReaL.

    This model supports 3D parallelism, offloaded inference,
    and parameter reallocation. It is usually more efficient
    than HuggingFace implementations.

    During construction, model parameters are not instantiated
    immediately because the model may be redistributed.
    The method ``instantiate`` should be called before using
    model parameters, e.g., forward or state dict.

    :param config: The model configuration.
    :type config: model_api.ReaLModelConfig
    :param dtype: The data type of the model.
    :type dtype: Optional[torch.dtype], optional
    :param device: The device of the model.
    """

    def __init__(
        self,
        config: model_api.ReaLModelConfig,
        dtype: Optional[torch.dtype] = None,
        device: Optional[Union[str, torch.device]] = None,
    ):
        super().__init__()
        if dtype is None:
            dtype = torch.float16
        self.config = config
        self.dtype = dtype
        self.device = device

        # The main attribute of the model: layers,
        # including the embedding layer, decoder layers, and the output head.
        self.layer_mapping = partition_pipeline_layers(
            config,
            constants.pipe_parallel_world_size(),
            real_model_embed_param_count,
            real_model_tblock_param_count,
            real_model_head_param_count,
        )
        self.layer_idx_start = self.layer_mapping[constants.pipe_parallel_rank()][0]
        self.layer_idx_end = self.layer_mapping[constants.pipe_parallel_rank()][1]
        self.num_stages = constants.pipe_parallel_world_size()

        self.layers = nn.ModuleList()

        # The model is lazily instantiated due to parameter reallocation.
        # For models that will be redistributed, we instantiate replica 0
        # and do not instantiate other replicas.
        self._instantiated = False
        self._instantiation_hooks = []

        # Attributes used for parameter reallocation.
        self._reparallelize_targets: Dict[
            Tuple[ModelName, ModelName], ReparallelizeTraget
        ] = {}

        # Attributes used for offload.
        self._offload_buffer = None
        self._offloaded = False

        # Attributes used for flattening parameters.
        self.head_param_point_to_embedding = (
            self.config.tied_embedding
            and not self.config.is_critic
            and constants.pipe_parallel_world_size() == 1
        )
        self._param_spec, self._param_size = build_param_spec(
            list(range(self.layer_idx_start, self.layer_idx_end)),
            self.config,
            mp_size=constants.model_parallel_world_size(),
            pp_size=constants.pipe_parallel_world_size(),
            dp_size=constants.data_parallel_world_size(),
            sequence_parallel=constants.sequence_parallel(),
            head_param_point_to_embedding=self.head_param_point_to_embedding,
        )
        self.contiguous_param = None

    @property
    def pre_process(self):
        # A workaround to make Megatron-LM backend happy.
        if constants.pipe_parallel_rank() == 0:
            return self.layers[0]
        elif constants.pipe_parallel_rank() == constants.pipe_parallel_world_size() - 1:
            return self.layers[-1]
        return None

    @property
    def post_process(self):
        # A workaround to make Megatron-LM backend happy.
        if constants.pipe_parallel_rank() == constants.pipe_parallel_world_size() - 1:
            return self.layers[-1]
        return None

    def shared_embedding_or_output_weight(self) -> None | torch.Tensor:
        # NOTE: Use this name in consistent with Megatron-LM.
        if not self.config.tied_embedding or self.config.is_critic:
            return None
        if constants.is_first_pipe_stage():
            return self.layers[0].wte.weight
        elif constants.is_last_pipe_stage():
            return self.layers[-1].weight
        return None

    def instantiate(self):
        """Instantiate the model parameters.

        Note that users can append hooks to this method to do more
        processing, such as loading from HuggingFace models.
        """
        assert not self._instantiated
        layers = []
        for idx in range(self.layer_idx_start, self.layer_idx_end):
            layers.append(self._build_layer(idx, self.config))
        self.layers = nn.ModuleList(layers)

        if self.config.tied_embedding and not self.config.is_critic:
            _sync_embedding_and_output_weights(self.layers)

        self.contiguous_param = torch.empty(
            self._param_size, dtype=self.dtype, device=self.device
        )
        map_param_to_contigous_memory(
            self.layers,
            self.config,
            self.head_param_point_to_embedding,
            self._param_spec,
            self.contiguous_param,
            self.layer_idx_start,
            allocate_only=False,
        )

        for h in self._instantiation_hooks:
            h()

        self._instantiated = True
        self._instantiation_hooks = []

    @property
    def num_layers(self):
        """Return the number of embedding or transformer layers in this
        pipeline stage."""
        return self.layer_idx_end - self.layer_idx_start

    @property
    def is_critic(self):
        return self.config.is_critic

    def _build_layer(self, idx: int, config: model_api.ReaLModelConfig) -> nn.Module:
        dtype = self.dtype
        device = self.device
        if idx == 0:
            l = VocabPositionEmbedding(config, dtype=dtype, device=device)
        elif idx == config.n_layers + 1:
            l = self._build_output_head(config)
        else:
            l = ReaLModelBlock(
                config=config,
                layer_index=idx - 1,
                output_layernorm=(idx == config.n_layers),
                dtype=dtype,
                device=device,
            )
        return l

    def _build_output_head(self, config: model_api.ReaLModelConfig) -> nn.Module:
        dtype = self.dtype
        device = self.device
        if config.is_critic and constants.sequence_parallel():
            l = SequenceParallelCriticHead(
                config.hidden_dim,
                1,
                bias=False,
                device=device,
                dtype=dtype,
            )
        elif not config.is_critic and constants.model_parallel_world_size() > 1:
            l = ParallelActorHead(
                config.hidden_dim,
                config.vocab_size,
                bias=False,
<<<<<<< HEAD
                async_tensor_model_parallel_allreduce=not constants.sequence_parallel(),
                gradient_accumulation_fusion=constants.gradient_accumulation_fusion(),
=======
                gradient_accumulation_fusion=config.gradient_accumulation_fusion,
>>>>>>> 15de02a7
                device=device,
                dtype=dtype,
            )
        else:
            l = OutputHead(
                config.hidden_dim,
                1 if config.is_critic else config.vocab_size,
                bias=False,
                device=device,
                dtype=dtype,
            )
        return l

    def async_offload(self):
        """Trigger offload asynchronously."""
        assert not self._offloaded
        assert self._instantiated
        if self._offload_buffer is None:
            self._offload_buffer = torch.empty_like(
                self.contiguous_param,
                dtype=self.dtype,
                device="cpu",
                pin_memory=True,
            )
        else:
            assert self._offload_buffer.shape == self.contiguous_param.shape
        dummy_tensor = torch.tensor((), device=self.device, dtype=self.dtype)
        self._offload_stream = torch.cuda.Stream()
        self._offload_event = torch.cuda.Event()
        self.contiguous_param = None
        for i, l in enumerate(self.layers):
            layer_idx = self.layer_idx_start + i
            with torch.cuda.stream(self._offload_stream):
                for k, p in l.named_parameters():
                    spec = self._param_spec[f"{layer_idx}.{k}"]
                    if (
                        self.head_param_point_to_embedding
                        and layer_idx == self.config.n_layers + 1
                    ):
                        continue
                    self._offload_buffer[spec.start_idx : spec.end_idx].copy_(
                        p.data.view(-1), non_blocking=True
                    )
                    p.data = dummy_tensor
        self._offload_event.record(self._offload_stream)
        self._offloaded = True

    def wait_for_offload(self):
        """Wait for offload to finish."""
        assert self._offloaded
        torch.cuda.current_stream().wait_event(self._offload_event)

    def __overlapped_load_forward(
        self, x: PipeTransferData, ys: List[PipeCacheData]
    ) -> Tuple[PipeTransferData, List[PipeCacheData]]:
        assert len(ys) == self.num_layers
        raw_pp_input = x.pp_input
        self.contiguous_param = torch.empty(
            self._param_size, dtype=self.dtype, device=self.device
        )
        map_param_to_contigous_memory(
            self.layers,
            self.config,
            self.head_param_point_to_embedding,
            self._param_spec,
            self.contiguous_param,
            self.layer_idx_start,
            allocate_only=True,
        )
        self.wait_for_offload()

        stream = torch.cuda.Stream()
        events: List[torch.cuda.Event] = [
            torch.cuda.Event() for _ in range(self.num_layers)
        ]
        with torch.cuda.stream(stream):
            for layer_idx, y, l, e in zip(
                range(self.layer_idx_start, self.layer_idx_end),
                ys,
                self.layers,
                events,
            ):
                # NOTE: although we can do more fine-grained overlapping, the overhead that can be
                # reduced is very small (~50ms), which is unnecessary for now.
                for k, v in l.named_parameters():
                    spec = self._param_spec[f"{layer_idx}.{k}"]
                    v.data.copy_(
                        self._offload_buffer[spec.start_idx : spec.end_idx].view(
                            spec.shape
                        ),
                        non_blocking=True,
                    )
                e: torch.cuda.Event
                e.record(stream)

        for layer_idx, y, l, e in zip(
            range(self.layer_idx_start, self.layer_idx_end),
            ys,
            self.layers,
            events,
        ):
            torch.cuda.default_stream().wait_event(e)
            x = l(x, y)
            x.pp_input = x.pp_output
        self._offloaded = False
        x.pp_input = raw_pp_input
        return x, ys

    def __forward(
        self, x: PipeTransferData, ys: List[PipeCacheData]
    ) -> Tuple[PipeTransferData, List[PipeCacheData]]:
        layers = self.layers
        assert len(ys) == len(layers), (len(ys), len(layers))
        raw_pp_input = x.pp_input
        for i, (layer, y) in enumerate(zip(layers, ys)):
            x = layer(x, y)
            x.pp_input = x.pp_output
        # Finally, pp_input is the input of this pipeline stage (maybe across several layers),
        # pp_output is the output of this pipeline stage.
        # In the first stage, pp_input is None.
        x.pp_input = raw_pp_input
        return x, ys

    def forward(
        self, x: PipeTransferData, ys: List[PipeCacheData]
    ) -> Tuple[PipeTransferData, List[PipeCacheData]]:
        if x.max_seqlen is not None and not isinstance(x.max_seqlen, int):
            x.max_seqlen = int(x.max_seqlen)
        if x.cu_seqlens is not None and not isinstance(x.cu_seqlens, torch.IntTensor):
            x.cu_seqlens = x.cu_seqlens.int()

        # Copy input tensor to a pinned buffer.
        mp_size = constants.model_parallel_world_size()
        batch_length = None
        if ys[0].packed_input_ids is not None:
            batch_length = ys[0].packed_input_ids.shape[0]
        if x.pp_input is not None:
            batch_length = x.pp_input.shape[0]
        assert batch_length is not None
        padded_batch_length = (batch_length + mp_size - 1) // mp_size * mp_size
        pad_size = padded_batch_length - batch_length

        if (
            constants.sequence_parallel()
            and pad_size > 0
            and ys[0].packed_input_ids is not None
        ):
            _cu_seqlens = x.cu_seqlens
            _max_seqlen = x.max_seqlen
            _input_ids = ys[0].packed_input_ids
            _pp_input = x.pp_input

            x.cu_seqlens = torch.nn.functional.pad(
                x.cu_seqlens, (0, 1), value=padded_batch_length
            )
            x.max_seqlen = max(x.max_seqlen, padded_batch_length - batch_length)
            if ys[0].packed_input_ids is not None:
                input_ids_buf = torch.zeros(
                    (padded_batch_length,),
                    dtype=torch.long,
                    device=self.device,
                )
                input_ids_buf[:batch_length] = ys[0].packed_input_ids
                ys[0].packed_input_ids = input_ids_buf

            if x.pp_input is not None:
                pp_input_buf = torch.zeros(
                    (padded_batch_length, *x.pp_input.shape[1:]),
                    dtype=x.pp_input.dtype,
                    device=self.device,
                )
                pp_input_buf[:batch_length] = x.pp_input
                x.pp_input = pp_input_buf

        tmark_type = CUDATimeMarkType.forward
        with cuda_tmarked("fwd", tmark_type):
            # Main forward calls.
            if not self._offloaded:
                x, ys = self.__forward(x, ys)
            else:
                x, ys = self.__overlapped_load_forward(x, ys)

        # Resume from padding.
        if (
            constants.sequence_parallel()
            and pad_size > 0
            and ys[0].packed_input_ids is not None
        ):
            x.pp_output = x.pp_output[:-pad_size]

            x.pp_input = _pp_input
            ys[0].packed_input_ids = _input_ids
            x.cu_seqlens = _cu_seqlens
            x.max_seqlen = _max_seqlen

            if x.store_kv_cache:
                for y in ys:
                    if y.k_cache is not None:
                        y.k_cache = y.k_cache[:-pad_size]
                    if y.v_cache is not None:
                        y.v_cache = y.v_cache[:-pad_size]

        # Release the memory used for TP gathering.
        constants.clear_global_memory_buffer()
        return x, ys

    def _forward(
        self,
        input_ids: torch.LongTensor,
        cu_seqlens: torch.IntTensor,
        position_ids: torch.LongTensor,
        hidden_states: Optional[torch.Tensor],
        k_caches: Optional[List[torch.Tensor]],
        v_caches: Optional[List[torch.Tensor]],
        cache_seqlens: Optional[torch.IntTensor],
        max_seqlen: Optional[int],
    ):
        if k_caches is None:
            assert v_caches is None
            assert cache_seqlens is None
            k_caches = [None] * self.num_layers
            v_caches = [None] * self.num_layers

        h = hidden_states
        for idx, l in enumerate(self.layers):
            if isinstance(l, VocabPositionEmbedding):
                h = l._forward(input_ids, position_ids)
            elif isinstance(l, ReaLModelBlock):
                h, _, _ = l._forward(
                    h,
                    cu_seqlens=cu_seqlens,
                    k_cache=k_caches[idx],
                    v_cache=v_caches[idx],
                    cache_seqlens=cache_seqlens,
                    max_seqlen=max_seqlen,
                )
            elif isinstance(
                l,
                (
                    OutputHead,
                    SequenceParallelCriticHead,
                    ParallelActorHead,
                ),
            ):
                h = l._forward(h)
            else:
                raise NotImplementedError(f"Unsupported layer type {type(l)}")

        return h

    def state_dict(self, *args, **kwargs):
        """Map layer indices to global layer indices."""
        state_dict = self.layers.state_dict(*args, **kwargs)
        new_state_dict = {}
        for k, v in state_dict.items():
            k = k.lstrip("module.").lstrip("layers.")
            local_idx = int(k.split(".")[0])
            name = k.split(".", 1)[1]
            new_state_dict[f"{local_idx + self.layer_idx_start}.{name}"] = v
        return new_state_dict

    def load_state_dict(self, state_dict, strict: bool = True, assign: bool = False):
        new_state_dict = {}
        for k, v in state_dict.items():
            name = k.split(".", 1)[1]
            global_idx = int(k.split(".")[0])
            new_state_dict[f"layers.{global_idx - self.layer_idx_start}.{name}"] = v
        return super().load_state_dict(
            new_state_dict,
            strict=strict,
            assign=assign,
        )

    def build_reparallelization_plan(
        self,
        from_model_name: ModelName,
        to_model_name: ModelName,
        from_topo: topology.PipeModelDataParallelTopology,
        to_topo: topology.PipeModelDataParallelTopology,
        to_model_config: model_api.ReaLModelConfig,
        pg_info: NCCLProcessGroupInfo,
        from_model_config: None | model_api.ReaLModelConfig = None,
    ):
        if from_model_config is None:
            from_model_config = self.config
        to_layer_mapping = partition_pipeline_layers(
            to_model_config,
            to_topo.get_dim("pipe"),
            real_model_embed_param_count,
            real_model_tblock_param_count,
            real_model_head_param_count,
        )
        to_layers_handle_dict = {}
        to_layer_indices = []
        if constants.has_model_name(to_model_name):
            with constants.model_scope(to_model_name):
                to_pp_rank = constants.pipe_parallel_rank()
                to_layer_indices = list(
                    range(
                        to_layer_mapping[to_pp_rank][0],
                        to_layer_mapping[to_pp_rank][1],
                    )
                )
                for _to_layer_idx in to_layer_indices:
                    l = self._build_layer(_to_layer_idx, to_model_config)
                    for v in l.parameters():
                        v.data = torch.tensor((), dtype=self.dtype, device=self.device)
                    to_layers_handle_dict[_to_layer_idx] = l
        to_model_head_param_point_to_embedding = (
            to_model_config.tied_embedding
            and not to_model_config.is_critic
            and to_topo.get_dim("pipe") == 1
        )
        to_param_spec, to_param_size = build_param_spec(
            to_layer_indices,
            to_model_config,
            mp_size=to_topo.get_dim("model"),
            dp_size=to_topo.get_dim("data"),
            pp_size=to_topo.get_dim("pipe"),
            sequence_parallel=to_topo.sequence_parallel,
            head_param_point_to_embedding=to_model_head_param_point_to_embedding,
        )
        if len(to_layer_indices) > 0:
            to_layer_idx_start = min(to_layer_indices)
            to_layer_idx_end = max(to_layer_indices) + 1
        else:
            to_layer_idx_start = to_layer_idx_end = -1
        to_layers_handle = nn.ModuleList(
            [to_layers_handle_dict[i] for i in to_layer_indices]
        )

        comm_plan = _derive_reparallelize_comm_plan(
            from_model_name=from_model_name,
            to_model_name=to_model_name,
            from_topo=from_topo,
            to_topo=to_topo,
            from_model_config=from_model_config,
            to_model_config=to_model_config,
            pg_info=pg_info,
            dtype=self.dtype,
        )
        rtgt = ReparallelizeTraget(
            comm_plan=comm_plan,
            to_param_spec=to_param_spec,
            to_param_size=to_param_size,
            to_layers_handle=to_layers_handle,
            to_layer_start_idx=to_layer_idx_start,
            to_layer_end_idx=to_layer_idx_end,
        )
        self._reparallelize_targets[(from_model_name, to_model_name)] = rtgt

    # FIXME: we can get topo given model name from constants
    @cuda_tmark("param_realloc", CUDATimeMarkType.mem_layout)
    def build_reparallelized_layers_async(
        self,
        from_model_name: ModelName,
        to_model_name: ModelName,
        from_topo: topology.PipeModelDataParallelTopology,
        to_topo: topology.PipeModelDataParallelTopology,
        to_model_config: model_api.ReaLModelConfig,
        pg_info: NCCLProcessGroupInfo,
    ) -> Tuple[nn.ModuleList, torch.Tensor, torch.Tensor]:
        """Trigger the parameter realloaction from the source model to the
        target model."""

        assert not (is_trainable(from_model_name) and is_trainable(to_model_name))
        assert is_trainable(from_model_name) or is_trainable(to_model_name)

        if (from_model_name, to_model_name) not in self._reparallelize_targets:
            self.build_reparallelization_plan(
                from_model_name,
                to_model_name,
                from_topo,
                to_topo,
                to_model_config,
                pg_info,
            )
        rtgt = self._reparallelize_targets[(from_model_name, to_model_name)]

        # Since the default implementation of PyTorch optimizers holds
        # the reference of trainable parameters, we cannot deallocate
        # them even after parameter reallocation. Therefore, there is no
        # need to release and re-allocate the trainable parameters back-and-forth.
        # We simply store the layer handles and fetch them when converting back.
        with constants.model_scope(from_model_name):
            from_model_ranks = constants.parallelism_group_ranks()
        if not is_trainable(from_model_name):
            if torch.distributed.get_rank() in from_model_ranks:
                dummy_tensor = torch.tensor((), dtype=self.dtype, device=self.device)
                for p in self.layers.parameters():
                    p.data = dummy_tensor
                self.contiguous_param = dummy_tensor
            return None, None, 0.0

        # The following tensor holds the contiguous memory of incoming parameters
        # If this process is not a receiver, to_param_size is 0 and it's an empty tensor.
        to_contiguous_param = torch.zeros(
            rtgt.to_param_size,
            dtype=self.dtype,
            device="cuda",
        )
        to_model_head_param_point_to_embedding = (
            to_model_config.tied_embedding
            and not to_model_config.is_critic
            and to_topo.get_dim("pipe") == 1
        )
        map_param_to_contigous_memory(
            rtgt.to_layers_handle,
            to_model_config,
            to_model_head_param_point_to_embedding,
            rtgt.to_param_spec,
            to_contiguous_param,
            rtgt.to_layer_start_idx,
            allocate_only=True,
        )

        # Allocate tensors in advance to reduce overhead.
        recv_buf_specs = []
        send_buf_specs = []
        comm_volume = torch.zeros((), dtype=torch.long, device="cuda")
        for step in rtgt.comm_plan:
            if (
                isinstance(step, ReparallelizeReceiverStep)
                and step.rank == torch.distributed.get_rank()
            ):
                if step.rank == step.src:
                    buf = slice_intervals(
                        self.contiguous_param,
                        step.sender_param_intervals_cpu,
                        intervals_cuda=step.sender_param_intervals_cuda,
                        max_interval_size=step.sender_max_interval_size,
                        output_size=step.param_size,
                    )
                else:
                    buf = torch.zeros(
                        step.param_size, dtype=step.param_dtype, device="cuda"
                    )
                    comm_volume += buf.numel()

                recv_buf_specs.append(
                    dict(
                        src=buf,
                        dst=to_contiguous_param,
                        intervals_cpu=step.receiver_param_intervals_cpu,
                        intervals_cuda=step.receiver_param_intervals_cuda,
                        max_interval_size=step.receiver_max_interval_size,
                    )
                )

            if (
                isinstance(step, ReparallelizeSenderStep)
                and step.rank == torch.distributed.get_rank()
            ):
                if step.group is not None:
                    buf = slice_intervals(
                        self.contiguous_param,
                        step.param_intervals_cpu,
                        intervals_cuda=step.param_intervals_cuda,
                        max_interval_size=step.max_interval_size,
                        output_size=step.param_size,
                    )
                    send_buf_specs.append(buf)

        # Run boradcast!
        streams = [torch.cuda.Stream() for step in rtgt.comm_plan]
        recv_buf_cnt = 0
        recv_events = []
        for step, s in zip(rtgt.comm_plan, streams):
            with torch.cuda.stream(s):
                if (
                    isinstance(step, ReparallelizeReceiverStep)
                    and step.rank == torch.distributed.get_rank()
                ):
                    e = torch.cuda.Event()
                    if step.rank != step.src:
                        buf = recv_buf_specs[recv_buf_cnt]["src"]
                        torch.distributed.broadcast(buf, src=step.src, group=step.group)
                    e.record(s)
                    recv_events.append(e)
                    recv_buf_cnt += 1

                if (
                    isinstance(step, ReparallelizeSenderStep)
                    and step.rank == torch.distributed.get_rank()
                ):
                    if step.group is not None:
                        buf = send_buf_specs.pop(0)
                        torch.distributed.broadcast(
                            buf, src=step.rank, group=step.group
                        )

        # Post-processing.
        assert len(send_buf_specs) == 0, len(send_buf_specs)
        assert recv_buf_cnt == len(recv_buf_specs), (
            len(recv_buf_specs),
            recv_buf_cnt,
        )
        # assert len(state_dict) == 0
        assert len(recv_events) == len(recv_buf_specs)
        for e, x in zip(recv_events, recv_buf_specs):
            torch.cuda.current_stream().wait_event(e)
            set_intervals(**x)

        return rtgt.to_layers_handle, to_contiguous_param, comm_volume

    def patch_reparallelization(self, x, eta):
        if eta == 1.0:
            self.layers, self.contiguous_param = x
        else:
            new_layers, new_param = x
            self.contiguous_param = eta * new_param + (1 - eta) * self.contiguous_param
            map_param_to_contigous_memory(
                self.layers,
                self.config,
                self.head_param_point_to_embedding,
                param_spec=self._param_spec,
                contiguous_param=self.contiguous_param,
                layer_idx_offset=self.layer_idx_start,
                allocate_only=False,
            )
            dummy_tensor = torch.tensor((), dtype=self.dtype, device=self.device)
            for p in new_layers.parameters():
                p.data = dummy_tensor
        assert self.layers is not None
        assert self.contiguous_param is not None
        assert self.contiguous_param.shape[0] > 0
        for l in self.layers:
            for p in l.parameters():
                p.requires_grad_()


# a helper function to make real_model look like huggingface model
def generate_helper(
    self: ReaLModel,
    tokenizer: transformers.PreTrainedTokenizerFast,
    input_ids: Optional[torch.Tensor] = None,
    attention_mask: Optional[torch.Tensor] = None,
    packed_input_ids: Optional[torch.Tensor] = None,
    cu_seqlens: Optional[torch.Tensor] = None,
    max_seqlen: Optional[int] = None,
    gconfig: model_api.GenerationHyperparameters = dataclasses.field(
        default_factory=model_api.GenerationHyperparameters
    ),
) -> DuckGenerationOutput:
    assert (packed_input_ids is None) == (cu_seqlens is None) == (max_seqlen is None)
    if attention_mask is None and input_ids is not None:
        attention_mask = torch.ones_like(input_ids)
    if packed_input_ids is None and attention_mask is not None:
        packed_input_ids, _, cu_seqlens, max_seqlen = unpad_input(
            input_ids, attention_mask
        )
    current_forward = self.forward
    self.forward = functools.partial(ReaLModel.forward, self)
    seq, scores, mask, _, _ = generate(
        model=self,
        tokenizer=tokenizer,
        packed_input_ids=packed_input_ids,
        cu_seqlens=cu_seqlens,
        max_seqlen=max_seqlen,
        gconfig=gconfig,
    )
    self.forward = current_forward
    return DuckGenerationOutput(seq, scores, mask)


# a helper function to make real_model look like huggingface model
def forward_helper(
    self: ReaLModel,
    input_ids: Optional[torch.Tensor] = None,
    attention_mask: Optional[torch.Tensor] = None,
    packed_input_ids: Optional[torch.Tensor] = None,
    cu_seqlens: Optional[torch.Tensor] = None,
    max_seqlen: Optional[int] = None,
) -> DuckModelOutput:
    assert (packed_input_ids is None) == (cu_seqlens is None) == (max_seqlen is None)
    build_packed = False
    if attention_mask is None and input_ids is not None:
        attention_mask = torch.ones_like(input_ids)
    if packed_input_ids is None and attention_mask is not None:
        build_packed = True
        packed_input_ids, indices, cu_seqlens, max_seqlen = unpad_input(
            input_ids, attention_mask
        )
        batch_size, seqlen = input_ids.shape[:2]
    x = PipeTransferData(cu_seqlens=cu_seqlens, max_seqlen=max_seqlen)
    ys = [PipeCacheData(packed_input_ids=packed_input_ids)] + [
        PipeCacheData() for _ in range(self.config.n_layers + 1)
    ]
    scores = ReaLModel.forward(self, x, ys)[0].pp_output
    if build_packed:
        scores = pad_input(scores, indices, batch_size, seqlen)
    return DuckModelOutput(logits=scores)


def add_helper_functions(m: ReaLModel):
    m.forward = functools.partial(forward_helper, m)
    m.generate = functools.partial(generate_helper, m)
    return m


def make_real_model(
    name: ModelName,
    device: torch.device,
    model_path: str,
    is_critic: bool,
    init_critic_from_actor: bool,
    dtype: Optional[str] = None,
    hf_model_family: Optional[str] = None,
) -> model_api.Model:
    if dtype == "fp16" or dtype == None:
        dtype = torch.float16
    elif dtype == "bf16":
        dtype = torch.bfloat16
    elif dtype == "fp32":
        dtype == torch.float32
    else:
        raise NotImplementedError(f"Unsupported dtype {dtype}")

    tokenizer = model_api.load_hf_tokenizer(model_path)
    mconfig = getattr(ReaLModel, f"config_from_{hf_model_family}")(
        model_path=model_path,
        is_critic=is_critic,
    )
    m = ReaLModel(mconfig, dtype=dtype, device=device)
    m._instantiation_hooks.append(
        lambda: getattr(m, f"from_{hf_model_family}")(
            load_dir=model_path, init_critic_from_actor=init_critic_from_actor
        )
    )

    if constants.pipe_parallel_world_size() == 1:
        m = add_helper_functions(m)
    return model_api.Model(name, m, tokenizer, device, dtype=dtype)


model_api.register_model("real_model", make_real_model)<|MERGE_RESOLUTION|>--- conflicted
+++ resolved
@@ -264,12 +264,7 @@
                 config.hidden_dim,
                 config.vocab_size,
                 bias=False,
-<<<<<<< HEAD
-                async_tensor_model_parallel_allreduce=not constants.sequence_parallel(),
                 gradient_accumulation_fusion=constants.gradient_accumulation_fusion(),
-=======
-                gradient_accumulation_fusion=config.gradient_accumulation_fusion,
->>>>>>> 15de02a7
                 device=device,
                 dtype=dtype,
             )

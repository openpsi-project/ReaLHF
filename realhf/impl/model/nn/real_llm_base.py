--- conflicted
+++ resolved
@@ -129,10 +129,7 @@
             layer_norm_type=config.layer_norm_type,
             use_attention_bias=config.use_attention_bias,
             use_attn_proj_bias=config.use_attn_proj_bias,
-<<<<<<< HEAD
-=======
             do_layernorm_before=config.do_layernorm_before,
->>>>>>> 4d806269
             apply_rotary=config.apply_rotary,
             rotary_base=config.rotary_base,
             rotary_interleaved=config.rotary_interleaved,
@@ -454,30 +451,19 @@
     config: model_api.ReaLModelConfig, idx: int
 ) -> List[str]:
     # NOTE: The order matters, we should not change the order of keys.
-<<<<<<< HEAD
-    keys = [f"{idx + 1}.attn.c_attn.ln.weight"]
-=======
     keys = [
         f"{idx + 1}.attn.c_attn.ln.weight"
     ]
->>>>>>> 4d806269
     if config.layer_norm_type is None:
         keys += [f"{idx + 1}.attn.c_attn.ln.bias"]
     keys += [f"{idx + 1}.attn.c_attn.q_attn.weight"]
     if config.use_attention_bias:
         keys += [f"{idx + 1}.attn.c_attn.q_attn.bias"]
     keys += [f"{idx + 1}.attn.c_attn.k_attn.weight"]
-<<<<<<< HEAD
     if config.use_attention_bias:
         keys += [f"{idx + 1}.attn.c_attn.k_attn.bias"]
     keys += [f"{idx + 1}.attn.c_attn.v_attn.weight"]
     if config.use_attention_bias:
-=======
-    if config.use_attention_bias:
-        keys += [f"{idx + 1}.attn.c_attn.k_attn.bias"]
-    keys += [f"{idx + 1}.attn.c_attn.v_attn.weight"]
-    if config.use_attention_bias:
->>>>>>> 4d806269
         keys += [f"{idx + 1}.attn.c_attn.v_attn.bias"]
     keys += [f"{idx + 1}.attn.c_proj.weight"]
     if config.use_attn_proj_bias:

import dataclasses
import gc
import itertools
import queue
from typing import TYPE_CHECKING, Callable, Dict, List, Optional, Tuple, Union

import torch
import torch.distributed
import torch.utils.checkpoint
import transformers

import realhf.impl.model.utils.cuda_graph as cuda_graph
<<<<<<< HEAD
from realhf.api.core import model_api
=======
from realhf.api.core.model_api import GenerationHyperparameters, ReaLModelConfig
>>>>>>> 95fe2c5b
from realhf.base import constants, logging
from realhf.impl.model.nn.real_llm_base import PipeCacheData, PipeTransferData
from realhf.impl.model.utils.functional import mask_eos_token
from realhf.impl.model.utils.logits_warper import top_k_top_p_logits
from realhf.impl.model.utils.padding import index_first_axis, unpad_input

if TYPE_CHECKING:
    from .real_llm_api import ReaLModel

logger = logging.getLogger("ReaLModel Generation")


def genstep(
    next_token_logits: torch.Tensor,
    tokenizer: transformers.PreTrainedTokenizerFast,
    unfinished_sequences: torch.Tensor,
    generated_idx: Union[torch.IntTensor, int],
    gconfig: GenerationHyperparameters,
) -> Tuple[torch.Tensor, torch.Tensor, Optional[torch.Tensor], bool, torch.Tensor]:
    """Advance generation by one step given logits.

    Args:
        next_token_logits (torch.Tensor): Shape [bs, vocab_size].
        tokenizer (transformers.PreTrainedTokenizerFast): .
        unfinished_sequences (torch.Tensor): Bool tensor indicator of whether a sequence is finished.
            Shape [bs].
        generated_idx (int): The token index to be generated.
        gconfig (GenerationHyperparameters): .

    Returns:
        Tuple[torch.Tensor, torch.Tensor, torch.Tensor, bool, torch.Tensor]:
        A tuple of
            next_tokens: Shape [bs].
            logprob: The log probability of selected tokens. May be re-normalized
                according to the mask machanism. Shape [bs].
            logits_mask: The mask of logits. Shape [bs, vocab_size].
            terminate: Whether the generation should be terminated.
            unfinished_sequences: Bool tensor indicator of whether a sequence is finished.
                Shape [bs].
    """
    if constants.model_parallel_world_size() > 1:
        from realhf.impl.model.parallelism.model_parallel.mappings import (
            gather_from_tensor_model_parallel_region,
        )

        next_token_logits = gather_from_tensor_model_parallel_region(next_token_logits)

    unfinished_sequences = unfinished_sequences.bool()
    next_token_logits = next_token_logits.float()
    if isinstance(generated_idx, int):
        if generated_idx < gconfig.min_new_tokens:
            next_token_logits = mask_eos_token(
                next_token_logits, eos_token_id=tokenizer.eos_token_id
            )
    else:
        assert isinstance(generated_idx, torch.Tensor)
        if (generated_idx < gconfig.min_new_tokens).any():
            _batch_indices = (generated_idx < gconfig.min_new_tokens).unsqueeze(1)
            _vocab_indices = _batch_indices.new_zeros((1, next_token_logits.shape[1]))
            if tokenizer.eos_token_id is not None:
                _vocab_indices[:, tokenizer.eos_token_id] = 1
            next_token_logits.masked_fill_(
                _batch_indices * _vocab_indices,
                torch.finfo(next_token_logits.dtype).min,
            )

    if not gconfig.greedy:
        next_token_logits /= gconfig.temperature
        next_token_logits = top_k_top_p_logits(
            next_token_logits,
            top_k=gconfig.top_k,
            top_p=gconfig.top_p,
            inplace=True,
            ordered=False,
        )

    distrb = torch.distributions.Categorical(logits=next_token_logits)
    next_tokens = distrb.mode if gconfig.greedy else distrb.sample()
    logprob = distrb.log_prob(next_tokens)

    if constants.model_parallel_world_size() > 1:
        if constants.model_parallel_rank() > 0:
            logprob[:] = 0
            next_tokens[:] = 0
        handle = torch.distributed.all_reduce(
            logprob,
            torch.distributed.ReduceOp.SUM,
            async_op=True,
            group=constants.model_parallel_group(),
        )
        torch.distributed.all_reduce(
            next_tokens,
            torch.distributed.ReduceOp.SUM,
            group=constants.model_parallel_group(),
        )

    if tokenizer.eos_token_id is not None:
        if tokenizer.pad_token_id is None:
            raise ValueError(
                "If `eos_token_id` is defined, make sure that `pad_token_id` is defined."
            )
        next_tokens.masked_fill_(
            unfinished_sequences.logical_not(), tokenizer.pad_token_id
        )
        # next_tokens = next_tokens * unfinished_sequences + tokenizer.pad_token_id * (1 - unfinished_sequences)
    # unfinished_sequences = next_tokens.ne(tokenizer.eos_token_id).long() * unfinished_sequences
    unfinished_sequences.logical_and_(next_tokens.ne(tokenizer.eos_token_id))

    # terminate check
    if isinstance(generated_idx, int):
        terminate = (generated_idx >= gconfig.max_new_tokens - 1) or (
            unfinished_sequences.max() == 0
        )
    else:
        unfinished_sequences.logical_and_(generated_idx < gconfig.max_new_tokens - 1)
        terminate = unfinished_sequences.max() == 0

    logits_mask = next_token_logits == torch.finfo(next_token_logits.dtype).min
    if not logits_mask.any():
        logits_mask = None

    if constants.model_parallel_world_size() > 1:
        handle.wait()

    return next_tokens, logprob, logits_mask, terminate, unfinished_sequences


<<<<<<< HEAD
def prepare(
=======
def prepare_generate_inputs(
>>>>>>> 95fe2c5b
    module: "ReaLModel",
    gconfig: GenerationHyperparameters,
    x: PipeTransferData,
    ys: List[PipeCacheData],
    cuda_graph_name: str,
):
    cu_seqlens = x.cu_seqlens
    input_lens = cu_seqlens[1:] - cu_seqlens[:-1]
    # assert constants.pipe_parallel_world_size() >= 2
    layer_indices = range(module.layer_idx_start, module.layer_idx_end)
    min_layer_index = module.layer_idx_start
    bs = input_lens.shape[0]
    cache_seqlens = input_lens.clone().to(dtype=torch.int32)

    block_ys = ys
    assert len(layer_indices) == len(block_ys), (len(block_ys), layer_indices)
    if constants.is_first_pipe_stage():
        layer_indices = layer_indices[1:]
        ys[0].cache_seqlens = cache_seqlens
        block_ys = ys[1:]
    if constants.is_last_pipe_stage():
        layer_indices = layer_indices[:-1]
        block_ys = block_ys[:-1]

    for y, layer_idx in zip(block_ys, layer_indices):
        assert (
            y.k_cache is not None
            and y.v_cache is not None
            and y.cache_seqlens is not None
        ), (y.k_cache is None, y.v_cache is None, y.cache_seqlens is None)
        kvcache_seqlen = max(
            constants.max_prompt_len() + gconfig.max_new_tokens,
            module.config.hidden_dim // module.config.head_dim + 10,
        )
        k_cache_handle = cuda_graph.input_buffer_handle(cuda_graph_name, "k_caches")
        v_cache_handle = cuda_graph.input_buffer_handle(cuda_graph_name, "v_caches")
<<<<<<< HEAD
        k_cache_handle = None
        v_cache_handle = None
=======
>>>>>>> 95fe2c5b
        if k_cache_handle is not None and v_cache_handle is not None:
            k_cache = k_cache_handle[layer_idx - min_layer_index][:bs, :kvcache_seqlen]
            v_cache = v_cache_handle[layer_idx - min_layer_index][:bs, :kvcache_seqlen]
        else:
            k_cache = torch.zeros(
                (bs, kvcache_seqlen, *y.k_cache.shape[1:]),
                dtype=y.k_cache.dtype,
                device=y.k_cache.device,
            )
            v_cache = torch.zeros(
                (bs, kvcache_seqlen, *y.v_cache.shape[1:]),
                dtype=y.v_cache.dtype,
                device=y.v_cache.device,
            )
        indices = (
            torch.arange(kvcache_seqlen, device=module.device, dtype=torch.long)[
                None, :
            ]
            < input_lens[:, None]
        )
        k_cache[indices] = y.k_cache
        v_cache[indices] = y.v_cache
        y.k_cache = k_cache
        y.v_cache = v_cache
        y.cache_seqlens = cache_seqlens

<<<<<<< HEAD
    # use cuda graph if env var USE_CUDA_GRAPH is set to 1,
    # otherwise `graph` should be None
=======
    return x, ys


def maybe_capture_cudagraph(
    module: "ReaLModel",
    x: PipeTransferData,
    ys: List[PipeCacheData],
    cuda_graph_name: str,
):
    bs = x.cu_seqlens.shape[0] - 1
    cache_seqlens = ys[0].cache_seqlens
>>>>>>> 95fe2c5b
    input_buffers = dict(
        input_ids=torch.ones((bs,), dtype=torch.long, device="cuda"),
        position_ids=cache_seqlens.unsqueeze(-1).clone(),
        k_caches=[y.k_cache for y in ys],
        v_caches=[y.v_cache for y in ys],
        cache_seqlens=cache_seqlens.clone(),
        max_seqlen=x.max_seqlen,
        cu_seqlens=x.cu_seqlens.clone(),
        hidden_states=(
            torch.zeros(
                (bs, x.pp_input.shape[1]), dtype=x.pp_input.dtype, device="cuda"
            )
            if x.pp_input is not None
            else None
        ),
    )

    graph, input_buffers, output_buffers = cuda_graph.capture_func(
        cuda_graph_name,
        module._forward,
        input_buffers,
        force_recapture=False,
        no_grad=True,
    )

<<<<<<< HEAD
    return x, ys, cache_seqlens, graph, input_buffers, output_buffers
=======
    return graph, input_buffers, output_buffers
>>>>>>> 95fe2c5b


@torch.no_grad()
def generate(
    model: "ReaLModel",
    tokenizer: transformers.PreTrainedTokenizerFast,
    packed_input_ids: Optional[torch.LongTensor] = None,
    cu_seqlens: Optional[torch.LongTensor] = None,
    max_seqlen: Optional[int] = None,
    gconfig: GenerationHyperparameters = dataclasses.field(
        default_factory=GenerationHyperparameters
    ),
) -> Tuple[
    torch.Tensor,
    torch.Tensor,
    torch.Tensor,
    List[PipeCacheData],
    Optional[torch.Tensor],
]:
    """Generete a sequence with a ReaLModel."""
    bs = cu_seqlens.shape[0] - 1
    device = model.device
    mconfig: ReaLModelConfig = model.config

    terminate = False
    generated_idx = 0
    unfinished_sequences = torch.ones(bs, dtype=torch.long, device=device)

    gen_token_ph = []
    gen_logprob_ph = []
    gen_logits_mask_ph = []

    prompt_logits = None
    # Prepare inputs for generation iterations

    # Input_ids may have different lengths, we should first pack them into a large batch
    # to use varlen flash attention, then record kv caches for the following inferences.
    max_seqlen = (cu_seqlens[1:] - cu_seqlens[:-1]).max().item()
    if constants.max_prompt_len() < max_seqlen:
        raise RuntimeError(
            f"Input sequence length {max_seqlen} is larger than the maximum sequence length "
            f"supported by the model {constants.max_prompt_len()}."
        )
    x = PipeTransferData(
        cu_seqlens=cu_seqlens, max_seqlen=max_seqlen, store_kv_cache=True
    )
    # one embedding layer, n_layers transformer block, one output layer
    ys = [PipeCacheData(packed_input_ids=packed_input_ids)] + [
        PipeCacheData() for _ in range(mconfig.n_layers + 1)
    ]

    # Model forward will set k/v cache in PipeCacheData.
    prompt_logits = model(x, ys)[0].pp_output
    logits = prompt_logits[cu_seqlens[1:] - 1]

    # Next, we will generate the next token after prompts.
    # cache_seqlens is exactly the lengths of prompts.
    # We perform a genstep outside the loop due to a historical reason.
    next_tokens, logprob, logits_mask, terminate, unfinished_sequences = genstep(
        logits, tokenizer, unfinished_sequences, generated_idx, gconfig
    )
    gen_token_ph.append(next_tokens)
    gen_logprob_ph.append(logprob)
    gen_logits_mask_ph.append(logits_mask)
    generated_idx += 1

<<<<<<< HEAD
    x, ys, cache_seqlens, graph, input_buffers, output_buffers = prepare(
        model, gconfig, x, ys, f"decoding"
    )
=======
    cuda_graph_name = "decoding"
    x, ys = prepare_generate_inputs(model, gconfig, x, ys, cuda_graph_name)
    graph = None
    if gconfig.use_cuda_graph:
        graph, input_buffers, output_buffers = maybe_capture_cudagraph(
            model, x, ys, cuda_graph_name
        )
>>>>>>> 95fe2c5b

    # The main loop.
    while not terminate:
        # the next round of inference
        if graph is not None:
            input_buffers["input_ids"][:bs].copy_(next_tokens, non_blocking=True)
            input_buffers["position_ids"][:bs].copy_(
<<<<<<< HEAD
                cache_seqlens.unsqueeze(-1), non_blocking=True
            )
            input_buffers["cache_seqlens"][:bs].copy_(cache_seqlens, non_blocking=True)
=======
                ys[0].cache_seqlens.unsqueeze(-1), non_blocking=True
            )
            input_buffers["cache_seqlens"][:bs].copy_(
                ys[0].cache_seqlens, non_blocking=True
            )
>>>>>>> 95fe2c5b
            # K/v cache will be changed in-place with flash attention.
            graph.replay()
            logits = output_buffers["output"][:bs].squeeze(1)
        else:
            ys[0].packed_input_ids = next_tokens
            ys[0].packed_position_ids = None
            x.cu_seqlens = torch.arange(bs + 1, dtype=torch.int32, device=device)
            x.max_seqlen = 1
            # K/v cache will be changed in-place with flash attention.
            logits = model(x, ys)[0].pp_output.squeeze(dim=1)

<<<<<<< HEAD
        cache_seqlens += (
=======
        ys[
            0
        ].cache_seqlens += (
>>>>>>> 95fe2c5b
            1  # The global handle. This will increase all handles in ys by 1.
        )
        next_tokens, logprob, logits_mask, terminate, unfinished_sequences = genstep(
            logits, tokenizer, unfinished_sequences, generated_idx, gconfig
        )
        gen_token_ph.append(next_tokens)
        gen_logprob_ph.append(logprob)
        gen_logits_mask_ph.append(logits_mask)
        generated_idx += 1

    gen_tokens, log_probs, logits_mask = _gather_gen_output_from_list(
        gen_token_ph, gen_logprob_ph, gen_logits_mask_ph
    )
    return gen_tokens, log_probs, logits_mask, ys[1:-1], prompt_logits


def _gather_gen_output_from_list(
    gen_token_ph: List[torch.LongTensor],
    gen_logprob_ph: List[torch.FloatTensor],
    gen_logits_mask_ph: List[torch.BoolTensor],
) -> Tuple[torch.Tensor, torch.Tensor, torch.Tensor]:
    """Stack over the sequence dimension given a list of single-token tensors."""
    gen_tokens = torch.stack(gen_token_ph, -1)  # [bs, seqlen]
    log_probs = torch.stack(gen_logprob_ph, -1)  # [bs, seqlen]
    if all([m is None for m in gen_logits_mask_ph]):
        logits_mask = None
    else:
        mm = next(m for m in gen_logits_mask_ph if m is not None)
        gen_logits_mask_ph = [
            torch.ones_like(mm) if m is None else m for m in gen_logits_mask_ph
        ]
        logits_mask = torch.stack(gen_logits_mask_ph, 1)  # [bs, seqlen, vocab_size]
    return gen_tokens, log_probs, logits_mask


def _gather_minibatch_gen_outputs(
    all_gen_tokens: List[torch.LongTensor],
    all_log_probs: List[torch.FloatTensor],
    all_logits_mask: List[torch.BoolTensor],
) -> Tuple[torch.Tensor, torch.Tensor, torch.Tensor]:
    """Concate over the batch dimension given multiple [bs, seqlen] mini-batch tensors.

    Since different minibatches may have different generated lengths,
    we should pad them to the same length.
    """
    gen_tokens_lengths = [t.shape[-1] for t in all_gen_tokens]
    max_gen_tokens_length = max(gen_tokens_lengths)

    padded_gen_tokens = []
    padded_log_probs = []
    padded_logits_mask = []

    n_mbs = len(all_gen_tokens)
    for i in range(n_mbs):
        assert all_gen_tokens[i].shape == all_log_probs[i].shape
        gen_len = all_gen_tokens[i].shape[-1]

        gen_token = all_gen_tokens[i]
        log_probs = all_log_probs[i]
        logits_mask = all_logits_mask[i]

        if gen_len < max_gen_tokens_length:
            pad_size = max_gen_tokens_length - gen_len
            gen_token = torch.nn.functional.pad(gen_token, (0, pad_size))
            log_probs = torch.nn.functional.pad(log_probs, (0, pad_size))
            if logits_mask is not None:
                logits_mask = torch.nn.functional.pad(
                    logits_mask,
                    (0, 0, 0, pad_size),
                    mode="constant",
                    value=1,
                )

        padded_gen_tokens.append(gen_token)
        padded_log_probs.append(log_probs)
        padded_logits_mask.append(logits_mask)

    gen_tokens = torch.cat(padded_gen_tokens, 0)
    log_probs = torch.cat(padded_log_probs, 0)
    if all([m is None for m in padded_logits_mask]):
        logits_mask = None
    else:
        mm = next(m for m in padded_logits_mask if m is not None)
        padded_logits_mask = [
            torch.ones_like(mm) if m is None else m for m in padded_logits_mask
        ]
        logits_mask = torch.cat(padded_logits_mask, 0)  # [bs, seqlen, vocab_size]

    return (gen_tokens, log_probs, logits_mask)


def concat_prompt_to_generation_output(
    packed_prompts: torch.LongTensor,
    prompt_lengths: torch.IntTensor,
    gen_tokens: torch.LongTensor,
    logprobs: torch.FloatTensor,
    logits_mask: torch.BoolTensor,
    gen_lengths: torch.IntTensor,
) -> Tuple[
    torch.LongTensor,
    torch.FloatTensor,
    torch.BoolTensor,
    torch.IntTensor,
    torch.BoolTensor,
]:
    device = packed_prompts.device

    prompts_list, prompt_log_probs_list, prompt_logits_mask_list = [], [], []
    gen_tokens_list, gen_log_probs_list, gen_logits_mask_list = [], [], []

    bs = prompt_lengths.shape[0]
    prompt_cu_seqlens = torch.nn.functional.pad(prompt_lengths.cumsum(0), (1, 0))
    for i in range(bs):
        prompt_len, gen_len = prompt_lengths[i].item(), gen_lengths[i].item()

        # log_probs is one-step shorter than token sequences.
        prompts_list.append(
            packed_prompts[prompt_cu_seqlens[i] : prompt_cu_seqlens[i + 1]]
        )
        prompt_log_probs_list.append(logprobs.new_zeros(prompt_len - 1))
        if logits_mask is not None:
            prompt_logits_mask_list.append(
                logits_mask.new_ones((prompt_len - 1, logits_mask.shape[-1]))
            )

        # Generated tokens are right-padded.
        gen_tokens_list.append(gen_tokens[i, :gen_len])
        gen_log_probs_list.append(logprobs[i, :gen_len])
        if logits_mask is not None:
            gen_logits_mask_list.append(
                torch.cat(
                    [
                        logits_mask[i, :gen_len],
                        logits_mask.new_ones(1, logits_mask.shape[-1]),
                    ]
                )
            )

    seq = torch.cat(
        list(itertools.chain.from_iterable(zip(prompts_list, gen_tokens_list)))
    )
    seq_lengths = prompt_lengths + gen_lengths
    packed_logprobs = torch.cat(
        list(
            itertools.chain.from_iterable(
                zip(prompt_log_probs_list, gen_log_probs_list)
            )
        )
    )
    assert seq.shape[0] == packed_logprobs.shape[0] + bs, (
        seq.shape,
        packed_logprobs.shape,
        bs,
    )
    packed_logits_mask = None
    if gen_logits_mask_list:
        packed_logits_mask = torch.cat(
            list(
                itertools.chain.from_iterable(
                    zip(prompt_logits_mask_list, gen_logits_mask_list)
                )
            )
        )

    prompt_mask = zip(
        [torch.ones(plen, dtype=torch.bool, device=device) for plen in prompt_lengths],
        [torch.zeros(glen, dtype=torch.bool, device=device) for glen in gen_lengths],
    )
    prompt_mask = torch.cat(list(itertools.chain.from_iterable(prompt_mask)))

    return (seq, packed_logprobs, packed_logits_mask, seq_lengths, prompt_mask)


@torch.no_grad()
def vanilla_packed_generate(
    model: "ReaLModel",
    tokenizer: transformers.PreTrainedTokenizerFast,
    input_ids: torch.Tensor,
    attention_mask: Optional[torch.Tensor] = None,
    gconfig: GenerationHyperparameters = dataclasses.field(
        default_factory=GenerationHyperparameters
    ),
) -> Tuple[torch.Tensor, torch.Tensor, torch.Tensor]:
    """Only used for debugging."""
    mconfig: ReaLModelConfig = model.config

    terminate = False
    generated_idx = 0
    unfinished_sequences = torch.ones(
        input_ids.shape[0], dtype=torch.long, device=input_ids.device
    )

    gen_token_ph = []
    gen_logprob_ph = []
    gen_logits_mask_ph = []

    # The main loop.
    while not terminate:
        packed_input_ids, _, cu_seqlens, max_seqlen = unpad_input(
            input_ids, attention_mask
        )
        x = PipeTransferData(cu_seqlens=cu_seqlens, max_seqlen=max_seqlen)
        # one embedding layer, n_layers transformer block, one output layer
        ys = [PipeCacheData(packed_input_ids=packed_input_ids)] + [
            PipeCacheData() for _ in range(mconfig.n_layers + 1)
        ]
        # Model forward will set k/v cache in PipeCacheData.
        logits = model(x, ys).pp_output
        logits = logits[cu_seqlens[1:] - 1]
        # Next, we will generate the next token after prompts.
        # cache_seqlens is exactly the lengths of prompts.
        next_tokens, logprob, logits_mask, terminate, unfinished_sequences = genstep(
            logits, tokenizer, unfinished_sequences, generated_idx, gconfig
        )
        gen_token_ph.append(next_tokens)
        gen_logprob_ph.append(logprob)
        gen_logits_mask_ph.append(logits_mask)
        generated_idx += 1

        input_ids = torch.cat([input_ids, next_tokens.unsqueeze(-1)], 1)
        am = torch.logical_and(
            next_tokens.unsqueeze(-1).not_equal(tokenizer.eos_token_id),
            next_tokens.unsqueeze(-1).not_equal(tokenizer.pad_token_id),
        )
        attention_mask = torch.cat([attention_mask, am], 1)

    gen_tokens = torch.stack(gen_token_ph, -1)
    log_probs = torch.stack(gen_logprob_ph, -1)
    if all([m is None for m in gen_logits_mask_ph]):
        logits_mask = None
    else:
        mm = next(m for m in gen_logits_mask_ph if m is not None)
        gen_logits_mask_ph = [
            torch.ones_like(mm) if m is None else m for m in gen_logits_mask_ph
        ]
        logits_mask = torch.stack(gen_logits_mask_ph, -2)

    return gen_tokens, log_probs, logits_mask


@torch.no_grad()
def vanilla_cpu_generate(
    model: "ReaLModel",
    tokenizer: transformers.PreTrainedTokenizerFast,
    input_ids: torch.Tensor,
    attention_mask: Optional[torch.Tensor] = None,
    gconfig: GenerationHyperparameters = dataclasses.field(
        default_factory=GenerationHyperparameters
    ),
) -> Tuple[torch.Tensor, torch.Tensor, torch.Tensor]:
    """Only used for debugging."""
    mconfig: ReaLModelConfig = model.config
    assert str(input_ids.device) == "cpu"

    terminate = False
    generated_idx = 0
    unfinished_sequences = torch.ones(
        input_ids.shape[0], dtype=torch.long, device=input_ids.device
    )

    gen_token_ph = []
    gen_logprob_ph = []
    gen_logits_mask_ph = []

    # The main loop.
    while not terminate:
        x = PipeTransferData(attention_mask=attention_mask)
        # one embedding layer, n_layers transformer block, one output layer
        ys = [PipeCacheData(packed_input_ids=input_ids)] + [
            PipeCacheData() for _ in range(mconfig.n_layers + 1)
        ]
        # Model forward will set k/v cache in PipeCacheData.
        logits = model(x, ys).pp_output[:, -1, :]
        # Next, we will generate the next token after prompts.
        # cache_seqlens is exactly the lengths of prompts.
        next_tokens, logprob, logits_mask, terminate, unfinished_sequences = genstep(
            logits, tokenizer, unfinished_sequences, generated_idx, gconfig
        )
        gen_token_ph.append(next_tokens)
        gen_logprob_ph.append(logprob)
        gen_logits_mask_ph.append(logits_mask)
        generated_idx += 1

        input_ids = torch.cat([input_ids, next_tokens.unsqueeze(-1)], 1)
        am = torch.logical_and(
            next_tokens.unsqueeze(-1).not_equal(tokenizer.eos_token_id),
            next_tokens.unsqueeze(-1).not_equal(tokenizer.pad_token_id),
        )
        attention_mask = torch.cat([attention_mask, am], 1)

    gen_tokens = torch.stack(gen_token_ph, -1)
    log_probs = torch.stack(gen_logprob_ph, -1)
    if all([m is None for m in gen_logits_mask_ph]):
        logits_mask = None
    else:
        mm = next(m for m in gen_logits_mask_ph if m is not None)
        gen_logits_mask_ph = [
            torch.ones_like(mm) if m is None else m for m in gen_logits_mask_ph
        ]
        logits_mask = torch.stack(gen_logits_mask_ph, -2)

    return gen_tokens, log_probs, logits_mask


class InflightBatchingGenerator:

    def __init__(
        self,
        inqueue: queue.Queue,
        outqueue: queue.Queue,
        model: "ReaLModel",
        tokenizer: transformers.PreTrainedTokenizerFast,
        gconfig: GenerationHyperparameters,
        batch_size: int,
        max_prompt_len: int,
    ):
        self.inqueue = inqueue
        self.outqueue = outqueue

        self.model = model
        self.mconfig = mconfig = model.config
        self.tokenizer = tokenizer

        self.gconfig = gconfig
        self.batch_size = batch_size
        self.max_prompt_len = max_prompt_len

        kvcache_seqlen = max(
            max_prompt_len + gconfig.max_new_tokens,
            mconfig.hidden_dim // mconfig.head_dim + 10,
        )
        _p = next(self.model.parameters())
        dtype, device = _p.dtype, _p.device

        # Cache
        self.k_caches = [
            torch.zeros(
                (
                    batch_size,
                    kvcache_seqlen,
                    mconfig.n_kv_heads,
                    mconfig.head_dim,
                ),
                dtype=dtype,
                device=device,
            )
            for _ in range(self.mconfig.n_layers)
        ]
        self.v_caches = [
            torch.zeros(
                (
                    batch_size,
                    kvcache_seqlen,
                    mconfig.n_kv_heads,
                    mconfig.head_dim,
                ),
                dtype=dtype,
                device=device,
            )
            for _ in range(self.mconfig.n_layers)
        ]
        self.cache_seqlens = torch.zeros(
            (batch_size,), dtype=torch.int32, device=device
        )

        # Input buffers
        self.input_buf = torch.zeros(
            (batch_size, max_prompt_len), dtype=torch.long, device=device
        )
        self.input_buf_lens = torch.zeros(
            (batch_size,), dtype=torch.int32, device=device
        )

        # Save prompts for output
        self.prompt_tokens = [None for _ in range(batch_size)]

        # Generation state
        self.generate_idx = torch.zeros((batch_size,), dtype=torch.int32, device=device)
        self.unfinished_sequences = torch.zeros(
            (batch_size,), dtype=torch.float32, device=device
        )

        self.ys = (
            [
                PipeCacheData(
                    cache_seqlens=self.cache_seqlens,
                )
            ]
            + [
                PipeCacheData(k_cache=k, v_cache=v, cache_seqlens=self.cache_seqlens)
                for k, v in zip(self.k_caches, self.v_caches)
            ]
            + [PipeCacheData()]
        )

        # output buffers
        self.output_tokens_buf = [[] for _ in range(batch_size)]
        self.output_logprob_buf = [[] for _ in range(batch_size)]
        self.output_logits_mask = [[] for _ in range(batch_size)]

    def _get_non_eos_logits(self) -> torch.FloatTensor:
        self.ys[0].packed_position_ids = None
        self.ys[0].packed_input_ids = self.input_buf[:, :1]
        logits = self.model(PipeTransferData(), self.ys).pp_output.squeeze(dim=1)

        self.cache_seqlens += 1
        return logits.float()

    def _get_inflight_logits(self) -> torch.FloatTensor:
        finished_sequences = self.unfinished_sequences.logical_not()
        assert finished_sequences.any()

        finish_indices = finished_sequences.nonzero().squeeze(-1).tolist()

        # pop out finished sequences and clear corresponding buffers
        for i in finish_indices:
            prompt_tokens = self.prompt_tokens[i]

            # Used to skip the first call.
            if prompt_tokens is not None:
                gen_tokens = torch.stack(self.output_tokens_buf[i])
                gen_logp = torch.stack(self.output_logprob_buf[i])
                if all([m is None for m in self.output_logits_mask[i]]):
                    gen_logits_mask = None
                else:
                    mm = next(m for m in self.output_logits_mask[i] if m is not None)
                    gen_logits_mask = [
                        torch.ones_like(mm) if m is None else m
                        for m in self.output_logits_mask[i]
                    ]
                    gen_logits_mask = torch.stack(gen_logits_mask, -2)

                res = dict(
                    prompt=prompt_tokens,
                    gen=gen_tokens,
                    logp=gen_logp,
                    logits_mask=gen_logits_mask,
                )
                try:
                    self.outqueue.put_nowait(res)
                except queue.Full as e:
                    raise RuntimeError(
                        "Output queue is full. Please set a larger queue size."
                    ) from e

            # clear cache
            self.cache_seqlens[i] = 0

            # clear input buffers and prompts
            self.input_buf[i] = 0
            self.input_buf_lens[i] = 0
            self.prompt_tokens[i] = None

            # clear generation state
            self.generate_idx[i] = 0
            self.unfinished_sequences[i] = 1

            self.output_logits_mask[i] = []
            self.output_tokens_buf[i] = []
            self.output_logprob_buf[i] = []

        # build packed input ids with variable lengths for the next-step inference
        for i in range(self.batch_size):
            if i in finish_indices:
                try:
                    prompt = self.inqueue.get_nowait()
                    self.prompt_tokens[i] = prompt
                    self.input_buf[i, : prompt.shape[0]] = prompt
                    self.input_buf_lens[i] = prompt.shape[0]
                except queue.Empty as e:
                    raise RuntimeError(
                        "Input queue is empty. This should not happen."
                    ) from e

        input_lens = self.input_buf_lens
        valid_input_mask = torch.arange(
            self.max_prompt_len, device=self.input_buf.device, dtype=torch.int32
        ).unsqueeze(0) < input_lens.unsqueeze(-1)
        indices = torch.nonzero(valid_input_mask.flatten(), as_tuple=False).flatten()
        packed_input_ids = self.input_buf.flatten()[indices]
        max_seqlen = int(max(input_lens))
        cu_seqlens = torch.nn.functional.pad(
            input_lens.cumsum(0), (1, 0), value=0
        ).int()

        x = PipeTransferData(cu_seqlens=cu_seqlens, max_seqlen=max_seqlen)
        self.ys[0].packed_position_ids = None
        self.ys[0].packed_input_ids = packed_input_ids
        logits = self.model(x, self.ys).pp_output
        logits = index_first_axis(logits, (cu_seqlens[1:] - 1).long())

        self.cache_seqlens += input_lens

        return logits.float()

    def advance_one_genstep(self):
        if self.unfinished_sequences.logical_not().any():
            logits = self._get_inflight_logits()
        else:
            logits = self._get_non_eos_logits()

        next_tokens, logprob, logits_mask, _, self.unfinished_sequences = genstep(
            logits,
            self.tokenizer,
            self.unfinished_sequences,
            self.generate_idx,
            self.gconfig,
        )

        for i in range(self.batch_size):
            self.output_tokens_buf[i].append(next_tokens[i].long())
            self.output_logprob_buf[i].append(logprob[i].float())
            if logits_mask is not None:
                self.output_logits_mask[i].append(logits_mask[i].bool())
            else:
                self.output_logits_mask[i].append(None)

        self.generate_idx += 1
        self.input_buf[:, 0] = next_tokens

    def step_for(self, n: int):
        for _ in range(n):
            self.advance_one_genstep()<|MERGE_RESOLUTION|>--- conflicted
+++ resolved
@@ -10,11 +10,7 @@
 import transformers
 
 import realhf.impl.model.utils.cuda_graph as cuda_graph
-<<<<<<< HEAD
-from realhf.api.core import model_api
-=======
 from realhf.api.core.model_api import GenerationHyperparameters, ReaLModelConfig
->>>>>>> 95fe2c5b
 from realhf.base import constants, logging
 from realhf.impl.model.nn.real_llm_base import PipeCacheData, PipeTransferData
 from realhf.impl.model.utils.functional import mask_eos_token
@@ -142,11 +138,7 @@
     return next_tokens, logprob, logits_mask, terminate, unfinished_sequences
 
 
-<<<<<<< HEAD
-def prepare(
-=======
 def prepare_generate_inputs(
->>>>>>> 95fe2c5b
     module: "ReaLModel",
     gconfig: GenerationHyperparameters,
     x: PipeTransferData,
@@ -183,11 +175,6 @@
         )
         k_cache_handle = cuda_graph.input_buffer_handle(cuda_graph_name, "k_caches")
         v_cache_handle = cuda_graph.input_buffer_handle(cuda_graph_name, "v_caches")
-<<<<<<< HEAD
-        k_cache_handle = None
-        v_cache_handle = None
-=======
->>>>>>> 95fe2c5b
         if k_cache_handle is not None and v_cache_handle is not None:
             k_cache = k_cache_handle[layer_idx - min_layer_index][:bs, :kvcache_seqlen]
             v_cache = v_cache_handle[layer_idx - min_layer_index][:bs, :kvcache_seqlen]
@@ -214,10 +201,6 @@
         y.v_cache = v_cache
         y.cache_seqlens = cache_seqlens
 
-<<<<<<< HEAD
-    # use cuda graph if env var USE_CUDA_GRAPH is set to 1,
-    # otherwise `graph` should be None
-=======
     return x, ys
 
 
@@ -229,7 +212,6 @@
 ):
     bs = x.cu_seqlens.shape[0] - 1
     cache_seqlens = ys[0].cache_seqlens
->>>>>>> 95fe2c5b
     input_buffers = dict(
         input_ids=torch.ones((bs,), dtype=torch.long, device="cuda"),
         position_ids=cache_seqlens.unsqueeze(-1).clone(),
@@ -255,11 +237,7 @@
         no_grad=True,
     )
 
-<<<<<<< HEAD
-    return x, ys, cache_seqlens, graph, input_buffers, output_buffers
-=======
     return graph, input_buffers, output_buffers
->>>>>>> 95fe2c5b
 
 
 @torch.no_grad()
@@ -326,11 +304,6 @@
     gen_logits_mask_ph.append(logits_mask)
     generated_idx += 1
 
-<<<<<<< HEAD
-    x, ys, cache_seqlens, graph, input_buffers, output_buffers = prepare(
-        model, gconfig, x, ys, f"decoding"
-    )
-=======
     cuda_graph_name = "decoding"
     x, ys = prepare_generate_inputs(model, gconfig, x, ys, cuda_graph_name)
     graph = None
@@ -338,7 +311,6 @@
         graph, input_buffers, output_buffers = maybe_capture_cudagraph(
             model, x, ys, cuda_graph_name
         )
->>>>>>> 95fe2c5b
 
     # The main loop.
     while not terminate:
@@ -346,17 +318,11 @@
         if graph is not None:
             input_buffers["input_ids"][:bs].copy_(next_tokens, non_blocking=True)
             input_buffers["position_ids"][:bs].copy_(
-<<<<<<< HEAD
-                cache_seqlens.unsqueeze(-1), non_blocking=True
-            )
-            input_buffers["cache_seqlens"][:bs].copy_(cache_seqlens, non_blocking=True)
-=======
                 ys[0].cache_seqlens.unsqueeze(-1), non_blocking=True
             )
             input_buffers["cache_seqlens"][:bs].copy_(
                 ys[0].cache_seqlens, non_blocking=True
             )
->>>>>>> 95fe2c5b
             # K/v cache will be changed in-place with flash attention.
             graph.replay()
             logits = output_buffers["output"][:bs].squeeze(1)
@@ -368,13 +334,9 @@
             # K/v cache will be changed in-place with flash attention.
             logits = model(x, ys)[0].pp_output.squeeze(dim=1)
 
-<<<<<<< HEAD
-        cache_seqlens += (
-=======
         ys[
             0
         ].cache_seqlens += (
->>>>>>> 95fe2c5b
             1  # The global handle. This will increase all handles in ys by 1.
         )
         next_tokens, logprob, logits_mask, terminate, unfinished_sequences = genstep(

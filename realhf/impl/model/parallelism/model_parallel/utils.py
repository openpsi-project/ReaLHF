# Copied from Megatron-LM: https://github.com/NVIDIA/Megatron-LM
# Copyright (c) 2022, NVIDIA CORPORATION. All rights reserved.

from typing import List, Sequence

import numpy as np
import torch

from realhf.base.constants import (
    model_parallel_group,
    model_parallel_rank,
    model_parallel_world_size,
)

_MODEL_PARALLEL_ATTRIBUTE_DEFAULTS = {
    "tensor_model_parallel": False,
    "partition_dim": -1,
    "partition_stride": 1,
}


def param_is_not_model_parallel_duplicate(param):
    return (
        hasattr(param, "tensor_model_parallel") and param.tensor_model_parallel
    ) or (model_parallel_rank() == 0)


def set_tensor_model_parallel_attributes(tensor, is_parallel, dim, stride):
    # Make sure the attributes are not set.
    for attribute in _MODEL_PARALLEL_ATTRIBUTE_DEFAULTS:
        assert not hasattr(tensor, attribute)
    # Set the attributes.
    setattr(tensor, "tensor_model_parallel", is_parallel)
    setattr(tensor, "partition_dim", dim)
    setattr(tensor, "partition_stride", stride)


def set_defaults_if_not_set_tensor_model_parallel_attributes(tensor):

    def maybe_set(attribute, value):
        if not hasattr(tensor, attribute):
            setattr(tensor, attribute, value)

    for attribute in _MODEL_PARALLEL_ATTRIBUTE_DEFAULTS:
        maybe_set(attribute, _MODEL_PARALLEL_ATTRIBUTE_DEFAULTS[attribute])


def copy_tensor_model_parallel_attributes(destination_tensor, source_tensor):

    def maybe_copy(attribute):
        if hasattr(source_tensor, attribute):
            setattr(destination_tensor, attribute, getattr(source_tensor, attribute))

    for attribute in _MODEL_PARALLEL_ATTRIBUTE_DEFAULTS:
        maybe_copy(attribute)


<<<<<<< HEAD
=======
def _initialize_affine_weight_gpu(weight, init_method, partition_dim, stride=1):
    """Initialize affine weight for model parallel on GPU."""

    set_tensor_model_parallel_attributes(
        tensor=weight, is_parallel=True, dim=partition_dim, stride=stride
    )

    # with get_cuda_rng_tracker().fork():
    init_method(weight)


def _initialize_affine_weight_cpu(
    weight,
    output_size,
    input_size,
    per_partition_size,
    partition_dim,
    init_method,
    stride=1,
    return_master_weight=False,
    *,
    params_dtype=torch.float32,
):
    """Initialize affine weight for model parallel.

    Build the master weight on all processes and scatter the relevant
    chunk.
    """

    set_tensor_model_parallel_attributes(
        tensor=weight, is_parallel=True, dim=partition_dim, stride=stride
    )

    # Initialize master weight
    master_weight = torch.empty(
        output_size, input_size, dtype=torch.float, requires_grad=False
    )
    init_method(master_weight)
    master_weight = master_weight.to(dtype=params_dtype)

    # Split and copy
    per_partition_per_stride_size = divide(per_partition_size, stride)
    weight_list = torch.split(
        master_weight, per_partition_per_stride_size, dim=partition_dim
    )
    rank = model_parallel_rank()
    world_size = model_parallel_world_size()
    my_weight_list = weight_list[rank::world_size]

    with torch.no_grad():
        torch.cat(my_weight_list, dim=partition_dim, out=weight)
    if return_master_weight:
        return master_weight
    return None


>>>>>>> 07bd9036
def ensure_divisibility(numerator, denominator):
    """Ensure that numerator is divisible by the denominator."""
    assert numerator % denominator == 0, "{} is not divisible by {}".format(
        numerator, denominator
    )


def divide(numerator, denominator):
    """Ensure that numerator is divisible by the denominator and return the
    division value."""
    ensure_divisibility(numerator, denominator)
    return numerator // denominator


def split_tensor_along_last_dim(
    tensor: torch.Tensor,
    num_partitions: int,
    contiguous_split_chunks: bool = False,
) -> List[torch.Tensor]:
    """Split a tensor along its last dimension.

    Arguments:
        tensor: input tensor.
        num_partitions: number of partitions to split the tensor
        contiguous_split_chunks: If True, make each chunk contiguous
                                 in memory.

    Returns:
        A list of Tensors
    """
    # Get the size and dimension.
    last_dim = tensor.dim() - 1
    last_dim_size = divide(tensor.size()[last_dim], num_partitions)
    # Split.
    tensor_list = torch.split(tensor, last_dim_size, dim=last_dim)
    # Note: torch.split does not create contiguous tensors by default.
    if contiguous_split_chunks:
        return tuple(chunk.contiguous() for chunk in tensor_list)

    return tensor_list


def split_tensor_into_1d_equal_chunks(tensor, new_buffer=False):
    """Break a tensor into equal 1D chunks across tensor parallel ranks.

    Returns a Tensor or View with this rank's portion of the data.

    Arguments:
        tensor: The tensor to split

    Keyword Arguments:
        new_buffer (bool): If True, returns a new Tensor.
                           If False, returns a view into the existing Tensor.
                           Default is False
    """
    partition_size = torch.numel(tensor) // model_parallel_world_size()
    start_index = partition_size * model_parallel_rank()
    end_index = start_index + partition_size
    if new_buffer:
        data = torch.empty(
            partition_size,
            dtype=tensor.dtype,
            device=torch.cuda.current_device(),
            requires_grad=False,
        )
        data.copy_(tensor.view(-1)[start_index:end_index])
    else:
        data = tensor.view(-1)[start_index:end_index]
    return data


def gather_split_1d_tensor(tensor):
    """Opposite of split_tensor_into_1d_equal_chunks. Gather values from tensor
    model parallel ranks.

    Returns a new Tensor with the gathered data.

    Arguments:
        tensor: A Tensor or view of this rank's portion of the data.
    """
    numel_gathered = torch.numel(tensor) * model_parallel_world_size()
    gathered = torch.empty(
        numel_gathered,
        dtype=tensor.dtype,
        device=torch.cuda.current_device(),
        requires_grad=False,
    )
    # NOTE: This API is experimental in pytorch (as of Feb 2022) and
    # this might break in future pytorch releases. We chose this API
    # as opposed to torch.distributed.all_gather for efficiency reasons.
    # This API calls directly NCCL all-gather versus the former does
    # internal copies and can potentially cause slow down.
    torch.distributed._all_gather_base(gathered, tensor, group=model_parallel_group())
    return gathered


class VocabUtility:
    """Split the vocabulary into `world_size` chunks and return the first
    and last index of the vocabulary belonging to the `rank`
    partition: Note that indices in [fist, last)

    """

    @staticmethod
    def vocab_range_from_per_partition_vocab_size(
        per_partition_vocab_size: int, rank, world_size: int
    ) -> Sequence[int]:
        index_f = rank * per_partition_vocab_size
        index_l = index_f + per_partition_vocab_size
        return index_f, index_l

    @staticmethod
    def vocab_range_from_global_vocab_size(
        global_vocab_size: int, rank: int, world_size: int
    ) -> Sequence[int]:
        per_partition_vocab_size = divide(global_vocab_size, world_size)
        return VocabUtility.vocab_range_from_per_partition_vocab_size(
            per_partition_vocab_size, rank, world_size
        )


def assert_viewless_tensor(tensor, extra_msg=None):
    """Assert that a tensor is not a view (i.e., its '._base' field is not
    set)."""
    if isinstance(tensor, list):
        [assert_viewless_tensor(t) for t in tensor]
        return tensor
    if not isinstance(tensor, torch.Tensor):
        return tensor
    assert tensor._base is None, (
        "Ensure tensor._base is None before setting tensor.data or storing "
        "tensor to memory buffer. Otherwise, a memory leak will occur (and "
        "likely accumulate over iterations). %s"
    ) % extra_msg
    return tensor


def safely_set_viewless_tensor_data(tensor, new_data_tensor):
    """Safely set tensor's '.data' field.

    Check first that the tensor is viewless (i.e., '._base' not set). If
    not, raise an exception.
    """
    assert_viewless_tensor(
        tensor,
        extra_msg="FYI, tensor._base has shape %s, and new_data_tensor has shape %s."
        % (
            "--" if tensor._base is None else tensor._base.shape,
            new_data_tensor.shape,
        ),
    )
    tensor.data = new_data_tensor<|MERGE_RESOLUTION|>--- conflicted
+++ resolved
@@ -55,65 +55,6 @@
         maybe_copy(attribute)
 
 
-<<<<<<< HEAD
-=======
-def _initialize_affine_weight_gpu(weight, init_method, partition_dim, stride=1):
-    """Initialize affine weight for model parallel on GPU."""
-
-    set_tensor_model_parallel_attributes(
-        tensor=weight, is_parallel=True, dim=partition_dim, stride=stride
-    )
-
-    # with get_cuda_rng_tracker().fork():
-    init_method(weight)
-
-
-def _initialize_affine_weight_cpu(
-    weight,
-    output_size,
-    input_size,
-    per_partition_size,
-    partition_dim,
-    init_method,
-    stride=1,
-    return_master_weight=False,
-    *,
-    params_dtype=torch.float32,
-):
-    """Initialize affine weight for model parallel.
-
-    Build the master weight on all processes and scatter the relevant
-    chunk.
-    """
-
-    set_tensor_model_parallel_attributes(
-        tensor=weight, is_parallel=True, dim=partition_dim, stride=stride
-    )
-
-    # Initialize master weight
-    master_weight = torch.empty(
-        output_size, input_size, dtype=torch.float, requires_grad=False
-    )
-    init_method(master_weight)
-    master_weight = master_weight.to(dtype=params_dtype)
-
-    # Split and copy
-    per_partition_per_stride_size = divide(per_partition_size, stride)
-    weight_list = torch.split(
-        master_weight, per_partition_per_stride_size, dim=partition_dim
-    )
-    rank = model_parallel_rank()
-    world_size = model_parallel_world_size()
-    my_weight_list = weight_list[rank::world_size]
-
-    with torch.no_grad():
-        torch.cat(my_weight_list, dim=partition_dim, out=weight)
-    if return_master_weight:
-        return master_weight
-    return None
-
-
->>>>>>> 07bd9036
 def ensure_divisibility(numerator, denominator):
     """Ensure that numerator is divisible by the denominator."""
     assert numerator % denominator == 0, "{} is not divisible by {}".format(

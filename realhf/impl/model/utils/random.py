# Copied from Megatron-LM: https://github.com/NVIDIA/Megatron-LM
# Copyright (c) 2022, NVIDIA CORPORATION. All rights reserved.

# Parts of the code here are adapted from PyTorch
# repo: https://github.com/pytorch/pytorch

# adopted from megatron

import contextlib

import torch
from torch import _C
from torch.cuda import _lazy_call
from torch.cuda import device as device_ctx_manager
from torch.utils.checkpoint import detach_variable

import realhf.base.constants as constants
from realhf.impl.model.parallelism.model_parallel.utils import (
    divide,
    gather_split_1d_tensor,
    safely_set_viewless_tensor_data,
    set_tensor_model_parallel_attributes,
    split_tensor_into_1d_equal_chunks,
)

# Default name for the model parallel rng tracker.
_MODEL_PARALLEL_RNG_TRACKER_NAME = "model-parallel-rng"
_EXPERT_PARALLEL_RNG_TRACKER_NAME = "expert-parallel-rng"
_DATA_PARALLEL_RNG_TRACKER_NAME = "data-parallel-rng"


def _set_cuda_rng_state(new_state, device=-1):
    """Sets the random number generator state of the current GPU.

    Argumentss:
        new_state (torch.ByteTensor): The desired state
    This function is adapted from PyTorch repo (torch.cuda.set_rng_state)
    with a single change: the input state is not cloned. Cloning caused
    major performance issues for +4 GPU cases.
    """
    if hasattr(_C, "_cuda_setRNGState") and callable(_C._cuda_setRNGState):
        # older PyTorch
        def cb():
            with device_ctx_manager(device):
                _C._cuda_setRNGState(new_state)

    else:
        # newer PyTorch
        if device == -1:
            device = torch.device("cuda")
        elif isinstance(device, str):
            device = torch.device(device)
        elif isinstance(device, int):
            device = torch.device("cuda", device)

        def cb():
            idx = device.index
            if idx is None:
                idx = torch.cuda.current_device()
            default_generator = torch.cuda.default_generators[idx]
            default_generator.set_state(new_state)

    _lazy_call(cb)


def get_expert_parallel_rng_tracker_name():
    global _EXPERT_PARALLEL_RNG_TRACKER_NAME
    return _EXPERT_PARALLEL_RNG_TRACKER_NAME


def get_data_parallel_rng_tracker_name():
    global _DATA_PARALLEL_RNG_TRACKER_NAME
    return _DATA_PARALLEL_RNG_TRACKER_NAME


class CudaRNGStatesTracker:
    """Tracker for the cuda RNG states.

    Using the `add` method, a cuda rng state is initialized based on
    the input `seed` and is assigned to `name`. Later, by forking the
    rng state, we can perform operations and return to our starting
    cuda state.
    """

    def __init__(self):
        # Map from a string name to the cuda rng state.
        self.states_ = {}
        # Seeds are just for book keeping and ensure no seed is set twice.
        self.seeds_ = set()

    def reset(self):
        """Set to the initial state (no tracker)."""
        self.states_ = {}
        self.seeds_ = set()

    def get_states(self):
        """Get rng states.

        Copy the dictionary so we have direct pointers to the states,
        not just a pointer to the dictionary.
        """
        states = {}
        for name in self.states_:
            states[name] = self.states_[name]
        return states

    def set_states(self, states):
        """Set the rng states.

        For efficiency purposes, we do not check the size of seed for
        compatibility.
        """
        self.states_ = states

    def add(self, name, seed):
        """Track the rng state."""
        # Check seed is not already used.
        if seed in self.seeds_:
            raise Exception("seed {} already exists".format(seed))
        self.seeds_.add(seed)
        # Check that state is not already defined.
        if name in self.states_:
            raise Exception("cuda rng state {} already exists".format(name))
        # Get the current rng state.
        orig_rng_state = torch.cuda.get_rng_state()
        # Set the new state and store it.
        torch.cuda.manual_seed(seed)
        self.states_[name] = torch.cuda.get_rng_state()
        # Reset rng state to what it was.
        _set_cuda_rng_state(orig_rng_state)

    @contextlib.contextmanager
    def fork(self, name=_MODEL_PARALLEL_RNG_TRACKER_NAME):
        """Fork the cuda rng state, perform operations, and exit with the
        original state."""
        # Check if we have added the state
        if name not in self.states_:
            raise Exception("cuda rng state {} is not added".format(name))
        # Store current rng state.
        orig_cuda_rng_state = torch.cuda.get_rng_state()
        # Set rng state to the desired one
        _set_cuda_rng_state(self.states_[name])
        # Do the stuff we wanted to do.
        try:
            yield
        finally:
            # Update the current rng state for later use.
            self.states_[name] = torch.cuda.get_rng_state()
            # And set the state to the original state we started with.
            _set_cuda_rng_state(orig_cuda_rng_state)


# RNG tracker object.
_CUDA_RNG_STATE_TRACKER = CudaRNGStatesTracker()


def get_cuda_rng_tracker():
    """Get cuda rng tracker."""
    return _CUDA_RNG_STATE_TRACKER


def model_parallel_cuda_manual_seed(seed):
    """Initialize model parallel cuda seed.

    This function should be called after the model parallel is
    initialized. Also, no torch.cuda.manual_seed should be called
    after this function. Basically, this is replacement for that
    function.
    Two set of RNG states are tracked:
    default state: This is for data parallelism and is the same among a set of model parallel GPUs but different across different model paralle groups. This is used for example for dropout in the non-tensor-model-parallel regions.
    tensor-model-parallel state: This state is different among a set of model parallel GPUs, but the same across data parallel groups. This is used for example for dropout in model parallel regions.
    """
    # 2718 is just for fun and any POSITIVE value will work.
    model_parallel_rank = constants.model_parallel_rank()
    expert_parallel_rank = 0
    offset = seed + 2718
    tensor_model_parallel_seed = offset + model_parallel_rank
    # Data parallel gets the original seed.
    data_parallel_seed = seed

    _CUDA_RNG_STATE_TRACKER.reset()
    # Set the default state.
    torch.cuda.manual_seed(data_parallel_seed)
    _CUDA_RNG_STATE_TRACKER.add(_DATA_PARALLEL_RNG_TRACKER_NAME, data_parallel_seed)

    # and model parallel state.
    _CUDA_RNG_STATE_TRACKER.add(
        _MODEL_PARALLEL_RNG_TRACKER_NAME, tensor_model_parallel_seed
    )

    expert_parallel_seed = (
        seed + 1024 + 100 * expert_parallel_rank + model_parallel_rank
    )
    _CUDA_RNG_STATE_TRACKER.add(_EXPERT_PARALLEL_RNG_TRACKER_NAME, expert_parallel_seed)


class CheckpointFunction(torch.autograd.Function):
    """Checkpoint Function.

    This function is adapted from torch.utils.checkpoint with two main changes:
    1) torch.cuda.set_rng_state is replaced with `_set_cuda_rng_state`
    2) the states in the model parallel tracker are also properly tracked/set/reset.
    """

    @staticmethod
    def forward(ctx, run_function, distribute_saved_activations, *args):
        ctx.run_function = run_function
        ctx.distribute_saved_activations = distribute_saved_activations

        # Copy the rng states.
        ctx.fwd_cpu_rng_state = torch.get_rng_state()
        ctx.fwd_cuda_rng_state = torch.cuda.get_rng_state()
        ctx.fwd_cuda_rng_state_tracker = get_cuda_rng_tracker().get_states()

        with torch.no_grad():
            outputs = run_function(*args)

        # Divide hidden states across model parallel group and only keep
        # the chunk corresponding to the current rank.
        if distribute_saved_activations:
            ctx.input_0_shape = args[0].data.shape
            safely_set_viewless_tensor_data(
                args[0],
                split_tensor_into_1d_equal_chunks(args[0].data, new_buffer=True),
            )

        # Store everything.
        ctx.save_for_backward(*args)

        return outputs

    @staticmethod
    def backward(ctx, *args):
        if not torch.autograd._is_checkpoint_valid():
            raise RuntimeError(
                "Checkpointing is not compatible with .grad(), "
                "please use .backward() if possible"
            )
        inputs = ctx.saved_tensors
        if ctx.distribute_saved_activations:
            safely_set_viewless_tensor_data(
                inputs[0],
                gather_split_1d_tensor(inputs[0].data).view(ctx.input_0_shape),
            )

        # Store the current states.
        bwd_cpu_rng_state = torch.get_rng_state()
        bwd_cuda_rng_state = torch.cuda.get_rng_state()
        bwd_cuda_rng_state_tracker = get_cuda_rng_tracker().get_states()

        # Set the states to what it used to be before the forward pass.
        torch.set_rng_state(ctx.fwd_cpu_rng_state)
        _set_cuda_rng_state(ctx.fwd_cuda_rng_state)
        get_cuda_rng_tracker().set_states(ctx.fwd_cuda_rng_state_tracker)

        # Compute the forward pass.
        detached_inputs = detach_variable(inputs)
        with torch.enable_grad():
            outputs = ctx.run_function(*detached_inputs)

        # Set the states back to what it was at the start of this function.
        torch.set_rng_state(bwd_cpu_rng_state)
        _set_cuda_rng_state(bwd_cuda_rng_state)
        get_cuda_rng_tracker().set_states(bwd_cuda_rng_state_tracker)

        if isinstance(outputs, torch.Tensor):
            outputs = (outputs,)

        # filter out non tensor outputs for backward pass
        outputs, args = zip(
            *filter(lambda x: torch.is_tensor(x[0]), zip(outputs, args))
        )
        torch.autograd.backward(outputs, args)
        grads = tuple(
            inp.grad if isinstance(inp, torch.Tensor) else inp
            for inp in detached_inputs
        )
        return (None, None) + grads


def checkpoint(function, distribute_saved_activations, *args):
    """Checkpoint a model or part of the model.
<<<<<<< HEAD
    This has been directly copied from torch.utils.checkpoint."""
    return CheckpointFunction.apply(function, distribute_saved_activations, *args)


def _initialize_affine_weight_gpu(
    weight,
    init_method,
    partition_dim,
    stride=1,
):
    """Initialize affine weight for model parallel on GPU."""
    set_tensor_model_parallel_attributes(
        tensor=weight, is_parallel=True, dim=partition_dim, stride=stride
    )
    init_method(weight)


def _initialize_affine_weight_cpu(
    weight,
    output_size,
    input_size,
    per_partition_size,
    partition_dim,
    init_method,
    stride=1,
    return_master_weight=False,
    *,
    params_dtype=torch.float32,
):
    """Initialize affine weight for model parallel.

    Build the master weight on all processes and scatter
    the relevant chunk."""

    set_tensor_model_parallel_attributes(
        tensor=weight, is_parallel=True, dim=partition_dim, stride=stride
    )

    # Initialize master weight
    master_weight = torch.empty(
        output_size, input_size, dtype=torch.float, requires_grad=False
    )
    init_method(master_weight)
    master_weight = master_weight.to(dtype=params_dtype)

    # Split and copy
    per_partition_per_stride_size = divide(per_partition_size, stride)
    weight_list = torch.split(
        master_weight, per_partition_per_stride_size, dim=partition_dim
    )
    rank = constants.model_parallel_rank()
    world_size = constants.model_parallel_world_size()
    my_weight_list = weight_list[rank::world_size]

    with torch.no_grad():
        torch.cat(my_weight_list, dim=partition_dim, out=weight)
    if return_master_weight:
        return master_weight
    return None
=======

    This has been directly copied from torch.utils.checkpoint.
    """
    return CheckpointFunction.apply(function, distribute_saved_activations, *args)
>>>>>>> 07bd9036
<|MERGE_RESOLUTION|>--- conflicted
+++ resolved
@@ -280,8 +280,9 @@
 
 def checkpoint(function, distribute_saved_activations, *args):
     """Checkpoint a model or part of the model.
-<<<<<<< HEAD
-    This has been directly copied from torch.utils.checkpoint."""
+
+    This has been directly copied from torch.utils.checkpoint.
+    """
     return CheckpointFunction.apply(function, distribute_saved_activations, *args)
 
 
@@ -339,10 +340,4 @@
         torch.cat(my_weight_list, dim=partition_dim, out=weight)
     if return_master_weight:
         return master_weight
-    return None
-=======
-
-    This has been directly copied from torch.utils.checkpoint.
-    """
-    return CheckpointFunction.apply(function, distribute_saved_activations, *args)
->>>>>>> 07bd9036
+    return None
import asyncio
import collections
import copy
import dataclasses
import getpass
import itertools
import os
import pprint
import re
import time
import uuid
from collections import defaultdict
from typing import Dict, List, Optional, Set, Tuple, Union

import colorama
import deepspeed
import numpy as np
import torch
import torch.distributed

import realhf.api.core.config as config_api
import realhf.api.core.data_api as data_api
import realhf.api.core.dfg as dfg
import realhf.api.core.model_api as model_api
import realhf.api.core.system_api as config_pkg
import realhf.base.recover as recover
import realhf.system.request_reply_stream as request_reply_stream
import realhf.system.worker_base as worker_base
from realhf.api.core.config import ModelName
from realhf.api.core.model_api import ReaLModelConfig
from realhf.base import (
    constants,
    datapack,
    logging,
    name_resolve,
    names,
    timeutil,
    topology,
)
from realhf.base.asyncio_utils import (
    raise_asyncio_exception,
    setup_run_until_complete,
    teardown_run_util_complete,
)
from realhf.base.monitor import (
    caculuate_llama_forward_flops,
    calculate_llama_gen_flops,
    calculate_llama_train_flops,
)
from realhf.system.buffer import AsyncIOSequenceBuffer

logger = logging.getLogger("master worker", "system")
blogger = logging.getLogger("benchmark")


def request_all(
    stream: request_reply_stream.NameResolvingRequestClient,
    handlers: List[str],
    handle_type: str,
    datas: List,
    verbose: bool = True,
):
    requests = [
        request_reply_stream.Payload(
            handler=handler,
            handle_name=handle_type,
            data=data,
        )
        for handler, data in zip(handlers, datas)
    ]
    if verbose:
        blogger.debug(f"master worker #request_all# *end* time ${time.time_ns()}$")
    tik = time.perf_counter()

    # A protocol to ensure that any model worker execute jobs in the same order.
    [stream.post(r) for r in requests]
    [
        stream.poll(block=True, pattern=create_exact_match_pattern([p.syn_reply_id]))
        for p in requests
    ]
    [
        stream.post(
            request_reply_stream.Payload(
                handler=r.handler, handle_name="ack", request_id=r.ack_reply_id
            )
        )
        for r in requests
    ]
    t = time.perf_counter() - tik

    if verbose:
        blogger.debug(
            f'Request "{handle_type}" time in total: '
            f"{t:.4f}s, {t / len(requests):.4f}s per request"
        )
    return [r.request_id for r in requests]


def create_exact_match_pattern(string_list: List[Union[uuid.UUID, str]]) -> re.Pattern:
    escaped_strings = [re.escape(str(s)) for s in string_list]
    pattern = f"({'|'.join(escaped_strings)})$"
    return re.compile(pattern)


async def _awaitable_response(
    stream: request_reply_stream.NameResolvingRequestClient,
    pattern: re.Pattern | None,
) -> request_reply_stream.Payload:
    while True:
        try:
            return stream.poll(pattern=pattern, block=False)
        except request_reply_stream.NoMessage:
            await asyncio.sleep(0.01)
            continue


async def async_gather_replies(
    stream: request_reply_stream.NameResolvingRequestClient,
    request_ids: List[str],
    verbose: bool = True,
) -> List:
    """Collect responses from multiple streams.

    Blocking method.
    """
    responses = await asyncio.gather(
        *[
            _awaitable_response(stream, pattern=create_exact_match_pattern([req_id]))
            for req_id in request_ids
        ]
    )
    if verbose:
        blogger.debug(
            f"master worker #async_gather_replies# *end* time ${time.time_ns()}$"
        )
    return responses


async def async_group_rpc(
    stream: request_reply_stream.NameResolvingRequestClient,
    handlers: List[Union[config_pkg.ModelShardID, str]],
    handle_type: str,
    datas: List,
    verbose: bool = True,
) -> List:
    payloads = await async_gather_replies(
        stream,
        request_all(stream, handlers, handle_type, datas, verbose=verbose),
    )
    return [p.data for p in payloads]


def group_rpc_blocked(
    stream: request_reply_stream.NameResolvingRequestClient,
    handlers: List[Union[config_pkg.ModelShardID, str]],
    handle_type: str,
    datas: List,
    verbose: bool = True,
) -> List:
    request_ids = request_all(stream, handlers, handle_type, datas, verbose=verbose)
    res = []
    for req_id in request_ids:
        r = stream.poll(pattern=create_exact_match_pattern([req_id]), block=True)
        res.append(r)
    return res


def _request_parameter_sync(
    stream: request_reply_stream.NameResolvingRequestClient,
    msid2mwid: Dict[config_pkg.ModelShardID, int],
    from_model_name: ModelName,
    to_model_name: ModelName,
    from_topo: topology.PipeModelDataParallelTopology,
    to_topo: topology.PipeModelDataParallelTopology,
    to_model_config: ReaLModelConfig,
):

    model_name = from_model_name
    target = to_model_name
    # Prioritize handlers of `from_model`, then handlers of `to_model`.
    # As a result, if both `from_model` and `to_model` reside in a model worker,
    # the handler in the received request will be `from_model`. Layers will also built in `from_model`.
    # After that, we assign layers of the `from_model` to `to_model`.
    handlers = [
        config_pkg.ModelShardID.from_parallelism_rank(model_name, from_topo, j)
        for j in range(from_topo.world_size())
    ]
    all_handler_mwids = set([msid2mwid[h] for h in handlers])
    dst_handlers = [
        config_pkg.ModelShardID.from_parallelism_rank(target, to_topo, j)
        for j in range(to_topo.world_size())
    ]
    for h in dst_handlers:
        if msid2mwid[h] not in all_handler_mwids:
            handlers.append(h)
            all_handler_mwids.add(msid2mwid[h])

    ps_data = {
        "from_model_name": model_name,
        "to_model_name": target,
        "from_topo": from_topo,
        "to_topo": to_topo,
        "to_model_config": to_model_config,
        "eta": 1.0,
    }
    payloads = [
        request_reply_stream.Payload(
            handler=h,
            handle_name="empty",
            pre_hooks=["param_realloc"],
            pre_hook_data=[ps_data],
        )
        for h in handlers
    ]
    request_ids = [stream.post(p) for p in payloads]
    [
        stream.poll(pattern=create_exact_match_pattern([p.syn_reply_id]), block=True)
        for p in payloads
    ]
    [
        stream.post(
            request_reply_stream.Payload(
                handler=p.handler, handle_name="ack", request_id=p.ack_reply_id
            )
        )
        for p in payloads
    ]
    [
        stream.poll(pattern=create_exact_match_pattern([req_id]), block=True)
        for req_id in request_ids
    ]


@dataclasses.dataclass
class InterfaceDataAmount:
    train_configs: List[ReaLModelConfig] = dataclasses.field(default_factory=list)
    train_bs: List[int] = dataclasses.field(default_factory=list)
    train_seqlens: List[List[int]] = dataclasses.field(default_factory=list)

    inf_configs: List[ReaLModelConfig] = dataclasses.field(default_factory=list)
    inf_bs: List[int] = dataclasses.field(default_factory=list)
    inf_seqlens: List[List[int]] = dataclasses.field(default_factory=list)

    gen_configs: List[ReaLModelConfig] = dataclasses.field(default_factory=list)
    gen_bs: List[int] = dataclasses.field(default_factory=list)
    prompt_lens: List[List[int]] = dataclasses.field(default_factory=list)
    gen_len: List[int] = dataclasses.field(default_factory=list)

    def clear(self):
        self.train_bs.clear()
        self.train_seqlens.clear()

        self.inf_bs.clear()
        self.inf_seqlens.clear()

        self.gen_bs.clear()
        self.prompt_lens.clear()
        self.gen_len.clear()

        self.train_configs.clear()
        self.inf_configs.clear()
        self.gen_configs.clear()


@dataclasses.dataclass
class RPCCorountineControl:
    ## Shared resources ##
    stop: asyncio.Event
    # for counting the number of finished training steps
    # one training step corresponds to traversal of the whole DFG
    train_count: asyncio.Queue
    # for loading data, save and eval model
    fetch_data_queue: asyncio.Queue
    data_spec_queue: asyncio.Queue
    eval_queue: asyncio.Queue
    save_queue: asyncio.Queue

    ## Per-coroutine resources ##
    # Used for counting the number of concurrent calls.
    can_do_rpc: Dict[str, asyncio.Semaphore]
    rpc_traversal: Dict[str, int]
    # for synchronizing req ids between req and reply coroutines
    request_queues: Dict[str, asyncio.Queue]

    # for training data management and data cleaning after each step
    ids_to_clear: Set[int] = dataclasses.field(default_factory=set)
    data_amount: InterfaceDataAmount = dataclasses.field(
        default_factory=InterfaceDataAmount
    )

    # recover information
    used_hash_vals_this_epoch: Set[int] = dataclasses.field(default_factory=set)
    is_recover_epoch: bool = False
    hash_vals_to_ignore_in_recover: Set[int] = dataclasses.field(default_factory=set)


def _attach_payloads_with_hooks(
    rpc: dfg.MFCDef,
    payloads: Dict[config_api.ModelShardID, request_reply_stream.Payload],
    mwids: List[int],
    msid2mwid: Dict[config_pkg.ModelShardID, int],
    model_configs: Dict[str, None | ReaLModelConfig],
    model_topos: Dict[str, topology.PipeModelDataParallelTopology],
    main_handlers: List[config_pkg.ModelShardID],
    hook_type: str,
) -> Tuple[Dict[config_api.ModelShardID, request_reply_stream.Payload], List[int]]:
    assert hook_type in ["pre", "post"], hook_type

    main_mwids = set([msid2mwid[h] for h in main_handlers])
    for hook in getattr(rpc, f"_{hook_type}_hooks"):
        if isinstance(hook, dfg.ParamReallocHook):
            assert (hook.source is None) != (hook.target is None), hook
            if hook.source is None:
                src_topo = model_topos[rpc.model_name]
                dst_topo = model_topos[hook.target]
                dst_config = model_configs[hook.target]
                src_model_name, dst_model_name = rpc.model_name, hook.target
                other_model_name = hook.target
                other_topo = dst_topo
            else:
                src_topo = model_topos[hook.source]
                dst_topo = model_topos[rpc.model_name]
                dst_config = model_configs[rpc.model_name]
                src_model_name, dst_model_name = hook.source, rpc.model_name
                other_model_name = hook.source
                other_topo = src_topo

            ps_data = {
                "from_model_name": src_model_name,
                "to_model_name": dst_model_name,
                "from_topo": src_topo,
                "to_topo": dst_topo,
                "to_model_config": dst_config,
                "eta": hook.eta,
            }
            for h in main_handlers:
                getattr(payloads[h], f"{hook_type}_hooks").append("param_realloc")
                getattr(payloads[h], f"{hook_type}_hook_data").append(ps_data)
            other_handlers = [
                config_api.ModelShardID.from_parallelism_rank(
                    other_model_name, other_topo, j
                )
                for j in range(other_topo.world_size())
            ]
            for h in other_handlers:
                if msid2mwid[h] not in mwids:
                    payloads[h] = request_reply_stream.Payload(
                        handler=h,
                        handle_name="empty",
                    )
                    setattr(payloads[h], f"{hook_type}_hooks", ["param_realloc"])
                    setattr(payloads[h], f"{hook_type}_hook_data", [ps_data])
                    mwids.append(msid2mwid[h])
                elif msid2mwid[h] not in main_mwids:
                    hh = next(hh for hh in payloads if msid2mwid[hh] == msid2mwid[h])
                    getattr(payloads[hh], f"{hook_type}_hooks").append("param_realloc")
                    getattr(payloads[hh], f"{hook_type}_hook_data").append(ps_data)

        elif isinstance(hook, dfg.OffloadHook):
            for h in main_handlers:
                getattr(payloads[h], f"{hook_type}_hooks").append("offload")
                getattr(payloads[h], f"{hook_type}_hook_data").append(
                    dict(model_name=h.model_name)
                )
        else:
            raise NotImplementedError(f"Unknown hook type: {hook}")
    return payloads, mwids


async def scatter_tensor_to_mws(
    rpc: dfg.MFCDef,
    stream: request_reply_stream.NameResolvingRequestClient,
    msid2mwid: Dict[config_pkg.ModelShardID, int],
    model_topos: Dict[str, topology.PipeModelDataParallelTopology],
    model_configs: Dict[str, None | ReaLModelConfig],
    producer_names: Dict[str, str],
    producer_name2producer_handlers: Dict[str, List[config_pkg.ModelShardID]],
    producer_mappings: Dict[str, Dict[str, List[int]]],
    target_mapping: Dict[str, List[int]],
    meta_sample: data_api.SequenceSample,
    handlers: List[config_pkg.ModelShardID],
) -> List[uuid.UUID]:

    dt_data = {
        "keys": rpc.input_keys,
        "target": rpc.model_name,
        "producer_names": producer_names,
        "producer_mappings": producer_mappings,
        "target_mapping": target_mapping,
        "handle_name": rpc.interface_type.value,
        "rpc_name": rpc.name,
        "meta_sample": meta_sample,
    }

    payloads = {
        handler: request_reply_stream.Payload(
            handler=handler,
            handle_name=rpc.interface_type.value,
            pre_hooks=["data_transfer"],
            pre_hook_data=[dt_data],
            data=rpc.name,
        )
        for handler in handlers
    }
    mwids = [msid2mwid[h] for h in handlers]
    assert len(mwids) == len(set(mwids))

    for producer_name in producer_names.values():
        for h in producer_name2producer_handlers[producer_name]:
            if msid2mwid[h] not in mwids:
                payloads[h] = request_reply_stream.Payload(
                    handler=h,
                    handle_name="empty",
                    pre_hooks=["data_transfer"],
                    pre_hook_data=[dt_data],
                )
                mwids.append(msid2mwid[h])

    payloads, mwids = _attach_payloads_with_hooks(
        rpc,
        payloads,
        mwids,
        msid2mwid=msid2mwid,
        model_configs=model_configs,
        model_topos=model_topos,
        main_handlers=handlers,
        hook_type="pre",
    )
    payloads, mwids = _attach_payloads_with_hooks(
        rpc,
        payloads,
        mwids,
        msid2mwid=msid2mwid,
        model_configs=model_configs,
        model_topos=model_topos,
        main_handlers=handlers,
        hook_type="post",
    )
    req_ids = [stream.post(p) for h, p in payloads.items() if h in handlers]
    other_req_ids = [stream.post(p) for h, p in payloads.items() if h not in handlers]
    await asyncio.gather(
        *[
            _awaitable_response(
                stream, pattern=create_exact_match_pattern([p.syn_reply_id])
            )
            for p in payloads.values()
        ]
    )
    [
        stream.post(
            request_reply_stream.Payload(
                handler=p.handler, handle_name="ack", request_id=p.ack_reply_id
            )
        )
        for p in payloads.values()
    ]
    return req_ids, other_req_ids


async def model_rpc_request_func(
    rpc: dfg.MFCDef,
    msid2mwid: Dict[config_pkg.ModelShardID, int],
    src_rpc_model_name: ModelName,
    stream: request_reply_stream.NameResolvingRequestClient,
    buffer: AsyncIOSequenceBuffer,
    data_owner: Dict[Tuple[int, str], Tuple[ModelName, int]],
    model_topos: Dict[str, topology.PipeModelDataParallelTopology],
    model_configs: Dict[str, None | ReaLModelConfig],
    ctrl: RPCCorountineControl,
):
    """The corountine for sending requests to model workers."""

    topo = model_topos[rpc.model_name]
    handlers = [
        config_pkg.ModelShardID.from_parallelism_rank(rpc.model_name, topo, j)
        for j in range(topo.world_size())
    ]

    producer_names = {}  # data key -> model name
    for k in rpc.input_keys:
        if k in rpc.data_producers:
            producer_names[k] = rpc.data_producers[k]
        else:
            producer_names[k] = src_rpc_model_name
    keys_to_send = defaultdict(list)  # model name -> List[keys] to send
    for k in producer_names:
        keys_to_send[producer_names[k]].append(k)

    # convert producer model name to ModelShardID
    producer_name2producer_handlers = {}
    for producer_name in keys_to_send:
        producer_name2producer_handlers[producer_name] = [
            config_pkg.ModelShardID.from_parallelism_rank(
                producer_name, model_topos[producer_name], j
            )
            for j in range(model_topos[producer_name].world_size())
        ]

    request_queue = ctrl.request_queues[rpc.name]
    can_do_rpc = ctrl.can_do_rpc[rpc.name]

    this_rpc_consumed_seqs = 0
    while not ctrl.stop.is_set():

        await can_do_rpc.acquire()

        # Ensure that parent RPCs will not be over-consumed.
        while any(
            this_rpc_consumed_seqs >= (ctrl.rpc_traversal[c.name] + 1) * c.n_seqs
            for c in rpc.all_successors()
        ):
            await asyncio.sleep(0.1)

        buf_indices, sample = await buffer.get_batch_for_rpc(rpc)

        if rpc.is_src:
            ctrl.used_hash_vals_this_epoch = ctrl.used_hash_vals_this_epoch.union(
                sample.ids
            )

        # Record the data amount for each interface to compute FLOPs.
        # Since the user may arbitrarily specify input/output keys,
        # we can only try to find the most probable key name for computing FLOPs.
        # If such keys do not exist, we will use the key with the longest
        # sequence length in this model function call.
        acc_seqlens = {
            k: sum(sum(x) for x in slens) for k, slens in sample.seqlens.items()
        }
        seqlen_key = max(sample.seqlens, key=acc_seqlens.get)
        flops_seqlens = [sum(x) for x in sample.seqlens[seqlen_key]]
        if rpc.interface_type == dfg.ModelInterfaceType.GENERATE:
            ctrl.data_amount.gen_configs.append(model_configs[rpc.model_name])
            ctrl.data_amount.gen_bs.append(sample.bs)
            ctrl.data_amount.gen_len.append(
                rpc.interface_impl.args["generation_config"]["min_new_tokens"]
            )
            ctrl.data_amount.prompt_lens.append(flops_seqlens)
        elif rpc.interface_type == dfg.ModelInterfaceType.TRAIN_STEP:
            ctrl.data_amount.train_configs.append(model_configs[rpc.model_name])
            ctrl.data_amount.train_bs.append(sample.bs)
            ctrl.data_amount.train_seqlens.append(flops_seqlens)
        elif rpc.interface_type == dfg.ModelInterfaceType.INFERENCE:
            ctrl.data_amount.inf_configs.append(model_configs[rpc.model_name])
            ctrl.data_amount.inf_bs.append(sample.bs)
            ctrl.data_amount.inf_seqlens.append(flops_seqlens)

        this_rpc_consumed_seqs += sample.bs

        # logger.info(f"Model rpc {rpc.name} requesting.")

        # Dispatch data to different data parallel ranks.
        dp_size = topo.get_dim("data")
        if rpc.balanced_dp:
            assert sample.bs % dp_size == 0
            min_n_seqs_per_dp = sample.bs // dp_size
        else:
            min_n_seqs_per_dp = rpc.n_mbs if rpc.n_mbs is not None else 1
        split_spec = sample.get_split_spec(dp_size, min_size=min_n_seqs_per_dp)
        partitions = split_spec.partitions
        target_mapping = {i: list(range(v[0], v[1])) for i, v in enumerate(partitions)}

        # Set data owner of produced data by this RPC, such that downstream RPCs can know
        # where to fetch these data.
        for dp_idx, (st, ed) in enumerate(partitions):
            for i in range(st, ed):
                for k in rpc.output_keys:
                    data_owner[sample.ids[i], k] = (rpc.model_name, dp_idx)

        # Get the data owner of this RPC's input data.
        # We use it to determine the source of data transfer.
        producer_mappings = {}
        for k in rpc.input_keys:
            names, dp_indices = [], []
            for sample_id in sample.ids:
                owner_name, dp_idx = data_owner[(sample_id, k)]
                names.append(owner_name)
                dp_indices.append(dp_idx)
            assert len(set(names)) == 1
            producer_mapping = defaultdict(list)
            for i, dp_idx in enumerate(dp_indices):
                producer_mapping[dp_idx].append(i)
            producer_mapping = {k: sorted(v) for k, v in producer_mapping.items()}
            producer_mappings[names[0], k] = producer_mapping

        # send partitioned data to model workers
        req_ids, other_req_ids = await scatter_tensor_to_mws(
            rpc=rpc,
            stream=stream,
            msid2mwid=msid2mwid,
            model_topos=model_topos,
            model_configs=model_configs,
            producer_names=producer_names,
            producer_name2producer_handlers=producer_name2producer_handlers,
            producer_mappings=producer_mappings,
            target_mapping=target_mapping,
            meta_sample=sample,
            handlers=handlers,
        )
        await request_queue.put(
            (buf_indices, sample.ids, req_ids, other_req_ids, time.perf_counter())
        )
        logger.info(f"Model rpc {rpc.name} requested.")


async def model_rpc_reply_func(
    rpc: dfg.MFCDef,
    stream: request_reply_stream.NameResolvingRequestClient,
    buffer: AsyncIOSequenceBuffer,
    model_topos: Dict[str, topology.PipeModelDataParallelTopology],
    ctrl: RPCCorountineControl,
):
    topo = model_topos[rpc.model_name]
    dp_size = topo.get_dim("data")
    dp_head_indices = [
        topo.get_rank(data=i, pipe=topo.get_dim("pipe") - 1, model=0)
        for i in range(dp_size)
    ]

    request_queue = ctrl.request_queues[rpc.name]
    can_do_rpc = ctrl.can_do_rpc[rpc.name]

    while not ctrl.stop.is_set():
        # Wait for master worker's request.
        buf_indices, ids, req_ids, other_req_ids, tik = await request_queue.get()

        # First, wait for all side-effect requests to finish.
        # Side-effect or empty requests are required for data transfer
        # and parameter synchronization.
        await asyncio.gather(
            *[
                _awaitable_response(
                    stream, pattern=create_exact_match_pattern([req_id])
                )
                for req_id in other_req_ids
            ]
        )

        # Then, wait for all main requests to finish.
        responses = await asyncio.gather(
            *[
                _awaitable_response(
                    stream, pattern=create_exact_match_pattern([req_id])
                )
                for req_id in req_ids
            ]
        )
        # logger.info(f"rpc {rpc.name} received responses {req_ids}")

        # Filter out responses other than DP heads.
        # Other repsonses are duplicated or None.
        responses: List[request_reply_stream.Payload] = [
            responses[i] for i in dp_head_indices
        ]

        # If the returned data is a SequenceSample, it is the data returned by
        # model function calls. The data shoulbe be amended into buffer.
        # Otherwise, it's the train statistics and should be reduced and logged.
        if isinstance(responses[-1].data, data_api.SequenceSample):
            res = data_api.SequenceSample.gather([r.data for r in responses])
        else:
            res = _gather_stat([response.data for response in responses])

        if rpc.log_return_value:
            logger.info(f"RPC name {rpc.name} returns {res}")

        # Release the semaphore to let the request corountine continue running.
        can_do_rpc.release()
        ctrl.rpc_traversal[rpc.name] += 1

        # If this RPC is the final node in the dataflow graph,
        # update the train counter.
        # Otherwise, amend data in the buffer.
        if rpc.is_dst:
            ctrl.ids_to_clear = ctrl.ids_to_clear.union(ids)
            await ctrl.train_count.put(1)
        else:
            logger.info(f"Amending RPC {rpc.name} output keys: {res.keys}")
            await buffer.amend_batch(buf_indices, res.unpack())

        logger.info(
            f"Model rpc {rpc.name} finished. Run time {time.perf_counter() - tik:.4f}s."
        )


async def load_data_func(
    src_rpc: dfg.MFCDef,
    src_rpc_dp_size: int,
    src_rpc_model_name: str,
    buffer: AsyncIOSequenceBuffer,
    data_owner: Dict[Tuple[int, str], Tuple[ModelName, int]],
    stream: request_reply_stream.NameResolvingRequestClient,
    ctrl: RPCCorountineControl,
):
    while not ctrl.stop.is_set():
        await ctrl.fetch_data_queue.get()
        # fetch data from dataloader to fill the sequence buffer
        blogger.info(f"Filling data into the buffer in a new epoch.")
        fetch_data_start = time.perf_counter()

        # NOTE: PyTorch dataloader will shuffle data for us.
        all_data: List[data_api.SequenceSample] = []
        received_ids = set()

        # NOTE: Currently we send dataloading requests until iterating
        # over the entire dataset. This may lead to a huge memory waste
        # with super-large datasets. Empirically, it's fine.
        is_final_batch = False
        while not is_final_batch:
            # Send request to model workers to get the specification of data.
            # Data itself is not transferred to the master worker.
            data_batches: List[data_api.DataBatchMeta] = await async_group_rpc(
                stream,
                handlers=[f"__data{i}__" for i in range(src_rpc_dp_size)],
                handle_type="fetch",
                datas=[None for _ in range(src_rpc_dp_size)],
                verbose=False,
            )
            cur_epoch = data_batches[0].epoch

            # Unpack batched sequences into individual sequences.
            for x in data_batches:
                if x.meta_sample is None:
                    continue
                for xx in x.meta_sample.unpack():
                    all_data.append(xx)
                    if xx.ids[0] in received_ids:
                        raise ValueError(
                            f"Duplicate data id {xx.ids[0]}. Is the final batch? {is_final_batch}."
                        )
                    received_ids.add(xx.ids[0])

            # Store the owner information of the data.
            # RPCs corountines will use this information to
            # determine the src and dst of data transfer.
            for dp_rank, db_meta in enumerate(data_batches):
                if db_meta.meta_sample is None:
                    continue
                for s in db_meta.meta_sample.unpack():
                    for k in s.keys:
                        data_owner[(s.ids[0], k)] = (src_rpc_model_name, dp_rank)

            is_final_batch = data_batches[0].is_final_batch
            assert all(is_final_batch == x.is_final_batch for x in data_batches)

        steps_per_epoch = len(all_data) // src_rpc.n_seqs
        # Since different keys may have different sequence lengths, we cannot
        # count tokens accurately. Here we just assume that the key with the
        # longest sequence length is the number of tokens.
        seqlens = [max(sum(v[0]) for v in x.seqlens.values()) for x in all_data]
        avg_tokens_per_batch = sum(seqlens) / steps_per_epoch
        logger.info(
            f"Training epoch {cur_epoch + 1} approximately has {steps_per_epoch} steps. "
            f"Each batch has {avg_tokens_per_batch:.2f} tokens in average."
        )
        await ctrl.data_spec_queue.put((steps_per_epoch, avg_tokens_per_batch))

        # Reorder loaded (meta-)data and store them into the buffer.
        # NOTE: The reordered indices prioritize longer sequences for detecting OOM errors early.
        reorder_indices, _ = datapack.reorder_to_balanced_batches(
            np.array(seqlens), src_rpc.n_seqs
        )
        all_data: List[data_api.SequenceSample] = [all_data[i] for i in reorder_indices]

        if ctrl.is_recover_epoch:
            all_data = list(
                filter(
                    lambda x: x.ids[0] not in ctrl.hash_vals_to_ignore_in_recover,
                    all_data,
                )
            )

        # Store into buffer!
        buffer_indices = await buffer.put_batch(all_data)
        assert len(buffer_indices) == len(all_data)

        # Awake other model RPC corountines to start running the dataflow graph.
        async with buffer.lock:
            buffer.lock.notify(buffer.n_rpcs)

        blogger.info(
            f"Filling data finished. Time consumption: "
            f"{time.perf_counter() - fetch_data_start:.3f}s."
        )


def _gather_stat(src: List[Dict]) -> Dict:
    cnt, stats = {}, {}
    for reply in src:
        for k, v in reply.items():
            cnt[k] = cnt.get(k, 0) + 1
            stats[k] = stats.get(k, 0) + v
    res = {k: v / cnt for k, v, cnt in zip(stats.keys(), stats.values(), cnt.values())}
    for k, c in cnt.items():
        if c != len(src):
            logger.warning(f"Gathered `{k}` is not present in every returned stats.")
    for k, v in res.items():
        if any(abs(v - x.get(k, None)) > 1e-4 for x in src):
            logger.warning(
                f"Gathered `{k}` is not all-reduced "
                f"before returning: ({[x.get(k, None) for x in src]}, {v})."
            )
    return res


async def model_eval_thread_func(
    stream: request_reply_stream.NameResolvingRequestClient,
    handlers: List[config_pkg.ModelShardID],
    eval_queue: asyncio.Queue,
    stop_ctl: asyncio.Event,
):
    while not stop_ctl.is_set():
        epoch, epoch_step = await eval_queue.get()
        eval_stats = await async_group_rpc(
            stream, handlers, "evaluate", [None for _ in handlers]
        )
        eval_stats = _gather_stat(list(filter(lambda x: bool(x), eval_stats)))
        logger.info(
            f"Evaluation results at epoch {epoch + 1} step {epoch_step + 1}: {eval_stats}"
        )


async def model_save_thread_func(
    stream: request_reply_stream.NameResolvingRequestClient,
    handlers: List[config_pkg.ModelShardID],
    model_save_root: str,
    save_queue: asyncio.Queue,
    stop_ctl: asyncio.Event,
):
    while not stop_ctl.is_set():
        epoch, epoch_step, global_step = await save_queue.get()
        model_save_dirs = [
            os.path.join(
                model_save_root,
                s.model_name.role,
                f"epoch{epoch}epochstep{epoch_step}globalstep{global_step}",
            )
            for s in handlers
        ]
        await async_group_rpc(stream, handlers, "save", model_save_dirs)
        logger.info(f"Save models at epoch {epoch} step {epoch_step}.")


class MasterWorker(worker_base.Worker):
    os.makedirs(constants.MODEL_SAVE_ROOT, exist_ok=True)
    global_exp_tik = time.perf_counter()

    def _configure(self, config: config_pkg.MasterWorker):
        self.config = config

        self.__model_topos: Dict[ModelName, topology.PipeModelDataParallelTopology] = (
            config.model_topos
        )

        # Build execution graph and initialize concurrency utilities.
        self.__model_rpcs = config.model_rpcs
        for rpc in self.__model_rpcs:
            _dp_size = self.__model_topos[rpc.model_name].get_dim("data")
            _pp_size = self.__model_topos[rpc.model_name].get_dim("pipe")
            if rpc.n_seqs < _dp_size * _pp_size:
                logger.warning(
                    f"The batch size of RPC `{rpc.name}` in terms of #seqs is smaller than "
                    f"dp_size * pp_size ({_dp_size}*{_pp_size}). Forcely enlarge the batch size "
                    f"to {_dp_size * _pp_size} (dp_size * pp_size). (original: {rpc.n_seqs})"
                )
                rpc.n_seqs = _dp_size * _pp_size

        self.__mwid2msids = defaultdict(list)
        for msid, mwid in self.config.msid2mwid.items():
            self.__mwid2msids[mwid].append(msid)

        self.__rpc_srcs = list(filter(lambda rpc: rpc.is_src, self.__model_rpcs))
        self.__rpc_dsts = list(filter(lambda rpc: rpc.is_dst, self.__model_rpcs))
        self.__n_rpc_srcs = len(self.__rpc_srcs)
        self.__n_rpc_dsts = len(self.__rpc_dsts)

        # Save and eval control.
        self.__total_train_epochs = config.exp_ctrl.total_train_epochs
        self.__save_ctl = timeutil.EpochStepTimeFreqCtl(
            freq_epoch=config.exp_ctrl.save_freq_epochs,
            freq_step=config.exp_ctrl.save_freq_steps,
            freq_sec=config.exp_ctrl.save_freq_secs,
        )
        self.__eval_ctl = timeutil.EpochStepTimeFreqCtl(
            freq_epoch=config.exp_ctrl.eval_freq_epochs,
            freq_step=config.exp_ctrl.eval_freq_steps,
            freq_sec=config.exp_ctrl.eval_freq_secs,
        )

        self.MODEL_SAVE_ROOT = os.path.join(
            constants.MODEL_SAVE_ROOT,
            config.worker_info.experiment_name,
            config.worker_info.trial_name,
        )
        os.makedirs(self.MODEL_SAVE_ROOT, exist_ok=True)

        self.__initialized = False
        self.__recover_run = os.environ.get("REAL_RECOVER_RUN", "0") == "1"
        self.__recover_info = (
            recover.load_recover_info() if self.__recover_run else None
        )
        self.__recover_first_epoch_done = False

        self._epoch = 0
        self._epoch_step = self._global_step = 0
        if self.__recover_run:
            self._epoch = self.__recover_info.recover_start.epoch
            self._epoch_step = self.__recover_info.recover_start.epoch_step
            self._start_global_step = self._global_step = (
                self.__recover_info.recover_start.global_step
            )
            logger.info(
                f"Recovering from previous run: "
                f"{(self._epoch, self._epoch_step, self._global_step)}"
            )

        self.__this_step_info = recover.StepInfo(
            epoch=0,
            epoch_step=0,
            global_step=0,
        )
        self.__last_step_info = None

        # for benchmark
        self.e2e_time_history = []
        self.__benchmark_steps = config.exp_ctrl.benchmark_steps

        return config.worker_info

    def __lazy_init(self):
        # Set up streams.
        handler_routing = copy.deepcopy(self.config.msid2mwid)
        src_rpc = self.__rpc_srcs[0]
        src_rpc_topo = self.config.model_topos[src_rpc.model_name]
        src_rpc_dp_size = src_rpc_topo.get_dim("data")
        src_rpc_pp_size = src_rpc_topo.get_dim("pipe")
        for i in range(src_rpc_dp_size):
            rank = src_rpc_topo.get_rank(data=i, pipe=src_rpc_pp_size - 1, model=0)
            handler_routing[f"__data{i}__"] = self.config.msid2mwid[
                config_pkg.ModelShardID.from_parallelism_rank(
                    model_name=src_rpc.model_name,
                    topo=src_rpc_topo,
                    parallelism_rank=rank,
                )
            ]
        self.__stream = request_reply_stream.make_master_stream(
            self.config.worker_info,
            n_subscribers=self.config.n_model_workers,
            handler_routing=handler_routing,
        )
        self.__stream: request_reply_stream.NameResolvingRequestClient

        src_rpc = [rpc for rpc in self.config.model_rpcs if rpc.is_src][0]
        src_rpc_model_name = src_rpc.model_name
        src_rpc_dp_size = self.config.model_topos[src_rpc.model_name].get_dim("data")

        # Request training specification from data workers.
        total_n_seqs = 0
        for i in range(src_rpc_dp_size):
            p = request_reply_stream.Payload(
                handler=f"__data{i}__",
                handle_name="spec",
            )
            self.__stream.post(p)
            self.__stream.poll(
                block=True, pattern=create_exact_match_pattern([p.syn_reply_id])
            )
            self.__stream.post(
                request_reply_stream.Payload(
                    handler=f"__data{i}__",
                    handle_name="ack",
                    request_id=p.ack_reply_id,
                )
            )
            n_seqs_per_dataset_shard: int = self.__stream.poll(
                block=True, pattern=create_exact_match_pattern([p.request_id])
            ).data
            total_n_seqs += n_seqs_per_dataset_shard

        event_loop = asyncio.new_event_loop()
        asyncio.set_event_loop(event_loop)

        # Build some data required for subsequent model function calls.
        self.__all_model_handlers: List[config_pkg.ModelShardID] = []
        self.__dp0_model_handlers: List[config_pkg.ModelShardID] = []
        self.__trainable_model_handlers: List[config_pkg.ModelShardID] = []
        for model_name, topo in self.config.model_topos.items():
            num_dp = topo.get_dim("data")
            self.__all_model_handlers += [
                config_pkg.ModelShardID.from_parallelism_rank(model_name, topo, j)
                for j in range(topo.world_size())
            ]

            if any(
                rpc.model_name == model_name
                and rpc.interface_type == dfg.ModelInterfaceType.TRAIN_STEP
                for rpc in self.__model_rpcs
            ):
                self.__trainable_model_handlers += [
                    config_pkg.ModelShardID.from_parallelism_rank(model_name, topo, j)
                    for j in range(topo.world_size())
                ]
            self.__dp0_model_handlers += [
                config_pkg.ModelShardID.from_parallelism_rank(model_name, topo, j)
                for j in topo.filter_match(data=0)
            ]

        # Request model configs from model workers.
        # Return None if the model is not a ReaLModel.
        self.__model_configs: Dict[ModelName, None | ReaLModelConfig] = {}
        for model_name in self.config.model_topos:
            p = request_reply_stream.Payload(
                handler=config_pkg.ModelShardID.from_parallelism_rank(
                    model_name, topo, 0
                ),
                handle_name="model_config",
            )
            self.__stream.post(p)
            self.__stream.poll(
                block=True, pattern=create_exact_match_pattern([p.syn_reply_id])
            )
            self.__stream.post(
                request_reply_stream.Payload(
                    handler=p.handler,
                    handle_name="ack",
                    request_id=p.ack_reply_id,
                )
            )
            self.__model_configs[model_name] = self.__stream.poll(
                pattern=create_exact_match_pattern([p.request_id]), block=True
            ).data

        # Initialize model backends.
        # For models with the same role, they share the same model parameters.
        # Therefore, we must call reallocate parameters from A to B
        # before we send requests to initialize B.
        _param_senders = [v[0] for v in self.config.sync_param_pairs]
        _param_recevers = [v[1] for v in self.config.sync_param_pairs]

        # The parameters are by default held by the trainable model.
        # If all replicas are not trainable, the parameters are held in replica 0.
        _model_is_trainable = collections.defaultdict(list)
        for rpc in self.__model_rpcs:
            _model_is_trainable[rpc.model_name].append(
                rpc.interface_type == dfg.ModelInterfaceType.TRAIN_STEP
            )

        _model_is_trainable = {
            model_name: any(values)
            for model_name, values in _model_is_trainable.items()
        }

        _roles = set([rpc.model_name.role for rpc in self.__model_rpcs])
        _role_cnt = {
            role: len(
                set(
                    [
                        rpc.model_name
                        for rpc in self.__model_rpcs
                        if rpc.model_name.role == role
                    ]
                )
            )
            for role in _roles
        }
        _reordered_model_names = []
        for role in _roles:
            if _role_cnt[role] == 1:
                _reordered_model_names.append(ModelName(role, 0))
                continue
            _indices = list(range(_role_cnt[role]))
            _trainable_this_role = [
                _model_is_trainable[ModelName(role, i)] for i in range(_role_cnt[role])
            ]
            if any(_trainable_this_role):
                assert sum(_trainable_this_role) == 1
                _trainable_idx = _trainable_this_role.index(True)
                _reordered_model_names.append(ModelName(role, _trainable_idx))
                _indices.remove(_trainable_idx)
            for i in _indices:
                _reordered_model_names.append(ModelName(role, i))

        # Send initialization requests.
        self.logger.info(
            f"Initialize model backends with order: {_reordered_model_names}."
        )
        _initialized_roles = []
        for model_name in _reordered_model_names:
            topo = self.config.model_topos[model_name]
            # Build FinetuneSpec, which is required to initialize backends.
            _handlers = [
                config_pkg.ModelShardID.from_parallelism_rank(model_name, topo, j)
                for j in range(topo.world_size())
            ]
            train_rpcs = list(
                filter(
                    lambda rpc: rpc.model_name == model_name
                    and rpc.interface_type == dfg.ModelInterfaceType.TRAIN_STEP,
                    self.__model_rpcs,
                )
            )
            if len(train_rpcs) > 0:
                assert len(train_rpcs) == 1
                steps_per_epoch = (
                    total_n_seqs * self.config.exp_ctrl.total_train_epochs
                    + train_rpcs[0].n_seqs
                    - 1
                ) // train_rpcs[0].n_seqs
                ft_spec = model_api.FinetuneSpec(
                    total_train_epochs=self.config.exp_ctrl.total_train_epochs,
                    total_train_steps=steps_per_epoch
                    * self.config.exp_ctrl.total_train_epochs,
                    steps_per_epoch=steps_per_epoch,
                )
            else:
                ft_spec = model_api.FinetuneSpec(
                    total_train_epochs=self.config.exp_ctrl.total_train_epochs,
                    total_train_steps=-1,
                    steps_per_epoch=-1,
                )
            model_ft_specs = [ft_spec] * topo.world_size()

            # Reallocate parameters if necessary.
            if model_name.role in _initialized_roles and model_name in _param_recevers:
                _param_realloc_src = _param_senders[_param_recevers.index(model_name)]
                _request_parameter_sync(
                    stream=self.__stream,
                    msid2mwid=self.config.msid2mwid,
                    from_model_name=_param_realloc_src,
                    to_model_name=model_name,
                    from_topo=self.config.model_topos[_param_realloc_src],
                    to_topo=self.config.model_topos[model_name],
                    to_model_config=self.__model_configs[model_name],
                )

            group_rpc_blocked(
                self.__stream,
                handlers=_handlers,
                handle_type="initialize",
                datas=model_ft_specs,
            )

            # Reallocate parameters back.
            if model_name.role in _initialized_roles and model_name in _param_recevers:
                # Reversely sync parameters
                _request_parameter_sync(
                    stream=self.__stream,
                    msid2mwid=self.config.msid2mwid,
                    from_model_name=model_name,
                    to_model_name=_param_realloc_src,
                    to_topo=self.config.model_topos[_param_realloc_src],
                    from_topo=self.config.model_topos[model_name],
                    to_model_config=self.__model_configs[_param_realloc_src],
                )

            _initialized_roles.append(model_name.role)

        logger.info("Initializations of models and backends complete.")

        # Create corountine control objects for running the dataflow graph.
        self.__rpc_ctrl = RPCCorountineControl(
            stop=asyncio.Event(),
            train_count=asyncio.Queue(maxsize=len(self.__rpc_dsts)),
            fetch_data_queue=asyncio.Queue(1),
            data_spec_queue=asyncio.Queue(1),
            eval_queue=asyncio.Queue(1),
            save_queue=asyncio.Queue(1),
            rpc_traversal={rpc.name: 0 for rpc in self.__model_rpcs},
            request_queues={rpc.name: asyncio.Queue(1) for rpc in self.__model_rpcs},
            can_do_rpc={rpc.name: asyncio.Semaphore(1) for rpc in self.__model_rpcs},
            is_recover_epoch=self.__recover_run,
            used_hash_vals_this_epoch=(
                self.__recover_info.hash_vals_to_ignore if self.__recover_run else set()
            ),
            hash_vals_to_ignore_in_recover=(
                self.__recover_info.hash_vals_to_ignore if self.__recover_run else set()
            ),
        )

        self.__fetch_master_ctl = asyncio.Queue(1)

        # NOTE: We don't set a configurable maximum buffer size here because we want to keep all data in the buffer.
        # We assume that the dataset size is at most 1M. We have warnings if the buffer is 95% full.
        self.__seqbuffer = AsyncIOSequenceBuffer(
            self.__model_rpcs,
            max_size=int(1e6),
            fetch_ctl=self.__rpc_ctrl.fetch_data_queue,
            fetch_master_ctl=self.__fetch_master_ctl,
        )

        self.__data_owner: Dict[Tuple[int, str], Tuple[str, int]] = {}

        logger.info(f"Creating asyncio coroutines...")

        # Create coroutines for model RPCs.
        coroutine_tasks = []
        for rpc in self.__model_rpcs:
            request_task = event_loop.create_task(
                model_rpc_request_func(
                    rpc=rpc,
                    msid2mwid=self.config.msid2mwid,
                    src_rpc_model_name=src_rpc_model_name,
                    data_owner=self.__data_owner,
                    stream=self.__stream,
                    buffer=self.__seqbuffer,
                    model_topos=self.__model_topos,
                    model_configs=self.__model_configs,
                    ctrl=self.__rpc_ctrl,
                )
            )
            reply_task = event_loop.create_task(
                model_rpc_reply_func(
                    rpc=rpc,
                    stream=self.__stream,
                    buffer=self.__seqbuffer,
                    model_topos=self.__model_topos,
                    ctrl=self.__rpc_ctrl,
                )
            )
            coroutine_tasks += [request_task, reply_task]

        # Append some utilization coroutines to handle data loading, saving, and evaluation.
        load_data_task = event_loop.create_task(
            load_data_func(
                src_rpc=src_rpc,
                src_rpc_dp_size=src_rpc_dp_size,
                src_rpc_model_name=src_rpc_model_name,
                data_owner=self.__data_owner,
                buffer=self.__seqbuffer,
                stream=self.__stream,
                ctrl=self.__rpc_ctrl,
            )
        )
        eval_task = event_loop.create_task(
            model_eval_thread_func(
                stream=self.__stream,
                handlers=self.__all_model_handlers,
                eval_queue=self.__rpc_ctrl.eval_queue,
                stop_ctl=self.__rpc_ctrl.stop,
            )
        )
        save_task = event_loop.create_task(
            model_save_thread_func(
                stream=self.__stream,
                handlers=self.__trainable_model_handlers,
                model_save_root=self.MODEL_SAVE_ROOT,
                save_queue=self.__rpc_ctrl.save_queue,
                stop_ctl=self.__rpc_ctrl.stop,
            )
        )
        coroutine_tasks += [load_data_task, eval_task, save_task]

        # Set up a run context of EventLoop.run_util_complete, baiscally copy-paste from cpython.
        # With this context, we can call the non-block EventLoop._run_once (similar to worker._poll).
        self.__asyncio_tasks: List[asyncio.Task] = coroutine_tasks
        self.__asyncio_ctx = setup_run_until_complete(
            event_loop, asyncio.gather(*coroutine_tasks)
        )

        logger.info(f"Coroutines created. The master worker is ready to run.")

        self.__initialized = True
        self._train_start_time = time.perf_counter()

        self.__clear_data_cache_reqids = None

        self.__cur_steps_per_epoch = None
        self.__cur_avg_tokens_per_batch = None

    def _poll(self):
        if not self.__initialized:
            self.__lazy_init()

        # Main execution steps. The graph runs under-the-hood in RPC & stream threads.
        # Wait for the finish of the traversal of the execution graph.
        execution_start = time.perf_counter()
        logger.info("Master worker is waiting for the finish of the execution graph.")
        _rpc_dst_cnt = 0
        while _rpc_dst_cnt < self.__n_rpc_dsts:
            try:
                self.__rpc_ctrl.train_count.get_nowait()
                _rpc_dst_cnt += 1
                continue
            except asyncio.QueueEmpty:
                pass
            try:
                # Similar to worker._poll. Run multiple times until a train step is finished.
                self.__asyncio_ctx.loop._run_once()
                # NOTE: The following line will propagate errors in corountines back to the main thread.
                # It raises asyncio.exceptions.InvalidStateError if the result is not ready.
                # (In our use cases, the result will never be ready because corountines run while-loops.)
                # We just ignore this error and continue running.
                self.__asyncio_ctx.future.result()
            except asyncio.exceptions.InvalidStateError:
                # Catch the exception when future.result() is not ready.
                pass
            except KeyboardInterrupt as e:
                raise_asyncio_exception(self.__asyncio_ctx, raise_error=False)
                raise e
            except:
                raise_asyncio_exception(self.__asyncio_ctx)
        logger.info("Execution finished!")

        # Check whether we have entered a new epoch.
        try:
            self.__fetch_master_ctl.get_nowait()
            is_new_epoch = True
        except asyncio.QueueEmpty:
            is_new_epoch = False

        try:
            (self.__cur_steps_per_epoch, self.__cur_avg_tokens_per_batch) = (
                self.__rpc_ctrl.data_spec_queue.get_nowait()
            )
        except asyncio.QueueEmpty:
            pass

        # Check whether we should evaluate or save models.
        should_eval = self.__eval_ctl.check(epochs=int(is_new_epoch), steps=1)
        should_save = self.__save_ctl.check(epochs=int(is_new_epoch), steps=1)

        if is_new_epoch:
            # do not update epoch counter when recover for the first step
            if self.__recover_run and not self.__recover_first_epoch_done:
                self.__recover_first_epoch_done = True
            else:
                self._epoch += 1
                self._epoch_step = 0
                self.__rpc_ctrl.used_hash_vals_this_epoch = set()

        # Updata counters.
        self._epoch_step += 1
        self._global_step += 1

        if should_eval:
            self.__rpc_ctrl.eval_queue.put_nowait((self._epoch, self._epoch_step))
        if should_save:
            self.__rpc_ctrl.save_queue.put_nowait(
                (self._epoch, self._epoch_step, self._global_step)
            )

        # update step info
        self.__last_step_info = self.__this_step_info
        self.__this_step_info = recover.StepInfo(
            epoch=self._epoch,
            epoch_step=self._epoch_step,
            global_step=self._global_step,
        )

<<<<<<< HEAD
        # Logging.
        time_since_configure = time.perf_counter() - self._train_start_time
        time_per_step = time_since_configure / (self._global_step + 1)
=======
        if is_new_epoch:
            if self._epoch > self.__total_train_epochs:
                if should_eval or should_save:
                    logger.info(
                        f"Waiting for all save/eval requests at the last step"
                        f" for {self.config.exp_ctrl.save_eval_timeout} secs..."
                    )
                    time.sleep(self.config.exp_ctrl.save_eval_timeout)
                self.experiment_complete_exit(f"Training completes! Yeah!!!")

        total_time_consumption = time.perf_counter() - self._train_start_time
        time_per_step = total_time_consumption / (self._global_step + 1)
>>>>>>> 6adc95cb
        e2e_time = time.perf_counter() - execution_start
        self.e2e_time_history.append(e2e_time)

        self._log_training_stats(e2e_time, time_since_configure)

        # Pause the worker if experiment or system-wise benchmark completes.
        if (
            self.__benchmark_steps is not None
            and self._global_step >= self.__benchmark_steps
        ) or (is_new_epoch and self._epoch > self.__total_train_epochs):
            logger.info(
                f"Finished benchmark {self.__benchmark_steps}. "
                f"Time consumption of this setup: {time_since_configure:.3f}"
            )
            logger.info(f"avg #e2e# time *{np.mean(self.e2e_time_history):.3f}*")
            return self.experiment_complete_exit()

        # Send clear cache requests to model workers.
        self._clear_gpu_cache()

        return worker_base.PollResult(sample_count=1, batch_count=1)

    def _log_training_stats(self, e2e_time: float, time_since_configure: float):
        # calculate flops
        #########################################
        if not all(
            isinstance(v, ReaLModelConfig) for v in self.__model_configs.values()
        ):
            logger.warning(
                f"Not all models are ReaLModels. Unable to calculate FLOP/s."
            )
            flops = None
        else:
            flops = 0
            for train_bs, train_seqlens, real_config in zip(
                self.__rpc_ctrl.data_amount.train_bs,
                self.__rpc_ctrl.data_amount.train_seqlens,
                self.__rpc_ctrl.data_amount.train_configs,
            ):
                flops += calculate_llama_train_flops(
                    checkpoint_activations_factor=4,
                    batch_size=train_bs,
                    seqlens=train_seqlens,
                    num_layers=real_config.n_layers,
                    hidden_size=real_config.hidden_dim,
                    intermediate_size=real_config.intermediate_dim,
                    vocab_size=real_config.vocab_size,
                )
            for inf_bs, inf_seqlens, real_config in zip(
                self.__rpc_ctrl.data_amount.inf_bs,
                self.__rpc_ctrl.data_amount.inf_seqlens,
                self.__rpc_ctrl.data_amount.inf_configs,
            ):
                flops += caculuate_llama_forward_flops(
                    batch_size=inf_bs,
                    seqlens=inf_seqlens,
                    num_layers=real_config.n_layers,
                    hidden_size=real_config.hidden_dim,
                    intermediate_size=real_config.intermediate_dim,
                    vocab_size=real_config.vocab_size,
                )
            for gen_bs, prompt_lens, gen_len, real_config in zip(
                self.__rpc_ctrl.data_amount.gen_bs,
                self.__rpc_ctrl.data_amount.prompt_lens,
                self.__rpc_ctrl.data_amount.gen_len,
                self.__rpc_ctrl.data_amount.gen_configs,
            ):
                flops += calculate_llama_gen_flops(
                    batch_size=gen_bs,
                    prompt_lens=prompt_lens,
                    gen_len=gen_len,
                    num_layers=real_config.n_layers,
                    hidden_size=real_config.hidden_dim,
                    intermediate_size=real_config.intermediate_dim,
                    vocab_size=real_config.vocab_size,
                )
            tflops = flops / (e2e_time * (10**12))
            tflops_per_gpu = flops / (e2e_time * self.config.n_model_workers * (10**12))
        self.__rpc_ctrl.data_amount.clear()
        #########################################

        s = f"Epoch {self._epoch}/{self.config.exp_ctrl.total_train_epochs} "
        if self.__cur_steps_per_epoch is not None:
            s += f"step {self._epoch_step}/{self.__cur_steps_per_epoch} "
        else:
            s += f"step {self._epoch_step} "
        s += f"(global step {self._global_step}) finishes. "
        if self.__cur_avg_tokens_per_batch is not None:
            s += f"Average #tokens per batch is {self.__cur_avg_tokens_per_batch:.0f}. "
        s += f"#End to end# execution time: *{e2e_time:.3f}*s. "
        s += f"Total time consumption: {time_since_configure:.3f}s. "
        if self.__cur_steps_per_epoch is not None and len(self.e2e_time_history) > 2:
            remaining_steps = self.__cur_steps_per_epoch - self._epoch_step
            remaining_epochs = self.__total_train_epochs - self._epoch
            avg_t = np.mean(self.e2e_time_history[2:])
            remain_t = avg_t * remaining_steps
            remain_t += avg_t * self.__cur_steps_per_epoch * remaining_epochs
            s += f"Estimated remaining time: {remain_t:.3f}s. "
        if flops is not None:
            s += f"TFLOP/s per GPU: {tflops_per_gpu:.2f}, total TFLOP/s: {tflops:.2f}."
        logger.info(s)
        logger.info(
            f"Time taken so far across all configurations: {time.perf_counter() - self.global_exp_tik:.2f}s"
        )

    def _clear_gpu_cache(self):
        if self.__clear_data_cache_reqids is not None:
            [
                self.__stream.poll(
                    block=True, pattern=create_exact_match_pattern([reqid])
                )
                for reqid in self.__clear_data_cache_reqids
            ]
        self.__clear_data_cache_reqids = request_all(
            self.__stream,
            [vs[0] for vs in self.__mwid2msids.values()],
            "clear_data_cache",
            [self.__rpc_ctrl.ids_to_clear for _ in self.__all_model_handlers],
        )
        self.__rpc_ctrl.ids_to_clear.clear()

    def experiment_complete_exit(self):
        self.__rpc_ctrl.stop.set()
        for task in self.__asyncio_tasks:
            task.cancel()
        self.__asyncio_ctx.future.set_result(None)
        # NOTE: stopping the loop immediately after cancelling tasks may
        # raise warnings sometimes, but it doesn't matter.
        self.__asyncio_ctx.loop.stop()
        teardown_run_util_complete(self.__asyncio_ctx)
        logger.info(
            colorama.Style.RESET_ALL
            + colorama.Fore.YELLOW
            + colorama.Style.BRIGHT
            + "\033[1m"
            + "Experiment Completes! Yeah!!!!!!!!"
            + colorama.Style.RESET_ALL
        )

        # Send requests to pause model workers.
        # Model workers will not respond to this message.
        request_all(
            self.__stream,
            handlers=self.__all_model_handlers,
            handle_type="reset",
            datas=[None for _ in self.__all_model_handlers],
        )
        self.__stream.close()
        constants.reset_run()
        # Reset names used for distributed training.
        # The next round of training will set up a new distributed environment.
        name_resolve.clear_subtree(
            names.distributed_root(constants.experiment_name(), constants.trial_name())
        )
        name_resolve.clear_subtree(
            names.request_reply_stream_root(
                constants.experiment_name(), constants.trial_name()
            )
        )
        self.__initialized = False
        self.pause()
        return worker_base.PollResult(0, 0)

    def __recover_save(self):
        # save step info for recover
        recover_info = recover.RecoverInfo(
            # recover_start=self.__last_step_info,
            recover_start=self.__this_step_info,
            last_step_info=self.__last_step_info,
            hash_vals_to_ignore=self.__rpc_ctrl.used_hash_vals_this_epoch,
        )

        logger.info("dumped recover info to file")
        pprint.pprint(recover_info.recover_start)
        pprint.pprint(recover_info.last_step_info)
        pprint.pprint(len(recover_info.hash_vals_to_ignore))
        recover.dump_recover_info(recover_info)

    def _exit_hook(self, exit_status: worker_base.WorkerServerStatus):
        logger.info(f"Master worker exits with {exit_status}.")
        if os.environ["REAL_SAVE_RECOVER_STATES"] == "0":
            return
        if exit_status == worker_base.WorkerServerStatus.ERROR:
            try:
                sleep_time = 600
                current_sleep_time = 0
                while current_sleep_time < sleep_time:
                    logger.info(
                        f"ERROR exit, waited {current_sleep_time} s for interruption ..."
                    )
                    time.sleep(10)
                    current_sleep_time += 10
            except KeyboardInterrupt:
                logger.info("Received SIGINT, starting recover save")

        self.__recover_save()<|MERGE_RESOLUTION|>--- conflicted
+++ resolved
@@ -1346,24 +1346,9 @@
             global_step=self._global_step,
         )
 
-<<<<<<< HEAD
         # Logging.
         time_since_configure = time.perf_counter() - self._train_start_time
         time_per_step = time_since_configure / (self._global_step + 1)
-=======
-        if is_new_epoch:
-            if self._epoch > self.__total_train_epochs:
-                if should_eval or should_save:
-                    logger.info(
-                        f"Waiting for all save/eval requests at the last step"
-                        f" for {self.config.exp_ctrl.save_eval_timeout} secs..."
-                    )
-                    time.sleep(self.config.exp_ctrl.save_eval_timeout)
-                self.experiment_complete_exit(f"Training completes! Yeah!!!")
-
-        total_time_consumption = time.perf_counter() - self._train_start_time
-        time_per_step = total_time_consumption / (self._global_step + 1)
->>>>>>> 6adc95cb
         e2e_time = time.perf_counter() - execution_start
         self.e2e_time_history.append(e2e_time)
 
@@ -1374,11 +1359,18 @@
             self.__benchmark_steps is not None
             and self._global_step >= self.__benchmark_steps
         ) or (is_new_epoch and self._epoch > self.__total_train_epochs):
-            logger.info(
-                f"Finished benchmark {self.__benchmark_steps}. "
-                f"Time consumption of this setup: {time_since_configure:.3f}"
-            )
-            logger.info(f"avg #e2e# time *{np.mean(self.e2e_time_history):.3f}*")
+            if should_eval or should_save:
+                logger.info(
+                    f"Waiting for all save/eval requests at the last step"
+                    f" for {self.config.exp_ctrl.save_eval_timeout} secs..."
+                )
+                time.sleep(self.config.exp_ctrl.save_eval_timeout)
+            if self.__benchmark_steps is not None:
+                logger.info(
+                    f"Finished benchmark {self.__benchmark_steps}. "
+                    f"Time consumption of this setup: {time_since_configure:.3f}"
+                )
+                logger.info(f"avg #e2e# time *{np.mean(self.e2e_time_history):.3f}*")
             return self.experiment_complete_exit()
 
         # Send clear cache requests to model workers.

--- conflicted
+++ resolved
@@ -1359,8 +1359,6 @@
             self.__benchmark_steps is not None
             and self._global_step >= self.__benchmark_steps
         ) or (is_new_epoch and self._epoch > self.__total_train_epochs):
-<<<<<<< HEAD
-=======
             if should_eval:
                 eval_stats = group_rpc_blocked(
                     self.__stream,
@@ -1390,7 +1388,6 @@
                 logger.info(
                     f"Save models at epoch {self._epoch} step {self._epoch_step}."
                 )
->>>>>>> 2c07b886
             if self.__benchmark_steps is not None:
                 logger.info(
                     f"Finished benchmark {self.__benchmark_steps}. "

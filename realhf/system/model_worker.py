import collections
import contextlib
import gc
import itertools
import multiprocessing as mp
import os
import pickle
import queue
import socket
import time
import uuid
from typing import Any, Dict, List, Optional, Set, Tuple

import deepspeed
import numpy as np
import pynvml
import tabulate
import torch
import torch.distributed as dist
import torch.utils.data

import realhf.api.core.dfg as dfg
import realhf.api.core.system_api as system_api
import realhf.impl.model.comm.data_transfer as data_transfer_comm
import realhf.impl.model.comm.global_comm as global_comm
import realhf.impl.model.comm.param_realloc as param_realloc_comm
from realhf.api.core.config import ModelName
from realhf.base import (
    constants,
    gpu_utils,
    logging,
    recover,
    seeding,
    timeutil,
    topology,
)
from realhf.base.monitor import (
    CUDATimeMarkType,
    cuda_tmark,
    cuda_tmarked,
    dump_tmark_db,
    gpu_utilization_monitor,
)
from realhf.impl.model.nn.real_llm_api import ReaLModel
from realhf.impl.model.utils import cuda_graph
from realhf.system import request_reply_stream, worker_base

# NOTE: Register all implemented datasets and models.
import realhf.api.core.data_api as data_api  # isort:skip
import realhf.api.core.model_api as model_api  # isort:skip

logger = logging.getLogger("Model Worker", "colored")
blogger = logging.getLogger("benchmark")

TIME_RECORD_RPCS = [
    "generate",
    "inference",
    "train_step",
    "save",
    "evaluate",
    "initialize",
]


def get_pytorch_profiler(with_stack: bool, enabled: bool = True):
    if enabled:
        return torch.profiler.profile(
            activities=[
                torch.profiler.ProfilerActivity.CPU,
                torch.profiler.ProfilerActivity.CUDA,
            ],
            record_shapes=True,
            profile_memory=True,
            with_stack=with_stack,
            with_flops=True,
        )
    else:
        return contextlib.nullcontext()


class NoRequestToHandle(Exception):
    pass


class ModelWorker(worker_base.Worker):

    def _configure(self, cfg: system_api.ModelWorker):
        self.config = cfg
        self.model_names = [s.id.model_name for s in cfg.shards]
        self.shard_indices = [
            cfg.model_topos[s.id.model_name].get_rank(
                data=s.id.dp_rank, pipe=s.id.pp_rank, model=s.id.mp_rank
            )
            for s in cfg.shards
        ]

        self.__experiment_name = self.config.worker_info.experiment_name
        self.__trial_name = self.config.worker_info.trial_name

        self.data_consumers = self.config.model_rpcs[0].data_consumers

        # NOTE: here worker_index is different from peer/ddp rank
        self.__worker_index = cfg.worker_info.worker_index

        torch.backends.cudnn.benchmark = cfg.cudnn_benchmark
        torch.backends.cudnn.deterministic = cfg.cudnn_deterministic

        seeding.set_random_seed(cfg.seed)

        # Reveal DDP identity of this worker to world.
        gpu_utils.reveal_ddp_identity(
            self.__experiment_name, self.__trial_name, self.__worker_index
        )
        self.__dist_env_resolved = False

        self.__clear_cache_frequency = timeutil.FrequencyControl(
            frequency_steps=self.config.cuda_cache_clear_freq
        )

        r = self.config.worker_info

        # recover info
        self.__recover_run = os.environ.get("REAL_RECOVER_RUN", "0") == "1"
        self.__recover_info = (
            recover.load_recover_info() if self.__recover_run else None
        )
        self.__recover_states_root = os.path.join(
            constants.RECOVER_ROOT, self.__experiment_name, self.__trial_name
        )
        self.__epoch_since_recover = 0
        self.__recover_first_epoch_done = False

        return r

    @property
    def _mp_rank(self) -> int:
        return constants.model_parallel_rank()

    @property
    def _pp_rank(self) -> int:
        return constants.pipe_parallel_rank()

    @property
    def _dp_rank(self) -> int:
        return constants.data_parallel_rank()

    @property
    def _pp_size(self) -> int:
        return constants.pipe_parallel_world_size()

    @property
    def _mp_size(self) -> int:
        return constants.model_parallel_world_size()

    @property
    def _dp_size(self) -> int:
        return constants.data_parallel_world_size()

    @property
    def _is_dp_head(self) -> bool:
        return self._mp_rank == 0 and self._pp_rank == self._pp_size - 1

    @property
    def _model(self) -> model_api.Model:
        return self.__models[constants.model_name()]

    @property
    def _interface(self) -> model_api.ModelInterface:
        return self.__interfaces[constants.model_name()]

    @property
    def _eval_dataloader(self) -> torch.utils.data.DataLoader:
        return self.__eval_dataloaders[constants.model_name()]

    @property
    def _module(self) -> torch.nn.Module | ReaLModel:
        return self.__unwrapped_models[constants.model_name()]

    @property
    def _backend(self) -> model_api.ModelBackend:
        return self.__backends[constants.model_name()]

    def __lazy_setup(self):
        # Add an additional subscript pattern for source RPCs.
        self.__has_dataset = False
        self.__dataset_dp_size = self.__dataset_dp_rank = 0
        sub_patterns = [s.id for s in self.config.shards]
        src_rpc = [rpc for rpc in self.config.model_rpcs if rpc.is_src][0]
        self.__src_rpc_model_name = src_rpc.model_name
        for s in self.config.shards:
            _pp_size = s.id.topo.get_dim("pipe")
            if not (s.id.mp_rank == 0 and s.id.pp_rank == _pp_size - 1):
                continue
            if src_rpc.model_name == s.id.model_name:
                self.__has_dataset = True
                self.__dataset_dp_size = s.id.topo.get_dim("data")
                self.__dataset_dp_rank = s.id.dp_rank
                sub_patterns.append(f"__data{self.__dataset_dp_rank}__")
                break

        # Build stream connecting with master workers.
        self.__stream = request_reply_stream.make_worker_stream(
            self.config.worker_info,
            idx=self.__worker_index,
        )

        self.__pg_info = global_comm.setup_global_comm(
            expr_name=self.__experiment_name,
            trial_name=self.__trial_name,
            worker_index=self.__worker_index,
            model_topos=self.config.model_topos,
            msid2mwid=self.config.msid2mwid,
        )

        self.__data_transfer_info = data_transfer_comm.setup_data_transfer(
            model_topos=self.config.model_topos,
            msid2mwid=self.config.msid2mwid,
            data_transfer_pairs=self.config.data_transfer_pairs,
        )

        self.__param_realloc_info = param_realloc_comm.setup_param_realloc(
            model_topos=self.config.model_topos,
            msid2mwid=self.config.msid2mwid,
            param_realloc_pairs=self.config.sync_param_pairs,
        )

        # logger.info(f"SetUp Information - Model worker index {self.__worker_index} located at "
        #             f"{socket.gethostname()} GPU {self.__pg_info.local_gpu_id}.")

        deepspeed.init_distributed()
        # self.logger.info("deepspeed init distributed on model worker")
        self.__device = torch.device("cuda:0")

        for model_name_, topo_ in self.config.model_topos.items():
            rpcs = [
                rpc for rpc in self.config.model_rpcs if rpc.model_name == model_name_
            ]
            assert len(rpcs) >= 1
            is_trainable_model = any(
                [
                    rpc.interface_type == dfg.ModelInterfaceType.TRAIN_STEP
                    for rpc in rpcs
                ]
            )
            param_realloc_comm.set_trainable(model_name_, is_trainable_model)
            constants.set_rank_mapping(model_name_, topo_, self.config.msid2mwid)
            grid = topology.ParallelGrid(
                topology=topo_,
                rank_mapping=constants.rank_mapping_of_model(model_name_),
                process_group=self.__pg_info.model_groups[model_name_],
            )
            constants.set_grid(model_name_, grid)

        # Set up training dataset for source RPCs.
        if self.__has_dataset:
            datasets = [
                data_api.make_dataset(
                    d,
                    self.config.seed,
                    self.__dataset_dp_rank,
                    self.__dataset_dp_size,
                    self.config.tokenizer_name_or_path,
                    self.config.worker_info.experiment_name,
                    self.config.worker_info.trial_name,
                    cache_root=(
                        None
                        if not self.config.use_dataset_cache
                        else self.config.dataset_cahce_root
                    ),
                )
                for d in self.config.datasets
            ]
            if len(self.config.datasets) == 1:
                self.__dataset = datasets[0]
            else:
                self.__dataset = torch.utils.data.ConcatDataset(datasets)
            self.__dataloader = data_api.make_dataloader(
                self.config.dataloader, self.__dataset
            )
            self.__dataset_n_seqs = 0
            for tmp_sample in self.__dataloader:
                self.__dataset_n_seqs += tmp_sample.bs

            self.__data_generator = enumerate(self.__dataloader)
            self.__dataset_batch_counter = None

            self.__dataset_epoch = (
                0 if not self.__recover_run else self.__recover_info.recover_start.epoch
            )
            self.__cur_sample: data_api.SequenceSample | None = None

        self.__models: Dict[ModelName, model_api.Model] = dict()
        self.__model_is_handle: Dict[ModelName, bool] = dict()
        self.__interfaces: Dict[ModelName, model_api.ModelInterface] = dict()
        self.__eval_dataloaders: Dict[ModelName, torch.utils.data.DataLoader] = dict()

        self.__backends: Dict[ModelName, model_api.ModelBackend] = dict()
        self.__unwrapped_models: Dict[ModelName, torch.nn.Module | ReaLModel] = dict()

        self.__backend_initialized: Dict[ModelName, bool] = dict()

        for s in self.config.shards:
            with constants.model_scope(s.id.model_name):
                self.__backend_initialized[s.id.model_name] = False
                tik = time.perf_counter()
                if self.__recover_run:
                    model_path = os.path.join(
                        self.__recover_states_root, "ckpt", s.id.model_name.role
                    )
                    s.model.args["model_path"] = model_path
                    s.model.args["init_critic_from_actor"] = False

                if constants.parallelism_rank() == 0:
                    self.logger.info(f"Making model {s.id.model_name}...")

                self.__models[s.id.model_name] = model = model_api.make_model(
                    s.model, name=s.id.model_name, device=self.__device
                )
                self.__unwrapped_models[s.id.model_name] = model.module
                if s.should_instantiate:
                    if isinstance(model.module, ReaLModel):
                        model.module.instantiate()
                    self.__model_is_handle[s.id.model_name] = False
                else:
                    self.__model_is_handle[s.id.model_name] = True
                self.__backends[s.id.model_name] = model_api.make_backend(s.backend)
                interface_impl = [
                    rpc.interface_impl
                    for rpc in self.config.model_rpcs
                    if rpc.model_name == s.id.model_name
                ]
                assert all(x == interface_impl[0] for x in interface_impl)
                self.__interfaces[s.id.model_name] = model_api.make_interface(
                    interface_impl[0]
                )

                if s.eval_datasets is not None and s.eval_dataloader is not None:
                    eval_datasets = [
                        data_api.make_dataset(
                            d,
                            self.config.seed,
                            s.id.dp_rank,
                            s.id.topo.get_dim("data"),
                            self.__models[s.id.model_name].tokenizer,
                            self.config.worker_info.experiment_name,
                            self.config.worker_info.trial_name,
                            cache_root=(
                                None
                                if not self.config.use_dataset_cache
                                else self.config.dataset_cahce_root
                            ),
                        )
                        for d in s.eval_datasets
                    ]
                    if len(eval_datasets) > 1:
                        eval_dataset = torch.utils.data.ConcatDataset(eval_datasets)
                    else:
                        eval_dataset = eval_datasets[0]
                    eval_dataloader = data_api.make_dataloader(
                        s.eval_dataloader, eval_dataset
                    )
                else:
                    eval_dataloader = None
                self.__eval_dataloaders[s.id.model_name] = eval_dataloader

        self.__request_cache = []
        self.__ack_cache = {}

        self.__request_queue = queue.Queue(maxsize=8)
        self.__reply_queue = queue.Queue(maxsize=8)
        self.__request_sample_size = dict()

        # Storing data loaded from the dataset and outputs of the
        # model function call.
        self.__data_storage: Dict[int, data_api.SequenceSample] = {}

        # When entering a new epoch, the loaded data with the same id
        # may have not consumed in the previous epoch. We store them
        # temporarily in the following list.
        self.__early_arrived_data: List[data_api.SequenceSample] = []

        self.__data_sent_worker_indices: Dict[int, Dict[str, Set]] = (
            collections.defaultdict(lambda: collections.defaultdict(set))
        )
        self.__data_received_worker_indices: Dict[int, Dict[str, Set]] = (
            collections.defaultdict(lambda: collections.defaultdict(set))
        )

        self.__compute_input_queues = {
            model_name: dict(
                train_step=queue.Queue(4),
                inference=queue.Queue(4),
                generate=queue.Queue(4),
                evaluate=queue.Queue(4),
            )
            for model_name in self.__models.keys()
        }

    def prefetch_from_dataset(self):
        if self.__cur_sample is None:
            try:
                self.__dataset_batch_counter, self.__cur_sample = next(
                    self.__data_generator
                )
            except StopIteration:
                self.__dataset_epoch += 1
                if self.__recover_run:
                    self.__epoch_since_recover += 1
                    if self.__epoch_since_recover > 1:
                        self.__recover_first_epoch_done = True
                self.__data_generator = enumerate(self.__dataloader)
                self.__dataset_batch_counter, self.__cur_sample = next(
                    self.__data_generator
                )

    def __handle_one_rpc_hook(self, hook: str, hook_data: Any):
        tik = time.perf_counter()
        if hook == "data_transfer":
            self.__data_transfer_among_workers(hook_data)
        elif hook == "param_realloc":
            from_model_name: ModelName = hook_data["from_model_name"]
            to_model_name: ModelName = hook_data["to_model_name"]
            from_topo: topology.PipeModelDataParallelTopology = hook_data["from_topo"]
            to_topo: topology.PipeModelDataParallelTopology = hook_data["to_topo"]
            to_model_config = hook_data["to_model_config"]
            if from_model_name in self.__unwrapped_models:
                m = self.__unwrapped_models[from_model_name]
            else:
                m = self.__unwrapped_models[to_model_name]
            if not isinstance(m, ReaLModel):
                raise ValueError(
                    f"Model {from_model_name} (type={type(m)}) is not a ReaLModel, "
                    f"so it can't use parameter realloction."
                )
            try:
                new_layers, new_param, _ = m.build_reparallelized_layers_async(
                    from_model_name=from_model_name,
                    to_model_name=to_model_name,
                    from_topo=from_topo,
                    to_topo=to_topo,
                    to_model_config=to_model_config,
                    pg_info=self.__param_realloc_info,
                )
            except RuntimeError as e:
                if from_model_name in self.__unwrapped_models:
                    logger.error(f"from model error: {from_model_name}")
                if to_model_name in self.__unwrapped_models:
                    logger.info(f"to model error: {to_model_name}")
                raise e
            if (
                from_model_name in self.__models
                and not param_realloc_comm.is_trainable(from_model_name)
            ):
                self.__model_is_handle[from_model_name] = True
            if to_model_name in self.__models and param_realloc_comm.is_trainable(
                from_model_name
            ):
                self.__unwrapped_models[to_model_name].patch_reparallelization(
                    (new_layers, new_param), eta=hook_data["eta"]
                )
                self.__model_is_handle[to_model_name] = False
        elif hook == "offload":
            # NOTE: Profiling (or cuda synchronization) will cause an overhead ~0.5s.
            # with cuda_tmarked("offload", CUDATimeMarkType.mem_layout):
            m = self.__unwrapped_models[hook_data["model_name"]]
            if not isinstance(m, ReaLModel):
                logger.warning(
                    f"Model {hook_data['model_name']} (type={type(m)}) is not a ReaLModel, "
                    f"so it can't use offload."
                )
                return
            if not m._offloaded:
                m.async_offload()
        else:
            raise NotImplementedError(f"Unknown hook {hook}.")
        blogger.debug(
            f"Model worker {self.__worker_index} handle "
            f"RPC hook {hook} CPU time {time.perf_counter() - tik:.4f}s."
        )

    def handle_all_pre_hooks(self):
        # drain request queues, handle all pending hooks, then recover the queue
        cache = []
        while True:
            try:
                request, data, handled, res = self.__request_queue.get_nowait()
                request: request_reply_stream.Payload
                if not handled:
                    while len(request.pre_hooks) > 0:
                        assert len(request.pre_hooks) == len(request.pre_hook_data)
                        assert not handled and res is None
                        self.__handle_one_rpc_hook(
                            request.pre_hooks.pop(0),
                            request.pre_hook_data.pop(0),
                        )
                cache.append((request, data, handled, res))
            except queue.Empty:
                break

        for c in cache:
            self.__request_queue.put_nowait(c)

    def model_poll_step(
        self,
        request: request_reply_stream.Payload,
        data: Any,
        handled: bool,
        res: Optional[Any],
    ) -> worker_base.PollResult:
        tik = time.perf_counter()
        # self.logger.info(f"Model worker {self.__worker_index} #{request.handler}# "
        #                  f"start handle request *{request.handle_name}*, "
        #                  f"request_id {request.request_id}.")

        if isinstance(request.handler, str):
            assert request.handler == f"__data{self.__dataset_dp_rank}__"
            handler_model_name = self.__src_rpc_model_name
        else:
            handler_model_name = request.handler.model_name

        assert not handled and res is None, (
            handled,
            res,
            len(request.post_hooks),
        )

        with constants.model_scope(handler_model_name):
            res = None
            if request.handle_name == "empty":
                # Empty request is used for executing hooks,
                # e.g., data transfer, parameter syncrhonization.
                pass
            ############## initialization ##############
            elif request.handle_name == "initialize":
                assert not self.__model_is_handle[request.handler.model_name]
                self.__models[request.handler.model_name] = self._backend.initialize(
                    self._model, data
                )
                self.__backend_initialized[request.handler.model_name] = True
                # Offload this model after initialization if any MFC requires offloading.
                for rpc in self.config.model_rpcs:
                    if rpc.model_name != request.handler.model_name:
                        continue
                    if all(
                        not isinstance(hook, dfg.OffloadHook)
                        for hook in rpc._post_hooks
                    ):
                        continue
                    self.__unwrapped_models[request.handler.model_name].async_offload()
                    break
            elif request.handle_name == "model_config":
                if isinstance(
                    self.__unwrapped_models[request.handler.model_name],
                    ReaLModel,
                ):
                    res = self.__unwrapped_models[request.handler.model_name].config
            ############## data loading ##############
            elif request.handle_name == "fetch":
                fetched_data = self.__cur_sample.unpack() + self.__early_arrived_data
                if self.__recover_run and not self.__recover_first_epoch_done:
                    fetched_data = list(
                        filter(
                            lambda x: x.ids[0]
                            not in self.__recover_info.hash_vals_to_ignore,
                            fetched_data,
                        )
                    )

                # NOTE: Data used in the previous epoch may still exist in the storage
                # before executing the "clear_data_cache" command. We store data with
                # the same ID in the next epoch temporarily in early_arrived_data
                # to prevent them from being cleared in the future requests.
                # These data will be gradually filled into the storage.
                self.__early_arrived_data = []
                data_loaded = []
                for x in fetched_data:
                    if x.ids[0] in self.__data_storage:
                        self.__early_arrived_data.append(x)
                    else:
                        self.__data_storage[x.ids[0]] = x
                        data_loaded.append(x)

                if len(data_loaded) > 0:
                    meta_sample = data_api.SequenceSample.gather(data_loaded).meta()
                else:
                    meta_sample = None
                res = data_api.DataBatchMeta(
                    dp_rank=self._dp_rank,
                    meta_sample=meta_sample,
                    epoch=self.__dataset_epoch,
                    is_final_batch=(
                        self.__dataset_batch_counter == len(self.__dataloader) - 1
                    ),
                )
                self.__cur_sample = None
            elif request.handle_name == "spec":
                res = self.__dataset_n_seqs
            elif request.handle_name == "clear_data_cache":
                with cuda_tmarked("clear_data_cache", CUDATimeMarkType.misc):
                    ids = request.data
                    for _id in ids:
                        if _id in self.__data_storage:
                            del self.__data_storage[_id]
                        if _id in self.__data_sent_worker_indices:
                            del self.__data_sent_worker_indices[_id]
                        if _id in self.__data_received_worker_indices:
                            del self.__data_received_worker_indices[_id]
                    if (
                        self.config.cuda_cache_cleanliness
                        and self.__clear_cache_frequency.check()
                    ):
                        st = time.monotonic()
                        gc.collect()
                        torch.cuda.empty_cache()
                        gc.collect()
                        et = time.monotonic()
                        blogger.debug(
                            f"Model worker {self.__worker_index} cleared cache in {et-st:.4f}s"
                        )
                dump_tmark_db(self.__worker_index)
                res = request_reply_stream.NoResponse()
            ############## computation function calls ##############
            elif request.handle_name in ["inference", "generate", "train_step"]:
                res = self.__handle_model_function_calls(request, data)
            elif request.handle_name == "evaluate":
                assert not self.__model_is_handle[
                    request.handler.model_name
                ], request.handler.model_name
                res = self._interface.evaluate(
                    self._model, self._eval_dataloader
                )  # -> Dict
            elif request.handle_name == "save":
                if not self.__model_is_handle[request.handler.model_name]:
                    self._interface.save(self._model, data)  # -> None
            else:
                raise NotImplementedError(
                    f"Unknown request type: {request.handle_name}."
                )

            if (
                request.handle_name in TIME_RECORD_RPCS
                and self._is_dp_head
                and self._dp_rank == 0
            ):
                blogger.info(
                    f"Model worker #{handler_model_name}# handle request *{request.handle_name}*"
                    f" in ${time.perf_counter() - tik:.4f}$s"
                )

        # Handle all post hooks right after the main computation
        if len(request.post_hooks) > 0:
            assert len(request.post_hooks) == len(request.post_hook_data)
            for hook, hook_data in zip(request.post_hooks, request.post_hook_data):
                self.__handle_one_rpc_hook(hook, hook_data)

        self.__reply_queue.put_nowait((request, res))
        sample_count = data.bs if isinstance(data, data_api.SequenceSample) else 1
        self.__request_sample_size[request.request_id] = sample_count

    @contextlib.contextmanager
    def __maybe_profile_rpc(self, rpc: dfg.MFCDef):
        # Whether to enable profiling is controlled by the following environment variables.
        _enable_profiler = os.getenv("REAL_DUMP_TRACE", "0") == "1"
        _enable_memory_dump = os.getenv("REAL_DUMP_MEMORY", "0") == "1"
        if _enable_memory_dump:
            torch.cuda.memory._record_memory_history()

        # pfer ca be a null context if enable_profiler is False
        pfer = get_pytorch_profiler(with_stack=True, enabled=_enable_profiler)
        pfer.__enter__()
        # The pytorch profiler will call cuda synchronize for us.
        profiler_tik = time.perf_counter()

        try:
            yield self
        finally:
            # Dump profiler results.
            pfer.__exit__(None, None, None)
            if _enable_profiler:
                if self._dp_rank == 0 and self._is_dp_head:
                    blogger.info(
                        f"RPC {rpc.name} execution time "
                        f"w/o external data processing: {time.perf_counter() - profiler_tik:.2f} secs."
                    )
                    collect_tik = time.perf_counter()
                    blogger.info(
                        f"Collecting system metrics from the profiler. "
                        "This may take for a while..."
                    )
                parallel_str = (
                    f"mb{rpc.n_mbs}d{self._dp_size}m{self._mp_size}p{self._pp_size}"
                )
                if constants.sequence_parallel():
                    parallel_str += "sp"

                def _get_subdir(name):
                    subdir = os.path.join(
                        constants.LOG_ROOT,
                        constants.experiment_name(),
                        constants.trial_name(),
                        name,
                        parallel_str,
                    )
                    os.makedirs(subdir, exist_ok=True)
                    return subdir

                if _enable_profiler:
                    pfer.export_chrome_trace(
                        os.path.join(
                            _get_subdir("trace"), f"{rpc.name}_r{dist.get_rank()}.json"
                        )
                    )
                if self._dp_rank == 0 and self._is_dp_head:
                    blogger.info(
                        f"System metrics collected. Time consumption:"
                        f" {time.perf_counter() - collect_tik:.2f} secs."
                    )
            if _enable_memory_dump:
                torch.cuda.memory._dump_snapshot(
                    os.path.join(
                        _get_subdir("gpuMemory"), f"{rpc.name}_r{dist.get_rank()}.pkl"
                    )
                )

    def __handle_model_function_calls(
        self, request: request_reply_stream.Payload, data: Any
    ):
        # Check that the model is instantiated and is not empty.
        assert not self.__model_is_handle[
            request.handler.model_name
        ], request.handler.model_name

        input_queue = self.__compute_input_queues[request.handler.model_name][
            request.handle_name
        ]
        rpc: dfg.MFCDef = next(
            rpc for rpc in self.config.model_rpcs if rpc.name == request.data
        )

        data: data_api.SequenceSample = input_queue.get_nowait()

        if self.config.profile_mode:
            data = self._interface.mock(request.handle_name, self._model, data)

        if rpc.input_key_remap:
            data.remap_keys_(rpc.input_key_remap)

        with self.__maybe_profile_rpc(rpc):
            if request.handle_name == "inference":
                res = self._interface.inference(
                    self._model, data, n_mbs=rpc.n_mbs
                )  # -> SequenceSample
            elif request.handle_name == "train_step":
                res = self._interface.train_step(
                    self._model, data, n_mbs=rpc.n_mbs
                )  # -> Dict
            elif request.handle_name == "generate":
                res = self._interface.generate(
                    self._model, data, n_mbs=rpc.n_mbs
                )  # -> SequenceSample
            else:
                raise NotImplementedError(f"Unknown MFC type: {request.handle_name}.")

        if isinstance(res, data_api.SequenceSample) and rpc.output_key_remap:
            res.remap_keys_(rpc.output_key_remap)

        # Store data into storage.
        if self._is_dp_head and isinstance(res, data_api.SequenceSample):
            for x in res.unpack():
                # The input data must exist in the storage, otherwise
                # the model function call will not run.
                self.__data_storage[x.ids[0]].update_(x)

        # Only return meta data back to the master worker.
        if isinstance(res, data_api.SequenceSample):
            res = res.meta()

        # Monitoring info. There's an all-gather and an all-reduce
        # over the parallelism group in this function.
        self.__log_gpu_stats(request)
        return res

    @cuda_tmark("data_transfer", CUDATimeMarkType.comm)
    def __data_transfer_among_workers(self, hook_data: Dict[str, Any]):
        meta_sample = hook_data["meta_sample"]
        comm_plan = data_transfer_comm.derive_data_transfer_plan(
            keys=hook_data["keys"],
            global_ids=meta_sample.ids,
            consumer_name=hook_data["target"],
            consumer_mapping=hook_data["target_mapping"],
            producer_names=hook_data["producer_names"],
            producer_mappings=hook_data["producer_mappings"],
            data_transfer_info=self.__data_transfer_info,
        )

        data_transfer_comm.run_data_transfer(
            comm_plan=comm_plan,
            meta_samples={x.ids[0]: x for x in meta_sample.unpack()},
            storage=self.__data_storage,
            sent_worker_idx_table=self.__data_sent_worker_indices,
            received_worker_idx_table=self.__data_received_worker_indices,
        )

        if hook_data["target"] in self.__models:
            with constants.model_scope(hook_data["target"]):
                local_ids = [
                    meta_sample.ids[i]
                    for i in hook_data["target_mapping"][self._dp_rank]
                ]
            r = data_api.SequenceSample.gather(
                [self.__data_storage[_id] for _id in local_ids],
                keys=meta_sample.keys,
            )
            self.__compute_input_queues[hook_data["target"]][
                hook_data["handle_name"]
            ].put_nowait(r)

    @cuda_tmark("post_response", CUDATimeMarkType.misc)
    def maybe_post_responses(self):
        ready_to_post = []
        try:
            request, res = self.__reply_queue.get_nowait()
            ready_to_post.append((request, res))
        except queue.Empty:
            pass

        batch_size = sample_size = 0
        for request, res in ready_to_post:
            # For some requests, do not respond to the master worker.
            if isinstance(res, request_reply_stream.NoResponse):
                continue
            request: request_reply_stream.Payload
            reply = request_reply_stream.Payload(
                handler="master",
                request_id=request.request_id,
                handle_name=request.handle_name,
                data=res,
            )
            self.__stream.post(reply)
            # logger.info(f"handle_name {request.handle_name} Posted req id = {request.request_id}")
            sample_size += self.__request_sample_size.pop(request.request_id)
            batch_size += 1
        return worker_base.PollResult(sample_count=sample_size, batch_count=batch_size)

    def __maybe_receive_one_request(self):
        try:
            r: request_reply_stream.Payload = self.__stream.poll()
            if r.handle_name == "ack":
                self.__ack_cache[r.request_id] = r
            else:
                self.__stream.post(
                    request_reply_stream.Payload(
                        handler="master",
                        request_id=r.syn_reply_id,
                        handle_name="syn",
                    ),
                )
                self.__request_cache.append(r)
        except request_reply_stream.NoMessage:
            return

    @cuda_tmark("receive_request", CUDATimeMarkType.misc)
    def maybe_receive_requests(self):
        for _ in range(16):
            self.__maybe_receive_one_request()

        while len(self.__request_cache) > 0:
            request: request_reply_stream.Payload = self.__request_cache[0]
            while request.ack_reply_id not in self.__ack_cache:
                self.__maybe_receive_one_request()

            self.__ack_cache.pop(request.ack_reply_id)
            self.__request_cache.pop(0)

            self.__request_queue.put_nowait((request, request.data, False, None))

    def _poll(self):
        if not self.__dist_env_resolved:
            self.__lazy_setup()
            pynvml.nvmlInit()
            self.__nvml_handle = pynvml.nvmlDeviceGetHandleByIndex(
                self.__pg_info.local_gpu_id
            )
            self.__dist_env_resolved = True

        if self.__has_dataset:
            self.prefetch_from_dataset()

        self.maybe_receive_requests()

        # Prioritize the reset request.
        for _ in range(self.__request_queue.qsize()):
            request, data, handled, res = self.__request_queue.get_nowait()
            if request.handle_name == "reset":
                return self.__experiment_complete_exit()
            self.__request_queue.put_nowait((request, data, handled, res))

        # NOTE: We ensure that all model workers have the same set of requests
        # at any time through a TCP-like protocol, i.e., req -> ack -> syn -> resp.
        # Each request is composed of pre-hooks, the main request, and post-hooks.
        # We execute all pre-hooks first because they involve data transfer
        # among workers. Executing them first avoids blocking MFCs that require
        # data from the same set of GPUs but are executed on disjoint GPUs.
        self.handle_all_pre_hooks()

<<<<<<< HEAD
=======
        # Execute one MFC them immediately return the result, such that
        # we can correctly log the time consumption in the master worker.
        try:
            request, data, handled, res = self.__request_queue.get_nowait()
            self.model_poll_step(request, data, handled, res)
        except queue.Empty:
            pass

>>>>>>> bcb4c997
        r = self.maybe_post_responses()
        return r

    def __experiment_complete_exit(self):
        self.__stream.close()

        self.__unwrapped_models.clear()

        # Calling backend.destroy removes all hooks and releases the memory.
        for model_name, backend in self.__backends.items():
            backend.destroy(self.__models[model_name])

        self.__models.clear()
        self.__backends.clear()
        self.__interfaces.clear()
        self.__data_storage.clear()

        # Reset model worker states.
        self.__dist_env_resolved = False

        before_mem = pynvml.nvmlDeviceGetMemoryInfo(self.__nvml_handle).used

        constants.reset_run()
        topology.destroy_all_comm_groups()
        cuda_graph.destroy_all()

        gc.collect()
        if torch.cuda.is_initialized():
            torch.cuda.empty_cache()
        gc.collect()

        # Record memory.
        after_mem = pynvml.nvmlDeviceGetMemoryInfo(self.__nvml_handle).used
        blogger.debug(
            f"GPU memory used upon experiment complete: "
            f"{before_mem/1024**2:.2f}MB -> {after_mem / 1024**2:.2f}MB"
        )

        self.__nvml_handle = None
        try:
            pynvml.nvmlShutdown()
        except pynvml.nvml.NVMLError_Uninitialized:
            pass
        self.pause()
        return worker_base.PollResult(sample_count=0, batch_count=0)

    def __recover_save(self):
        # store model and dataset states for recover
        if self.__dist_env_resolved:

            for model_name, model in self.__models.items():
                if self.__model_is_handle[model_name]:
                    continue
                constants._model_name = None  # force quit model_scope
                with constants.model_scope(model_name):
                    ckpt_save_dir = os.path.join(
                        self.__recover_states_root, "ckpt", model_name.role
                    )
                    # replace old recover ckpt
                    logger.info(
                        f"saving model {model_name} ckpt for recover at {ckpt_save_dir}. "
                        f"epoch {model.version.epoch}, epoch_step {model.version.epoch_step}, "
                        f"global step {model.version.global_step}"
                    )
                    if self.__has_dataset:
                        logger.info(
                            f"Dataset info: " f"dataset epoch {self.__dataset_epoch}"
                        )
                    self._interface.save(model, ckpt_save_dir)
                    logger.info(f"saving done.")

    def _exit_hook(self, exit_status: worker_base.WorkerServerStatus):
        logger.info(
            f"Model worker {self.__worker_index} exit with status {exit_status}."
        )
        if os.environ.get("REAL_SAVE_RECOVER_STATES", "0") == "0":
            return
        if exit_status == worker_base.WorkerServerStatus.ERROR:
            try:
                sleep_time = 600
                current_sleep_time = 0
                while current_sleep_time < sleep_time:
                    logger.info(
                        f"ERROR exit, waited {current_sleep_time} s for interruption ..."
                    )
                    time.sleep(10)
                    current_sleep_time += 10
            except KeyboardInterrupt:
                logger.info("Received SIGINT, starting recover save")

        self.__recover_save()

    def __log_gpu_stats(self, request: request_reply_stream.Payload):
        # Log GPU utilization and memory statistics.
        utilization = pynvml.nvmlDeviceGetUtilizationRates(self.__nvml_handle)  # bytes
        memory_info = pynvml.nvmlDeviceGetMemoryInfo(self.__nvml_handle)  # bytes
        torch_mem_stats = torch.cuda.memory_stats(0)

        # All-gather hostname, gpu ID, and stats.
        hostname = socket.gethostname()
        hostname_len = len(hostname)
        assert hostname_len < 64, "hostname should not have more than 64 chars"
        # Encode hostnames into long.
        hostname_np = np.fromstring(
            hostname + "x" * (64 - len(hostname)), dtype=np.int64
        )
        local_mem_stats = torch.tensor(
            [hostname_len, self.__pg_info.local_gpu_id]
            + hostname_np.tolist()
            + [
                torch_mem_stats["allocated_bytes.all.peak"],
                torch_mem_stats["reserved_bytes.all.peak"],
                memory_info.used,
            ],
            dtype=torch.long,
            device="cuda",
        )  # length 2 + 8 + 3 = 13
        mem_stats = local_mem_stats.new_zeros(
            size=(
                dist.get_world_size(constants.parallelism_group()),
                local_mem_stats.shape[0],
            )
        )
        # All-gather memory stats.
        dist.all_gather_into_tensor(
            mem_stats, local_mem_stats, group=constants.parallelism_group()
        )
        mem_stats = mem_stats.cpu().numpy()

        # All-reduce utilization.
        gpu_compute_util = torch.tensor(
            utilization.gpu, dtype=torch.float32, device="cuda"
        )
        dist.all_reduce(gpu_compute_util, group=constants.parallelism_group())
        gpu_compute_util = gpu_compute_util.item() / dist.get_world_size(
            constants.parallelism_group()
        )

        def _decode_hostname(idx):
            hn_np = mem_stats[idx, 2 : 2 + 8]
            l = mem_stats[idx, 0]
            return hn_np.tobytes().decode("utf-8")[:l]

        def _decode_gpu_id(idx):
            return f"{_decode_hostname(idx)}:{mem_stats[idx, 1]}"

        max_used_gpu_id = _decode_gpu_id(np.argmax(mem_stats[:, -1]))
        max_reserved_gpu_id = _decode_gpu_id(np.argmax(mem_stats[:, -2]))
        max_tensor_gpu_id = _decode_gpu_id(np.argmax(mem_stats[:, -3]))

        # NOTE: We only log the peak memory because it's
        # the most important for detecting OOM issues.
        headers = [
            " ",
            "TotalMem",
            "PeakUsedMem",
            "PeakTensorMem",
            "PeakReservedMem",
            "MaxMemUtil",
            "AvgComputeUtil",
        ]
        line1 = [
            "Value",
            f"{memory_info.total / 1024**2:.2f}MB",
            f"{max(mem_stats[:, -1]) / 1024**2:.2f}MB",
            f"{max(mem_stats[:, -3]) / 1024**2:.2f}MB",
            f"{max(mem_stats[:, -2]) / 1024**2:.2f}MB",
            f"{max(mem_stats[:, -1]) / memory_info.total * 100:.2f}%",
            f"{gpu_compute_util:.2f}%",
        ]
        line2 = [
            "GPU ID",
            "-",
            max_used_gpu_id,
            max_tensor_gpu_id,
            max_reserved_gpu_id,
            max_used_gpu_id,
            "-",
        ]

        if self._dp_rank == 0 and self._is_dp_head:
            logger.info(
                f"Aggregated GPU memory stats after MFC `{request.handle_name}`"
                f" within model `{request.handler.model_name}`:\n"
                + tabulate.tabulate(
                    [headers, line1, line2], headers="firstrow", tablefmt="fancy_grid"
                )
            )<|MERGE_RESOLUTION|>--- conflicted
+++ resolved
@@ -903,8 +903,6 @@
         # data from the same set of GPUs but are executed on disjoint GPUs.
         self.handle_all_pre_hooks()
 
-<<<<<<< HEAD
-=======
         # Execute one MFC them immediately return the result, such that
         # we can correctly log the time consumption in the master worker.
         try:
@@ -913,7 +911,6 @@
         except queue.Empty:
             pass
 
->>>>>>> bcb4c997
         r = self.maybe_post_responses()
         return r
 

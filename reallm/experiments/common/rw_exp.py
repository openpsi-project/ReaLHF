--- conflicted
+++ resolved
@@ -1,17 +1,14 @@
+from typing import List
 import dataclasses
 
 from reallm.api.core.dfg import ModelInterface, ModelInterfaceType, ModelRPC
 from reallm.api.core.system_api import *
 from reallm.api.quickstart.dataset import PairedComparisonDatasetConfig
-<<<<<<< HEAD
+from reallm.api.quickstart.device_mesh import AllocationConfig
+from reallm.api.quickstart.entrypoint import register_quickstart_exp
 from reallm.api.quickstart.model import ModelTrainEvalConfig
 from reallm.experiments.common.common import CommonExperimentConfig
 
-=======
-from reallm.api.quickstart.model import get_real_model_config, ModelTrainEvalConfig, OptimizerConfig
-from reallm.base.topology import PipeModelDataParallelTopology
-from reallm.api.quickstart.entrypoint import register_quickstart_exp
->>>>>>> 4316e844
 
 @dataclasses.dataclass
 class RWConfig(CommonExperimentConfig):
@@ -21,160 +18,45 @@
     is_sft_lora: bool = False
     sft_lora_path: Optional[str] = None
     model: ModelTrainEvalConfig = dataclasses.field(default_factory=ModelTrainEvalConfig)
+    allocation: AllocationConfig = dataclasses.field(default_factory=AllocationConfig)
+
     dataset: PairedComparisonDatasetConfig = dataclasses.field(default_factory=PairedComparisonDatasetConfig)
 
     def __post_init__(self):
         assert (not self.is_sft_lora and self.sft_lora_path is None), "LoRA is not supported for now."
 
-<<<<<<< HEAD
     @property
     def models(self):
         return {
             "default": self.model,
         }
-=======
-        self.world_size = (self.model.parallel.pipeline_parallel_size *
-                           self.model.parallel.model_parallel_size * self.model.parallel.data_parallel_size)
-
-    def scheduling_setup(self) -> ExperimentScheduling:
-        return ExperimentScheduling(
-            master_worker=TasksGroup(
-                count=1,
-                scheduling=Scheduling.master_worker_default(
-                    cpu=4,
-                    mem=20000,
-                ),
-            ),
-            model_worker=TasksGroup(
-                count=self.world_size,
-                scheduling=Scheduling.model_worker_default(
-                    cpu=4,
-                    gpu=1,
-                    gpu_type="tesla",
-                    mem=100000,
-                ),
-            ),
-        )
-
-    def initial_setup(self) -> ExperimentConfig:
-        model_path = self.model.path
-
-        dataset = Dataset(
-            "rw_pair",
-            args=dict(
-                max_length=self.dataset.max_seqlen,
-                max_pairs_per_prompt=self.dataset.max_pairs_per_prompt,
-                dataset_path=self.dataset.train_path,
-            ),
-        )
-
-        eval_dataset = copy.deepcopy(dataset)
-        eval_dataset.args["dataset_path"] = self.dataset.valid_path
-        eval_dataloader = DataLoader("packed_eval", args=dict(batch_size=self.dataset.valid_bs_n_seqs))
-
-        backend = ModelBackend(
-            "ds_train",
-            args=dict(
-                optimizer_name="adam",
-                optimizer_config=dict(
-                    lr=self.model.optimizer.lr,
-                    weight_decay=self.model.optimizer.weight_decay,
-                    eps=self.model.optimizer.eps,
-                    betas=(self.model.optimizer.beta1, self.model.optimizer.beta2),
-                ),
-                lr_scheduler_type=self.model.optimizer.lr_scheduler_type,
-                warmup_steps_proportion=self.model.optimizer.warmup_steps_proportion,
-                min_lr_ratio=self.model.optimizer.min_lr_ratio,
-                zero_stage=(self.model.zero_stage if self.model.parallel.pipeline_parallel_size == 1 else min(
-                    self.model.zero_stage, 1)),
-                engine_type=("pipe" if self.model.parallel.pipeline_parallel_size > 1 else "deepspeed"),
-                offload_optimizer_state=self.model.optimizer.offload,
-                enable_bf16=self.model.enable_bf16,
-                enable_fp16=self.model.enable_fp16,
-            ),
-        )
-
-        model = get_real_model_config(
-            model_path=model_path,
-            hf_model_family=self.model.type._class,
-            is_critic=True,
-            init_critic_from_actor=True,
-            dtype="bf16" if self.model.enable_bf16 else "fp16",
-            lora=self.model.lora,
-        )
->>>>>>> 4316e844
 
     @property
     def rpcs(self):
         interface = ModelInterface("paired_rw")
-<<<<<<< HEAD
         rpc = ModelRPC(
-=======
-
-        # NOTE: The dims of the parallelism grid is [pipline, data, model]
-        # i.e., model parallelism is scheduled as close as possible in a single node.
-        # This may seem incorrect according the class name "PipeModelDataParallelTopology",
-        # but after you inspect the code, you will find that the class name actually
-        # should be "PipeDataModelParallelTopology". Thank you DeepSpeed!
-        topo = PipeModelDataParallelTopology(
-            self.model.parallel.pipeline_parallel_size,
-            self.model.parallel.model_parallel_size,
-            self.model.parallel.data_parallel_size,
-            self.model.parallel.use_sequence_parallel,
-            gradient_checkpointing=self.model.gradient_checkpointing,
-        )
-        model_worker = []
-        for i in range(self.world_size):
-            coord = topo.get_coord(i)
-            mw = ModelWorker(
-                seed=self.seed,
-                shards=[
-                    StandaloneModelShard(
-                        id=ModelShardID(
-                            ModelName("default", 0),
-                            dp_rank=coord.data,
-                            pp_rank=coord.pipe,
-                            mp_rank=coord.model,
-                            topo=topo,
-                        ),
-                        model=model,
-                        backend=backend,
-                        eval_datasets=[eval_dataset],
-                        eval_dataloader=eval_dataloader,
-                    )
-                ],
-                tokenizer_name_or_path=model_path,
-                datasets=[dataset],
-                cuda_cache_cleanliness=True,
-                cuda_cache_clear_freq=10,
-            )
-            model_worker.append(mw)
-
-        rw_modeling = ModelRPC(
->>>>>>> 4316e844
             model_name=ModelName("default", 0),
             interface_type=ModelInterfaceType.TRAIN_STEP,
             interface_impl=interface,
             model_type=self.model.type,
-<<<<<<< HEAD
             model_path=self.model.path,
-            input_data=["packed_input_ids", "input_lens", "group_factor", "pos_input_lens"],
-=======
             input_data=["packed_input_ids", "group_factor", "pos_input_lens"],
->>>>>>> 4316e844
             log_return_value=True,
             min_n_seqs=self.dataset.train_bs_n_seqs,
             max_n_seqs=self.dataset.train_bs_n_seqs,
         )
-        return {rpc.name: rpc}
+        return {"default": rpc}
+
+    @property
+    def allocations(self):
+        return {"default": self.allocation}
 
     @property
     def datasets(self):
         return [
             Dataset(
-                "packed_rw_pair",
+                "rw_pair",
                 args=dict(
-                    n_tokens_per_batch=self.dataset.train_tokens_per_batch,
                     max_length=self.dataset.max_seqlen,
                     max_pairs_per_prompt=self.dataset.max_pairs_per_prompt,
                     dataset_path=self.dataset.train_path,
@@ -183,16 +65,11 @@
         ]
 
     @property
-    def dataloader(self):
-        return DataLoader("iterable_dataset_loader")
-
-    @property
     def eval_datasets(self):
         return [
             Dataset(
-                "packed_rw_pair",
+                "rw_pair",
                 args=dict(
-                    n_tokens_per_batch=self.dataset.valid_tokens_per_batch,
                     max_length=self.dataset.max_seqlen,
                     max_pairs_per_prompt=self.dataset.max_pairs_per_prompt,
                     dataset_path=self.dataset.valid_path,
@@ -202,7 +79,7 @@
 
     @property
     def eval_dataloader(self):
-        return DataLoader("iterable_dataset_loader")
+        return DataLoader("packed_eval", args=dict(batch_size=self.dataset.valid_bs_n_seqs))
 
     @property
     def tokenizer_name_or_path(self):
@@ -214,16 +91,7 @@
             total_train_epochs=self.total_train_epochs,
             save_frequency_steps=self.save_freq_steps,
             eval_frequency_epochs=self.eval_freq_epochs,
-<<<<<<< HEAD
-        )
-=======
         )
 
-        cfg = ExperimentConfig(
-            exp_ctrl=exp_ctrl,
-            model_rpcs=[rw_modeling],
-            model_worker=model_worker,
-        )
-        return cfg
-register_quickstart_exp("rw", RWConfig)
->>>>>>> 4316e844
+
+register_quickstart_exp("rw", RWConfig)
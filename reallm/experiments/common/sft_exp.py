--- conflicted
+++ resolved
@@ -18,11 +18,7 @@
     save_freq_steps: Optional[int] = 50
     eval_freq_epochs: Optional[int] = 1
     model: ModelTrainEvalConfig = dataclasses.field(default_factory=ModelTrainEvalConfig)
-<<<<<<< HEAD
     allocation: AllocationConfig = dataclasses.field(default_factory=AllocationConfig)
-=======
-    allocation_config: AllocationConfig = dataclasses.field(default_factory=AllocationConfig)
->>>>>>> 022326b0
     dataset: PromptAnswerDatasetConfig = dataclasses.field(default_factory=PromptAnswerDatasetConfig)
 
     @property
@@ -46,13 +42,10 @@
             max_n_seqs=self.dataset.train_bs_n_seqs,
         )
         return {"default": rpc}
-<<<<<<< HEAD
-=======
 
     @property
     def allocations(self):
-        return {"default": self.allocation_config}
->>>>>>> 022326b0
+        return {"default": self.allocation}
 
     @property
     def datasets(self):

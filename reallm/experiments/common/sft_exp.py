import dataclasses

from omegaconf import MISSING

from reallm.api.core.dfg import ModelFamily, ModelInterface, ModelInterfaceType, ModelRPC
from reallm.api.core.system_api import *
from reallm.api.quickstart.dataset import PromptAnswerDatasetConfig
from reallm.api.quickstart.entrypoint import register_quickstart_exp
<<<<<<< HEAD
from reallm.api.quickstart.model import get_real_model_config, ModelTrainEvalConfig, OptimizerConfig
from reallm.base.topology import PipeModelDataParallelTopology
=======
from reallm.api.quickstart.model import ModelTrainEvalConfig
from reallm.experiments.common.common import CommonExperimentConfig
>>>>>>> 4849f25a


@dataclasses.dataclass
class SFTConfig(CommonExperimentConfig):
    seed: int = 1
    total_train_epochs: int = 1
    save_freq_steps: Optional[int] = 50
    eval_freq_epochs: Optional[int] = 1
    model: ModelTrainEvalConfig = dataclasses.field(default_factory=ModelTrainEvalConfig)
    dataset: PromptAnswerDatasetConfig = dataclasses.field(default_factory=PromptAnswerDatasetConfig)

<<<<<<< HEAD
    def __post_init__(self):
        self.world_size = (self.model.parallel.pipeline_parallel_size *
                           self.model.parallel.data_parallel_size * self.model.parallel.model_parallel_size)

    def scheduling_setup(self) -> ExperimentScheduling:
        return ExperimentScheduling(
            master_worker=TasksGroup(
                count=1,
                scheduling=Scheduling.master_worker_default(cpu=1, mem=20000),
            ),
            model_worker=TasksGroup(
                count=self.world_size,
                scheduling=Scheduling.model_worker_default(
                    cpu=4,
                    gpu=1,
                    gpu_type="tesla",
                    mem=100000,
                ),
            ),
        )

    def initial_setup(self) -> ExperimentConfig:
        model_path = self.model.path

        dataset = Dataset(
            "prompt_answer",
            args=dict(
                max_length=self.dataset.max_seqlen,
                dataset_path=self.dataset.train_path,
            ),
        )

        eval_dataset = copy.deepcopy(dataset)
        eval_dataset.args["dataset_path"] = self.dataset.valid_path
        eval_dataloader = DataLoader("packed_eval", args=dict(batch_size=self.dataset.valid_bs_n_seqs))

        backend = ModelBackend(
            "deepspeed",
            args=dict(
                optimizer_name="adam",
                optimizer_config=dict(
                    lr=self.model.optimizer.lr,
                    weight_decay=self.model.optimizer.weight_decay,
                    eps=self.model.optimizer.eps,
                    betas=(self.model.optimizer.beta1, self.model.optimizer.beta2),
                ),
                lr_scheduler_type=self.model.optimizer.lr_scheduler_type,
                warmup_steps_proportion=self.model.optimizer.warmup_steps_proportion,
                min_lr_ratio=self.model.optimizer.min_lr_ratio,
                zero_stage=(self.model.zero_stage if self.model.parallel.pipeline_parallel_size == 1 else min(
                    self.model.zero_stage, 1)),
                offload_optimizer_state=self.model.optimizer.offload,
                enable_bf16=self.model.enable_bf16,
                enable_fp16=self.model.enable_fp16,
            ),
        )

        model = get_real_model_config(
            model_path=model_path,
            hf_model_family=self.model.type._class,
            is_critic=False,
            init_critic_from_actor=False,
            dtype="bf16" if self.model.enable_bf16 else "fp16",
            lora=self.model.lora,
        )
=======
    @property
    def models(self):
        return {
            "default": self.model,
        }
>>>>>>> 4849f25a

    @property
    def rpcs(self):
        interface = ModelInterface("sft")
        rpc = ModelRPC(
            model_name=ModelName("default", 0),
            interface_type=ModelInterfaceType.TRAIN_STEP,
            interface_impl=interface,
            model_type=self.model.type,
            model_path=self.model.path,
            input_data=["packed_input_ids", "prompt_mask"],
            log_return_value=True,
            min_n_seqs=self.dataset.train_bs_n_seqs,
            max_n_seqs=self.dataset.train_bs_n_seqs,
        )
        return {rpc.name: rpc}

    @property
    def datasets(self):
        return [
            Dataset(
                "prompt_answer",
                args=dict(
                    max_length=self.dataset.max_seqlen,
                    dataset_path=self.dataset.train_path,
                ),
            )
        ]

    @property
    def eval_datasets(self):
        return [
            Dataset(
                "prompt_answer",
                args=dict(
                    max_length=self.dataset.max_seqlen,
                    dataset_path=self.dataset.valid_path,
                ),
            )
        ]

    @property
    def eval_dataloader(self):
        return DataLoader("packed_eval", args=dict(batch_size=self.dataset.valid_bs_n_seqs))

    @property
    def tokenizer_name_or_path(self):
        return self.model.path

    @property
    def exp_ctrl(self):
        return ExperimentSaveEvalControl(
            total_train_epochs=self.total_train_epochs,
            save_frequency_steps=self.save_freq_steps,
            eval_frequency_epochs=self.eval_freq_epochs,
        )



register_quickstart_exp("sft", SFTConfig)<|MERGE_RESOLUTION|>--- conflicted
+++ resolved
@@ -6,13 +6,9 @@
 from reallm.api.core.system_api import *
 from reallm.api.quickstart.dataset import PromptAnswerDatasetConfig
 from reallm.api.quickstart.entrypoint import register_quickstart_exp
-<<<<<<< HEAD
 from reallm.api.quickstart.model import get_real_model_config, ModelTrainEvalConfig, OptimizerConfig
 from reallm.base.topology import PipeModelDataParallelTopology
-=======
-from reallm.api.quickstart.model import ModelTrainEvalConfig
 from reallm.experiments.common.common import CommonExperimentConfig
->>>>>>> 4849f25a
 
 
 @dataclasses.dataclass
@@ -24,79 +20,11 @@
     model: ModelTrainEvalConfig = dataclasses.field(default_factory=ModelTrainEvalConfig)
     dataset: PromptAnswerDatasetConfig = dataclasses.field(default_factory=PromptAnswerDatasetConfig)
 
-<<<<<<< HEAD
-    def __post_init__(self):
-        self.world_size = (self.model.parallel.pipeline_parallel_size *
-                           self.model.parallel.data_parallel_size * self.model.parallel.model_parallel_size)
-
-    def scheduling_setup(self) -> ExperimentScheduling:
-        return ExperimentScheduling(
-            master_worker=TasksGroup(
-                count=1,
-                scheduling=Scheduling.master_worker_default(cpu=1, mem=20000),
-            ),
-            model_worker=TasksGroup(
-                count=self.world_size,
-                scheduling=Scheduling.model_worker_default(
-                    cpu=4,
-                    gpu=1,
-                    gpu_type="tesla",
-                    mem=100000,
-                ),
-            ),
-        )
-
-    def initial_setup(self) -> ExperimentConfig:
-        model_path = self.model.path
-
-        dataset = Dataset(
-            "prompt_answer",
-            args=dict(
-                max_length=self.dataset.max_seqlen,
-                dataset_path=self.dataset.train_path,
-            ),
-        )
-
-        eval_dataset = copy.deepcopy(dataset)
-        eval_dataset.args["dataset_path"] = self.dataset.valid_path
-        eval_dataloader = DataLoader("packed_eval", args=dict(batch_size=self.dataset.valid_bs_n_seqs))
-
-        backend = ModelBackend(
-            "deepspeed",
-            args=dict(
-                optimizer_name="adam",
-                optimizer_config=dict(
-                    lr=self.model.optimizer.lr,
-                    weight_decay=self.model.optimizer.weight_decay,
-                    eps=self.model.optimizer.eps,
-                    betas=(self.model.optimizer.beta1, self.model.optimizer.beta2),
-                ),
-                lr_scheduler_type=self.model.optimizer.lr_scheduler_type,
-                warmup_steps_proportion=self.model.optimizer.warmup_steps_proportion,
-                min_lr_ratio=self.model.optimizer.min_lr_ratio,
-                zero_stage=(self.model.zero_stage if self.model.parallel.pipeline_parallel_size == 1 else min(
-                    self.model.zero_stage, 1)),
-                offload_optimizer_state=self.model.optimizer.offload,
-                enable_bf16=self.model.enable_bf16,
-                enable_fp16=self.model.enable_fp16,
-            ),
-        )
-
-        model = get_real_model_config(
-            model_path=model_path,
-            hf_model_family=self.model.type._class,
-            is_critic=False,
-            init_critic_from_actor=False,
-            dtype="bf16" if self.model.enable_bf16 else "fp16",
-            lora=self.model.lora,
-        )
-=======
     @property
     def models(self):
         return {
             "default": self.model,
         }
->>>>>>> 4849f25a
 
     @property
     def rpcs(self):
@@ -155,5 +83,4 @@
         )
 
 
-
 register_quickstart_exp("sft", SFTConfig)
from dataclasses import dataclass, field
from typing import *
import asyncio
import copy
import time

import numpy as np

import reallm.api.core.dfg as dfg
import reallm.base.logging as logging

logger = logging.getLogger("buffer")


def _extract_intervals(arr):
    if len(arr) == 0:
        return []

    # Initialize the list to hold the intervals
    intervals = []

    # Start of the first interval
    start = arr[0]

    for i in range(1, len(arr)):
        # Check if the current element is not contiguous with the previous one
        if arr[i] != arr[i - 1] + 1:
            # End of the current interval
            end = arr[i - 1]
            # Add the interval as a tuple
            intervals.append((start, end + 1))
            # Start a new interval
            start = arr[i]

    # Add the last interval
    intervals.append((start, arr[-1] + 1))

    return intervals


class BufferFull(Exception):
    pass


@dataclass
class _ReplayEntry:
    reuses_left: int
    receive_time: float
    # We don't save data explicitly, but store metadata.
    # We can know shape and dtype from seqlen and key.
    keys: List[str]
    seqlen: int
    hash_val: int


class _TensorDictSequenceBuffer:
    """An thread-unsafe buffer implementation based on list.

    Used as an internal buffer object in asyncio-based SequenceBuffer.
    Can be replaced with a more efficient C++ implementation based on std vector.

    Methods starting with _ should be called in a locked context.
    """

    def __init__(self, keys: List[str], max_size: int, reuses: int):
        # Fixed-size storage, storing pointers, but sequeces in dict have variable lengths.
        self.__storage: List[_ReplayEntry] = [None for _ in range(max_size)]

        # Some states of the storage. Read/Write applied to them should be locked.
        self.__seqlens = np.zeros(max_size, dtype=np.int32)
        self.__hash_vals = np.zeros(max_size, dtype=np.int64)
        self.__has_keys = np.zeros((max_size, len(keys)), dtype=bool)

        self.__keys = keys
        self.__reuses = reuses

    def _update_seqlen(self, indices: int):
        self.__seqlens[indices] = [self.__storage[idx].seqlen for idx in indices]

    def _get_seqlen(self, indices: int) -> np.ndarray:
        return self.__seqlens[indices]

    def _update_hash_vals(self, indices: int):
        self.__hash_vals[indices] = [self.__storage[idx].hash_val for idx in indices]

    def _get_hash_vals(self, indices: int) -> np.ndarray:
        return self.__hash_vals[indices]

    def _update_has_keys(self, indices: List[int]):
        for idx in indices:
            self.__has_keys[idx] = [k in self.__storage[idx].keys for k in self.__keys]

    def _get_has_keys(self, indices):
        return self.__has_keys[indices, :]

    def put_batch(self, indices: List[int], xs: List[Tuple[List[str], int, int]]):
        assert len(indices) == len(xs)
        # Can be parallelized.
        for idx, x in zip(indices, xs):
<<<<<<< HEAD
            keys, seqlen, hash_val = x
            self.__storage[idx] = _ReplayEntry(reuses_left=self.__reuses,
                                               receive_time=time.time(),
                                               keys=keys,
                                               seqlen=seqlen,
                                               hash_val=hash_val)
=======
            keys, seqlen = x
            self.__storage[idx] = _ReplayEntry(
                reuses_left=self.__reuses,
                receive_time=time.time(),
                keys=copy.deepcopy(keys),
                seqlen=seqlen,
            )
>>>>>>> 4316e844

    def amend_batch(self, indices: List[int], new_datas: List[Tuple[List[str], int]]):
        assert len(indices) == len(new_datas)
        # Can be parallelized.
        for idx, new_data in zip(indices, new_datas):
            new_keys, new_seqlen = new_data
            assert len(set(new_keys).intersection(self.__storage[idx].keys)) == 0, (
                new_keys,
                self.__storage[idx].keys,
            )
            self.__storage[idx].keys += new_keys
            self.__storage[idx].seqlen = new_seqlen

    def get_batch(self, indices: List[int]) -> List[_ReplayEntry]:
        # Can be parallelized.
        res = []
        for idx in indices:
            r = self.__storage[idx]
            r.reuses_left -= 1
            res.append(r)
        return res

    def pop_batch(self, indices: List[int]):
        res = []
        for idx in indices:
            r = self.__storage[idx]
            self.__storage[idx] = None
            self.__seqlens[idx] = 0
            self.__has_keys[idx] = False
            res.append(r)
        return res


@dataclass
class SequenceSample:
    indices: List[int]
    seqlens: List[int]
    hash_vals: List[int]


class AsyncIOSequenceBuffer:

    def __init__(
        self,
        rpcs: List[dfg.ModelRPC],
        max_size: int,
        fetch_ctl: asyncio.Queue,
        fetch_master_ctl: asyncio.Queue,
    ):
        self._lock = asyncio.Condition(asyncio.Lock())

        # Both are queues of size 1.
        self._fetch_ctl = fetch_ctl
        self._fetch_master_ctl = fetch_master_ctl
        self._load_data_requested = False

        # Buffer indicators, should be locked by self._lock.
        # Put, amend, ready, idle, and empty are mutually exclusive.
        self._is_being_put = np.zeros(max_size, dtype=bool)
        self._is_being_amended = np.zeros(max_size, dtype=bool)
        self._is_being_read = np.zeros(max_size, dtype=bool)
        self._is_idle = np.zeros(max_size, dtype=bool)
        self._is_empty = np.ones(max_size, dtype=bool)
        self._buf_size = 0
        self._n_tokens = 0
        # We allow concurrent amenders and readers.
        self._n_amenders = np.zeros(max_size, dtype=int)
        self._n_readers = np.zeros(max_size, dtype=int)

        self._ready_for_rpcs = np.zeros((max_size, len(rpcs)), dtype=bool)
        self._completed_rpc = np.zeros((max_size, len(rpcs)), dtype=bool)

        self._rpc_data_keys = rpc_data_keys = list(set().union(*[rpc.input_data for rpc in rpcs]))
        # We can efficiently compute whether an RPC is ready using this mask
        self._rpc_key_mask = np.stack(
            [np.array([k in rpc.input_data for k in rpc_data_keys], dtype=bool) for rpc in rpcs],
            axis=1,
        )
        self._rpc_names = [rpc.name for rpc in rpcs]

        # The internal buffer implementation.
        self.__max_size = max_size
        self.__buffer = _TensorDictSequenceBuffer(keys=rpc_data_keys, max_size=max_size, reuses=len(rpcs))

    @property
    def lock(self):
        return self._lock

    @property
    def n_rpcs(self):
        return len(self._rpc_names)

    def _assert_valid_indicator(self):
        assert (self._is_being_put + self._is_being_amended + self._is_being_read +
                self._is_idle).sum() == self._buf_size
        assert (self._is_empty.sum() + self._buf_size) == self.__max_size
        assert ((self._n_amenders > 0) == self._is_being_amended).all()
        assert (self._n_amenders >= 0).all()
        assert ((self._n_readers > 0) == self._is_being_read).all()
        assert (self._n_readers >= 0).all()
        assert (self._is_empty[:, None] * self._ready_for_rpcs).sum() == 0
        assert (self._is_empty[:, None] * self._completed_rpc).sum() == 0

    async def put_batch(self, samples: List[Tuple[List[str], int, int]]):
        async with self._lock:
            self._assert_valid_indicator()
            n = len(samples)
            indices = np.where(self._is_empty)[0]
            indices = np.arange(*_extract_intervals(indices)[-1])[:n]
            if len(indices) < n:
                raise BufferFull("Please set a larger buffer size")
            self._is_empty[indices] = False
            self._is_being_put[indices] = True

        self.__buffer.put_batch(indices, samples)

        async with self._lock:
            self.__buffer._update_has_keys(indices)
            self.__buffer._update_seqlen(indices)
            self.__buffer._update_hash_vals(indices)

            has_keys = self.__buffer._get_has_keys(indices)  # [bs, #keys]
            rpc_key_mask = self._rpc_key_mask  # [#keys, #rpcs]
            self._ready_for_rpcs[indices] = (has_keys[:, :, None] >= rpc_key_mask[None, :, :]).all(axis=1)

            self._is_being_put[indices] = False
            self._is_idle[indices] = True

            self._buf_size += len(samples)
            self._n_tokens += self.__buffer._get_seqlen(indices).sum()
            if self._buf_size >= 0.95 * self.__max_size:
                logger.warning(f"Buffer is 95% full. The current buffer size is {self._buf_size} "
                               f"while the maximum size is {self.__max_size}. "
                               f"If your dataset has more than 1M sequences, consider enlarge "
                               f"the default batch size in the master worker.")
            self._load_data_requested = False
        return indices

    async def amend_batch(self, indices: List[int], new_datas: List[Tuple[List[str], int]]):
        async with self._lock:
            await self._lock.wait_for(
                lambda: (self._is_idle[indices] | self._is_being_amended[indices]).all(),)
            self._assert_valid_indicator()
            self._is_idle[indices] = False
            self._is_being_amended[indices] = True
            self._n_amenders[indices] += 1
        self.__buffer.amend_batch(indices, new_datas)
        async with self._lock:
            self._n_tokens -= self.__buffer._get_seqlen(indices).sum()
            self.__buffer._update_has_keys(indices)
            self.__buffer._update_seqlen(indices)
            self._n_tokens += self.__buffer._get_seqlen(indices).sum()

            has_keys = self.__buffer._get_has_keys(indices)  # [bs, #keys]
            rpc_key_mask = self._rpc_key_mask  # [#keys, #rpcs]
            self._ready_for_rpcs[indices] = (has_keys[:, :, None] >= rpc_key_mask[None, :, :]).all(axis=1)

            self._n_amenders[indices] -= 1
            self._is_being_amended[indices] = self._n_amenders[indices] > 0
            self._is_idle[indices] = np.logical_not(self._is_being_amended[indices])
            if self._is_idle[indices].any():
                self._lock.notify(len(self._rpc_names))

    def _request_load_data(self):
        if not self._load_data_requested:
            try:
                self._fetch_ctl.put_nowait(1)
            except asyncio.QueueFull:
                pass
            try:
                self._fetch_master_ctl.put_nowait(1)
            except asyncio.QueueFull:
                pass
            self._load_data_requested = True

    async def get_batch_for_rpc(self, rpc: dfg.ModelRPC) -> SequenceSample:
        rpc_idx = self._rpc_names.index(rpc.name)

        def _can_do_rpc() -> bool:
            ready_indices = np.nonzero((self._is_idle | self._is_being_read)
                                       & self._ready_for_rpcs[:, rpc_idx]
                                       & ~self._completed_rpc[:, rpc_idx])[0]
            if len(ready_indices) < rpc.min_n_seqs:
                return False
            return True

        async with self._lock:
            # await self._lock.wait_for(_can_do_rpc)
            if rpc.is_src:
                ready_indices = np.nonzero((self._is_idle | self._is_being_read)
                                           & self._ready_for_rpcs[:, rpc_idx]
                                           & ~self._completed_rpc[:, rpc_idx])[0]
                # *2 because we want to fetch new data as long as the *next* RPC does not have enough data.
                if len(ready_indices) < rpc.min_n_seqs * 2:
                    self._request_load_data()

            while not _can_do_rpc():
                await self._lock.wait()

            self._assert_valid_indicator()

            ready_indices = np.nonzero((self._is_idle | self._is_being_read)
                                       & self._ready_for_rpcs[:, rpc_idx]
                                       & ~self._completed_rpc[:, rpc_idx])[0]
            seqlens = self.__buffer._get_seqlen(ready_indices)
            hash_vals = self.__buffer._get_hash_vals(ready_indices)

            indices = ready_indices[:rpc.max_n_seqs]
            seqlens = seqlens[:rpc.max_n_seqs]
<<<<<<< HEAD
            hash_vals = hash_vals[:rpc.max_n_seqs]

            assert rpc.min_n_seqs <= len(indices) <= rpc.max_n_seqs, (rpc.min_n_seqs, len(indices),
                                                                      rpc.max_n_seqs)
=======
            assert rpc.min_n_seqs <= len(indices) <= rpc.max_n_seqs, (
                rpc.min_n_seqs,
                len(indices),
                rpc.max_n_seqs,
            )
>>>>>>> 4316e844

            self._is_idle[indices] = False
            self._is_being_read[indices] = True
            self._n_readers[indices] += 1

        entries = self.__buffer.get_batch(indices)
        assert all([entry.reuses_left >= 0 for entry in entries])
        pop_indices = [idx for idx, entry in zip(indices, entries) if entry.reuses_left == 0]
        # The following call is safe because no more RPC will write to popped data.
        pop_tokens = self.__buffer._get_seqlen(pop_indices).sum()
        if len(pop_indices) > 0:
            self.__buffer.pop_batch(pop_indices)

        async with self._lock:
            self._n_readers[indices] -= 1
            self._is_being_read[indices] = self._n_readers[indices] > 0
            self._is_idle[indices] = self._n_readers[indices] == 0
            self._completed_rpc[indices, rpc_idx] = True

            assert (self._n_readers[pop_indices] == 0).all()
            assert (self._n_amenders[pop_indices] == 0).all()
            self._is_empty[pop_indices] = True
            self._is_idle[pop_indices] = False
            self._completed_rpc[pop_indices] = False
            self._ready_for_rpcs[pop_indices] = False
            self._buf_size -= len(pop_indices)
            self._n_tokens -= pop_tokens

            if self._is_idle[indices].any():
                self._lock.notify(len(self._rpc_names))
        return SequenceSample(indices=indices, seqlens=seqlens, hash_vals=hash_vals)<|MERGE_RESOLUTION|>--- conflicted
+++ resolved
@@ -50,7 +50,6 @@
     # We can know shape and dtype from seqlen and key.
     keys: List[str]
     seqlen: int
-    hash_val: int
 
 
 class _TensorDictSequenceBuffer:
@@ -68,7 +67,6 @@
 
         # Some states of the storage. Read/Write applied to them should be locked.
         self.__seqlens = np.zeros(max_size, dtype=np.int32)
-        self.__hash_vals = np.zeros(max_size, dtype=np.int64)
         self.__has_keys = np.zeros((max_size, len(keys)), dtype=bool)
 
         self.__keys = keys
@@ -79,12 +77,6 @@
 
     def _get_seqlen(self, indices: int) -> np.ndarray:
         return self.__seqlens[indices]
-
-    def _update_hash_vals(self, indices: int):
-        self.__hash_vals[indices] = [self.__storage[idx].hash_val for idx in indices]
-
-    def _get_hash_vals(self, indices: int) -> np.ndarray:
-        return self.__hash_vals[indices]
 
     def _update_has_keys(self, indices: List[int]):
         for idx in indices:
@@ -93,18 +85,10 @@
     def _get_has_keys(self, indices):
         return self.__has_keys[indices, :]
 
-    def put_batch(self, indices: List[int], xs: List[Tuple[List[str], int, int]]):
+    def put_batch(self, indices: List[int], xs: List[Tuple[List[str], int]]):
         assert len(indices) == len(xs)
         # Can be parallelized.
         for idx, x in zip(indices, xs):
-<<<<<<< HEAD
-            keys, seqlen, hash_val = x
-            self.__storage[idx] = _ReplayEntry(reuses_left=self.__reuses,
-                                               receive_time=time.time(),
-                                               keys=keys,
-                                               seqlen=seqlen,
-                                               hash_val=hash_val)
-=======
             keys, seqlen = x
             self.__storage[idx] = _ReplayEntry(
                 reuses_left=self.__reuses,
@@ -112,7 +96,6 @@
                 keys=copy.deepcopy(keys),
                 seqlen=seqlen,
             )
->>>>>>> 4316e844
 
     def amend_batch(self, indices: List[int], new_datas: List[Tuple[List[str], int]]):
         assert len(indices) == len(new_datas)
@@ -150,7 +133,6 @@
 class SequenceSample:
     indices: List[int]
     seqlens: List[int]
-    hash_vals: List[int]
 
 
 class AsyncIOSequenceBuffer:
@@ -216,7 +198,7 @@
         assert (self._is_empty[:, None] * self._ready_for_rpcs).sum() == 0
         assert (self._is_empty[:, None] * self._completed_rpc).sum() == 0
 
-    async def put_batch(self, samples: List[Tuple[List[str], int, int]]):
+    async def put_batch(self, samples: List[Tuple[List[str], int]]):
         async with self._lock:
             self._assert_valid_indicator()
             n = len(samples)
@@ -232,7 +214,6 @@
         async with self._lock:
             self.__buffer._update_has_keys(indices)
             self.__buffer._update_seqlen(indices)
-            self.__buffer._update_hash_vals(indices)
 
             has_keys = self.__buffer._get_has_keys(indices)  # [bs, #keys]
             rpc_key_mask = self._rpc_key_mask  # [#keys, #rpcs]
@@ -318,22 +299,14 @@
                                        & self._ready_for_rpcs[:, rpc_idx]
                                        & ~self._completed_rpc[:, rpc_idx])[0]
             seqlens = self.__buffer._get_seqlen(ready_indices)
-            hash_vals = self.__buffer._get_hash_vals(ready_indices)
 
             indices = ready_indices[:rpc.max_n_seqs]
             seqlens = seqlens[:rpc.max_n_seqs]
-<<<<<<< HEAD
-            hash_vals = hash_vals[:rpc.max_n_seqs]
-
-            assert rpc.min_n_seqs <= len(indices) <= rpc.max_n_seqs, (rpc.min_n_seqs, len(indices),
-                                                                      rpc.max_n_seqs)
-=======
             assert rpc.min_n_seqs <= len(indices) <= rpc.max_n_seqs, (
                 rpc.min_n_seqs,
                 len(indices),
                 rpc.max_n_seqs,
             )
->>>>>>> 4316e844
 
             self._is_idle[indices] = False
             self._is_being_read[indices] = True
@@ -364,4 +337,4 @@
 
             if self._is_idle[indices].any():
                 self._lock.notify(len(self._rpc_names))
-        return SequenceSample(indices=indices, seqlens=seqlens, hash_vals=hash_vals)+        return SequenceSample(indices=indices, seqlens=seqlens)
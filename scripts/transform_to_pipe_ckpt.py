import argparse
import os
import shutil

from deepspeed.runtime import utils as ds_utils
import torch
import torch.nn as nn

from impl.model.nn.flash_mqat.flash_mqat_base import *
from impl.model.nn.flash_mqat.flash_mqat_parallel import *
from impl.model.utils.pipeline_module import LayerSpec
<<<<<<< HEAD
import base.constants
=======
from impl.model.utils.save_load import save_to_disk
>>>>>>> 51e8126c

MODEL_CONFIG_FILES = [
    "config.json",
    "generation_config.json",
    "tokenizer_config.json",
    "vocab.json",
    "merges.txt",
    "special_tokens_map.json",
    "tokenizer.json",
]


def get_layer_specs(config: FlashMQATConfig, to_critic):
    layer_specs = []
    # vocab pos embedding
    embedding_layer = LayerSpec(VocabPositionEmbedding, config, dtype=None, device=None)

    layer_specs.append(embedding_layer)

    for i in range(config.n_layers):
        flash_mqat_block = LayerSpec(
            FlashMQATBlock,
            config,
            layer_index=i,
            output_layernorm=(i == config.n_layers - 1),
            ckpt_attn=(i > 0 and config.ckpt_attn),
            ckpt_mlp=(i > 0 and config.ckpt_mlp),
            dtype=None,
            device=None,
        )
        layer_specs.append(flash_mqat_block)

    head = LayerSpec(
        OutputHead,
        config.hidden_dim,
        config.vocab_size if not to_critic else 1,
        bias=False,
        device=None,
        dtype=None,
    )
    layer_specs.append(head)

    return layer_specs


def count_layer_params(layer_specs):
    param_counts = [0] * len(layer_specs)
    for idx, layer in enumerate(layer_specs):
        if isinstance(layer, LayerSpec):
            l = layer.build()
            params = filter(lambda p: p.requires_grad, l.parameters())
            param_counts[idx] = sum(p.numel() for p in params)
        elif isinstance(layer, nn.Module):
            params = filter(lambda p: p.requires_grad, layer.parameters())
            param_counts[idx] = sum(p.numel() for p in params)
        print(f"count_layer_params build layer {layer.typename.__name__}")
    return param_counts


def partition_layers(layer_specs, num_stages, method="uniform"):
    # Each stage gets a simple uniform number of layers.
    parts = None
    if method == "uniform":
        num_layers = len(layer_specs)
        parts = ds_utils.partition_uniform(num_items=num_layers, num_parts=num_stages)
    elif method == "parameters":
        param_counts = count_layer_params(layer_specs)
        parts = ds_utils.partition_balanced(weights=param_counts, num_parts=num_stages)
    else:
        raise NotImplementedError(f"Partitioning method {method} not implemented.")

    stage_to_layer_idx = {}
    for stage in range(num_stages):
        start = parts[stage]
        stop = parts[stage + 1]
        print(f"stage={stage} layers={stop - start}")
        for idx, layer in enumerate(layer_specs[start:stop]):
            name = str(layer)
            if isinstance(layer, LayerSpec):
                name = layer.typename.__name__
            if isinstance(layer, nn.Module):
                name = layer.__class__.__name__
            else:
                try:
                    name = layer.__name__
                except AttributeError:
                    pass
            print(f"    {idx+start:2d}: {name}")
        stage_to_layer_idx[stage] = (start, stop)
    return stage_to_layer_idx


def split_state_dict_by_stage(state_dict, stage_to_layer_idx):
    stage_to_state_dict = {}
    for stage, (start, stop) in stage_to_layer_idx.items():
        stage_state_dict = {}
        for k, v in state_dict.items():
            for i in range(start, stop):
                print(k)
                if k.startswith(f"{i}."):
                    stage_state_dict[k] = v
                    print(f"stage {stage} k={k}")
                    break
        stage_to_state_dict[stage] = stage_state_dict
    return stage_to_state_dict


def save_state_dict(state_dict, stage_index, mp_rank, shard_index, model_dir):
    os.makedirs(model_dir, exist_ok=True)
<<<<<<< HEAD
    torch.save(
        state_dict,
        os.path.join(model_dir,
                     f"pytorch_model-pp-{stage_index:02d}-mp-{mp_rank:02d}-s-{shard_index:02d}.bin"),
=======
    output_fn = f"model-pp-{stage_index:02d}-mp-00-s-{shard_index:02d}.safetensors"
    save_to_disk(state_dict, model_dir, output_fn=output_fn, save_type="st", n_shards=1, no_shard_suffix=True)
    print(
        f"saved {state_dict.keys()} to {model_dir}/model-pp-{stage_index:02d}-mp-00-s-{shard_index:02d}.safetensors"
>>>>>>> 51e8126c
    )
    print(f"saved {state_dict.keys()} to "
          f"{model_dir}/pytorch_model-pp-{stage_index:02d}-mp-{mp_rank:02d}-s-{shard_index:02d}.bin")


def fit_state_dict_to_critic(num_layers, state_dict):
    # modify last layer shape
    for k, v in state_dict.items():
        if k.startswith(f"{num_layers-1}."):
            print(f"last layer key {k} tensor shape {v.shape}")
            state_dict[k] = v[0].unsqueeze(0)
            print(f"critic head shape {state_dict[k].shape}")
    return state_dict


def copy_configs(src_model_dir, dst_model_dir):
    for file in MODEL_CONFIG_FILES:
        try:
            shutil.copy(os.path.join(src_model_dir, file), os.path.join(dst_model_dir, file))
            print(f"copied {file} from {src_model_dir} to {dst_model_dir}")
        except FileNotFoundError:
            print(f"{file} not exist in {src_model_dir} skipping.")


def split_state_dict_into_shards(state_dict, n_shards):
    if n_shards == 1:
        return [state_dict]

    keys = list(state_dict.keys())
    if len(keys) < n_shards:
        raise ValueError(f"state_dict has {len(keys)} keys, but n_shards={n_shards}")

    shard_size = len(keys) // n_shards
    extra = len(keys) % n_shards
    shard_size_list = [shard_size for _ in range(n_shards)]
    shard_size_list[-1] = shard_size + extra
    start, shards = 0, []
    for i, size in enumerate(shard_size_list):
        shard = {}
        for j in range(start, start + size):
            shard[keys[j]] = state_dict[keys[j]]
            print(f"shard {i} key {keys[j]}")
        start += size
        shards.append(shard)
    return shards


def main():
    parser = argparse.ArgumentParser()
    parser.add_argument(
        "--model_dir",
        type=str,
        # default="/lustre/public/pretrained_model_weights/testOnly/llama-2-4l",
        default="/lustre/public/pretrained_model_weights/Llama-2-13b-hf")
    parser.add_argument("--model_type", type=str, default="llama")
    parser.add_argument("--num_pp", type=int, default=2)
    parser.add_argument("--num_mp", type=int, default=1)
    parser.add_argument("--num_shards", type=int, default=3)
    parser.add_argument("--output_dir", type=str, default=None)
    parser.add_argument(
        "--to_critic",
        action="store_true",
        help="transform actor model to critic model by changing the last layer, only for test purposes.")
    args = parser.parse_args()

    assert args.num_mp > 1 or args.num_pp > 1
    if args.output_dir is None:
        model_name = args.model_dir.split("/")[-1]
        if args.num_mp == 1:
            output_dir = f"{model_name}_{args.num_pp}pp_{args.num_shards}s"
        elif args.num_pp == 1:
            output_dir = f"{model_name}_{args.num_mp}mp_{args.num_shards}s"
        else:
            output_dir = f"{model_name}_{args.num_pp}pp_{args.num_mp}mp_{args.num_shards}s"
        default_save_root = "/lustre/public/pretrained_model_weights/sharded"
        output_dir = os.path.join(default_save_root, output_dir)
    else:
        output_dir = args.output_dir

    # TODO: load and process full statedict by shard for large model that can not fit into memory
<<<<<<< HEAD
    cfg = None
    base.constants.set_fake_mp_world_size(args.num_mp)
    for mp_rank in range(args.num_mp):
        cfg, state_dict = getattr(FlashMQATForCausalLM,
                                  f"config_and_param_from_{args.model_type}")(model_path=args.model_dir)
        if args.num_pp > 1:
            layer_specs = get_layer_specs(cfg, args.to_critic)
            state_dict = FlashMQATForCausalLM.map_to_pipe_state_dict(cfg, state_dict)
            if args.to_critic:
                state_dict = fit_state_dict_to_critic(len(layer_specs), state_dict)
            print("loaded full state_dict")
            stage_to_layer_idx = partition_layers(layer_specs, num_stages=args.num_pp, method="parameters")
            stage_to_state_dict = split_state_dict_by_stage(state_dict, stage_to_layer_idx)
            for stage, state_dict in stage_to_state_dict.items():
                shards = split_state_dict_into_shards(state_dict, args.num_shards)
                print(f"stage {stage} state_dict keys: {state_dict.keys()}")
                for shard_index, shard in enumerate(shards):
                    save_state_dict(shard, stage, mp_rank, shard_index, output_dir)
        elif args.num_pp == 1:
            shards = split_state_dict_into_shards(state_dict, args.num_shards)
            print(f"state_dict keys: {state_dict.keys()}")
            for shard_index, shard in enumerate(shards):
                save_state_dict(shard, 0, mp_rank, shard_index, output_dir)

=======
    cfg, state_dict = getattr(FlashMQATModel,
                              f"config_and_param_from_{args.model_type}")(model_path=args.model_dir)
    layer_specs = get_layer_specs(cfg, args.to_critic)
    state_dict = FlashMQATModel.map_to_pipe_state_dict(cfg, state_dict)
    if args.to_critic:
        state_dict = fit_state_dict_to_critic(len(layer_specs), state_dict)
    print("loaded full state_dict")
    stage_to_layer_idx = partition_layers(layer_specs, num_stages=args.num_stages, method="parameters")
    stage_to_state_dict = split_state_dict_by_stage(state_dict, stage_to_layer_idx)
    for stage, state_dict in stage_to_state_dict.items():
        shards = split_state_dict_into_shards(state_dict, args.num_shards)
        print(f"stage {stage} state_dict keys: {state_dict.keys()}")
        for shard_index, shard in enumerate(shards):
            save_state_dict(shard, stage, shard_index, output_dir)
>>>>>>> 51e8126c
    copy_configs(args.model_dir, output_dir)


if __name__ == "__main__":
    main()<|MERGE_RESOLUTION|>--- conflicted
+++ resolved
@@ -9,11 +9,8 @@
 from impl.model.nn.flash_mqat.flash_mqat_base import *
 from impl.model.nn.flash_mqat.flash_mqat_parallel import *
 from impl.model.utils.pipeline_module import LayerSpec
-<<<<<<< HEAD
+from impl.model.utils.save_load import save_to_disk
 import base.constants
-=======
-from impl.model.utils.save_load import save_to_disk
->>>>>>> 51e8126c
 
 MODEL_CONFIG_FILES = [
     "config.json",
@@ -123,17 +120,10 @@
 
 def save_state_dict(state_dict, stage_index, mp_rank, shard_index, model_dir):
     os.makedirs(model_dir, exist_ok=True)
-<<<<<<< HEAD
-    torch.save(
-        state_dict,
-        os.path.join(model_dir,
-                     f"pytorch_model-pp-{stage_index:02d}-mp-{mp_rank:02d}-s-{shard_index:02d}.bin"),
-=======
-    output_fn = f"model-pp-{stage_index:02d}-mp-00-s-{shard_index:02d}.safetensors"
+    output_fn = f"model-pp-{stage_index:02d}-mp-{mp_rank:02d}-s-{shard_index:02d}.safetensors"
     save_to_disk(state_dict, model_dir, output_fn=output_fn, save_type="st", n_shards=1, no_shard_suffix=True)
     print(
         f"saved {state_dict.keys()} to {model_dir}/model-pp-{stage_index:02d}-mp-00-s-{shard_index:02d}.safetensors"
->>>>>>> 51e8126c
     )
     print(f"saved {state_dict.keys()} to "
           f"{model_dir}/pytorch_model-pp-{stage_index:02d}-mp-{mp_rank:02d}-s-{shard_index:02d}.bin")
@@ -214,15 +204,15 @@
         output_dir = args.output_dir
 
     # TODO: load and process full statedict by shard for large model that can not fit into memory
-<<<<<<< HEAD
     cfg = None
     base.constants.set_fake_mp_world_size(args.num_mp)
     for mp_rank in range(args.num_mp):
-        cfg, state_dict = getattr(FlashMQATForCausalLM,
+        base.constants.set_fake_mp_rank(mp_rank)
+        cfg, state_dict = getattr(FlashMQATModel,
                                   f"config_and_param_from_{args.model_type}")(model_path=args.model_dir)
         if args.num_pp > 1:
             layer_specs = get_layer_specs(cfg, args.to_critic)
-            state_dict = FlashMQATForCausalLM.map_to_pipe_state_dict(cfg, state_dict)
+            state_dict = FlashMQATModel.map_to_pipe_state_dict(cfg, state_dict)
             if args.to_critic:
                 state_dict = fit_state_dict_to_critic(len(layer_specs), state_dict)
             print("loaded full state_dict")
@@ -239,22 +229,6 @@
             for shard_index, shard in enumerate(shards):
                 save_state_dict(shard, 0, mp_rank, shard_index, output_dir)
 
-=======
-    cfg, state_dict = getattr(FlashMQATModel,
-                              f"config_and_param_from_{args.model_type}")(model_path=args.model_dir)
-    layer_specs = get_layer_specs(cfg, args.to_critic)
-    state_dict = FlashMQATModel.map_to_pipe_state_dict(cfg, state_dict)
-    if args.to_critic:
-        state_dict = fit_state_dict_to_critic(len(layer_specs), state_dict)
-    print("loaded full state_dict")
-    stage_to_layer_idx = partition_layers(layer_specs, num_stages=args.num_stages, method="parameters")
-    stage_to_state_dict = split_state_dict_by_stage(state_dict, stage_to_layer_idx)
-    for stage, state_dict in stage_to_state_dict.items():
-        shards = split_state_dict_into_shards(state_dict, args.num_shards)
-        print(f"stage {stage} state_dict keys: {state_dict.keys()}")
-        for shard_index, shard in enumerate(shards):
-            save_state_dict(shard, stage, shard_index, output_dir)
->>>>>>> 51e8126c
     copy_configs(args.model_dir, output_dir)
 
 

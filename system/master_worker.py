from collections import defaultdict
from typing import Any, Callable, Dict, get_type_hints, List
import concurrent.futures
import copy
import functools
import getpass
import itertools
import logging
import os
import time

import numpy as np
import torch

from api.ecs import Commands, DataQuery, ModelQuery, RawDataQuery
import api.config as config_pkg
import api.data as data_api
import api.model as model_api
import base.namedarray as namedarray
import base.timeutil
import system.request_reply_stream as request_reply_stream
import system.worker_base as worker_base

logger = logging.getLogger("master worker")


def request_all(streams, handle_type, datas):
<<<<<<< HEAD
    tik = time.perf_counter()
    logger.info(f"master worker #request_all# *start* time ${time.time_ns()}$")
=======
    """Send request of `handle_type` to multiple streams. len(streams)==len(datas)"""
>>>>>>> 246400b9
    requests = [request_reply_stream.Request(handle_type, data) for data in datas]
    logger.info(f"master worker #request_all# *end* time ${time.time_ns()}$")
    tik = time.perf_counter()
    for s, r in zip(streams, requests):
        s.post_request(r)
    t = time.perf_counter() - tik
    logger.debug(f"Request \"{handle_type}\" time in total: "
                 f"{t:.4f}s, {t / len(requests):.4f}s per request")


def gather_all_replies(streams):
<<<<<<< HEAD
    tik = time.perf_counter()
    logger.info(f"master worker #gather_all_replies# *start* time ${time.time_ns()}$")
=======
    """Collect responses from multiple streams. Blocking method."""
>>>>>>> 246400b9
    responses = [s.poll_reply().data for s in streams]
    logger.info(f"master worker #gather_all_replies# *end* time ${time.time_ns()}$")
    return responses


def model_rpc_call(data: namedarray.NamedArray, request_type, streams):
    """Splits data and process with multiple streams."""
    datas = namedarray.split(data, len(streams))
    for x in datas:
        x.register_metadata(**data.metadata)
    start = time.perf_counter()
    request_all(streams, request_type, datas)
    replies = gather_all_replies(streams)
    logger.debug(f"RPC call \"{request_type}\" time consumption: {time.perf_counter() - start:.3f}s.")
    if isinstance(replies[0], Dict):
        return {k: np.mean([r[k] for r in replies]) for k in replies[0].keys()}
    elif isinstance(replies[0], namedarray.NamedArray):
        return namedarray.recursive_aggregate(replies, lambda x: torch.cat(x, dim=0))
    else:
        raise NotImplementedError()


def _build_find_stream_fn(model_type_hint):

    def find_stream_fn(master_worker: MasterWorker):
        return master_worker.model_streams[model_type_hint().name]

    return find_stream_fn


def _build_find_data_fn(data_type_hint):

    def find_data_fn(master_worker: MasterWorker):
        return master_worker.data_registry[data_type_hint().name]

    return find_data_fn


def _build_find_commands_fn():

    def find_commands_fn(master_worker: MasterWorker):
        return master_worker.commands

    return find_commands_fn


def wrap_func(
    func: Callable,
    rpc_call_fn: Callable[[Any, str, List, namedarray.NamedArray], namedarray.NamedArray],
):
    type_hints = get_type_hints(func)

    operating_fns = []
    for type_hint in type_hints.values():
        if isinstance(type_hint(), ModelQuery):
            fn = _build_find_stream_fn(type_hint)
        elif isinstance(type_hint(), (DataQuery, RawDataQuery)):
            fn = _build_find_data_fn(type_hint)
        elif isinstance(type_hint(), Commands):
            fn = _build_find_commands_fn()
        else:
            raise NotImplementedError(f"Unknown function type hint {type_hint().__class__.__name__}")
        operating_fns.append(fn)

    def wrapped_func(master_worker):
        arguments = []
        for type_hint, fn in zip(type_hints.values(), operating_fns):
            # This part is to resolve arguments to actual their implementations.
            # e.g. if an argument to this method is ModelQuery, it is now replace with a DuckModel, which
            # execute generate/inference/train/evaluate remotely.
            # Methods generate/inference/train/evaluate are hard coded here.
            # They correspond to method implemented by abstract class ModelInterface from api/model.py.
            if isinstance(type_hint(), ModelQuery):
                # If the operation is ModelQuery, find the model stream first.
                streams = fn(master_worker)

                class DuckModel:
                    pass

                DuckModel.generate = functools.partial(rpc_call_fn, request_type='generate', streams=streams)
                DuckModel.__call__ = functools.partial(rpc_call_fn, request_type='inference', streams=streams)
                DuckModel.train_step = functools.partial(rpc_call_fn, request_type='train', streams=streams)
                DuckModel.evaluate = functools.partial(rpc_call_fn, request_type='evaluate', streams=streams)
                arg = DuckModel()
            elif isinstance(type_hint(), (DataQuery, RawDataQuery, Commands)):
                arg = fn(master_worker)
            arguments.append(arg)
        return func(*arguments)

    return wrapped_func


class MasterWorker(worker_base.Worker):
    # MODEL_SAVE_ROOT = f"/data/aigc/llm/{getpass.getuser()}/checkpoints"
    MODEL_SAVE_ROOT = f"/data/aigc/llm/checkpoints/{getpass.getuser()}"
    os.makedirs(MODEL_SAVE_ROOT, exist_ok=True)

    def __init__(self, server=None):
        super().__init__(server)
        self.__initialized = False
        self.__commands = Commands()

        self._epoch = -1
        self._epoch_step = self._global_step = 0
        self._ft_spec = None
        self._train_start_time = None

        # for benchmark
        self.e2e_time_history = []
        self.level_time_history = defaultdict(list)

    @property
    def commands(self):
        return self.__commands

    @property
    def model_streams(self):
        return self.__model_streams

    @property
    def data_registry(self):
        return self.commands.data_registry

    def _configure(self, config: config_pkg.MasterWorker):
        self.config = config
        self.__model_streams: Dict[str, List[request_reply_stream.NameResolvingRequestClient]] = {
            model_name: [
                request_reply_stream.make_request_client(config.worker_info, s) for s in this_model_streams
            ]
            for model_name, this_model_streams in config.model_streams.items()
        }
        self.__data_streams: List[request_reply_stream.NameResolvingRequestClient] = [
            request_reply_stream.make_request_client(config.worker_info, s) for s in config.data_streams
        ]

        self.__levels, exec_funcs = config.leveled_exec_funcs.levels, config.leveled_exec_funcs.funcs
        exec_funcs = [[wrap_func(func, model_rpc_call) for func in funcs] for funcs in exec_funcs]
        logger.info(f"Task levels resolved by ECS: {self.__levels}.")

        max_concurrency = max(len(tasks) for tasks in exec_funcs)
        logger.info(f"Thread pool max concurrency: {max_concurrency}")
        self.__thread_pool_executor = concurrent.futures.ThreadPoolExecutor(max_workers=max_concurrency)
        self.__exec_funcs = exec_funcs

        self.__total_train_epochs = config.total_train_epochs
        self.__save_step_freq_ctl = base.timeutil.FrequencyControl(
            frequency_seconds=config.save_frequency_seconds, frequency_steps=config.save_frequency_steps)
        self.__save_epoch_freq_ctl = base.timeutil.FrequencyControl(
            frequency_steps=config.save_frequency_epochs)

        self.__eval_step_freq_ctl = base.timeutil.FrequencyControl(
            frequency_seconds=config.eval_frequency_seconds, frequency_steps=config.eval_frequency_steps)
        self.__eval_epoch_freq_ctl = base.timeutil.FrequencyControl(
            frequency_steps=config.eval_frequency_epochs)

        self.MODEL_SAVE_ROOT = os.path.join(self.MODEL_SAVE_ROOT, config.worker_info.experiment_name,
                                            config.worker_info.trial_name)

        # Used only for benchmark
        self.__benchmark_steps = config.benchmark_steps

        return config.worker_info

    def _poll(self):
        if not self.__initialized:
            request_all(self.__data_streams, 'spec', [None for _ in self.__data_streams])
            ft_spec: model_api.FinetuneSpec = gather_all_replies(self.__data_streams)[0]
            ft_spec.total_train_epochs = self.config.total_train_epochs
            ft_spec.total_train_steps = ft_spec.total_train_epochs * ft_spec.steps_per_epoch

            batch_size = len(self.__data_streams) * ft_spec.batch_size_per_device
            self.logger.info("\n\n" + "=" * 40 + f"\nTotal train epochs: {ft_spec.total_train_epochs}" +
                             f"\nTotal train steps: {ft_spec.total_train_steps}" +
                             f"\nSteps per epoch: {ft_spec.steps_per_epoch}" +
                             f"\nEffective batch size: {batch_size}\n" + "=" * 40 + "\n")

            for model_name, model_streams in self.__model_streams.items():
                model_ft_spec = copy.deepcopy(ft_spec)
                assert batch_size % len(model_streams) == 0, (batch_size, len(model_streams))
                model_ft_spec.batch_size_per_device = batch_size // len(model_streams)
                request_all(model_streams, 'initialize', [model_ft_spec for _ in model_streams])
            all_model_streams = list(itertools.chain.from_iterable(self.model_streams.values()))
            gather_all_replies(all_model_streams)

            self.__initialized = True
            self._ft_spec = ft_spec
            self._train_start_time = time.perf_counter()

        # fetch data from dataloader
        fetch_data_start = time.perf_counter()
        request_all(self.__data_streams, 'fetch', [None for _ in self.__data_streams])
        data_batches: List[data_api.DataBatch] = gather_all_replies(self.__data_streams)
        assert len(set(x.epoch for x in data_batches)) == 1
        assert len(set(x.epoch_step for x in data_batches)) == 1
        assert len(set(x.global_step for x in data_batches)) == 1

        epoch_should_save = self.__save_epoch_freq_ctl.check(steps=int(data_batches[0].epoch > self._epoch))
        epoch_should_eval = self.__eval_epoch_freq_ctl.check(steps=int(data_batches[0].epoch > self._epoch))

        # Update counters. All starting from 0.
        self._epoch = epoch = data_batches[0].epoch
        self._epoch_step = epoch_step = data_batches[0].epoch_step
        self._global_step = global_step = data_batches[0].global_step
        self.commands._update_counter(epoch, epoch_step, global_step)
        datas = [x.data for x in data_batches]

        # Manage fetched data. We assume fetched data is a flattened dict.
        sample = {}
        for k in datas[0].keys():
            if isinstance(datas[0][k], torch.Tensor):
                if len(datas[0][k].shape) < 2:
                    raise RuntimeError(
                        f"Data {k} is not batched. Expect the first dimension to be batch size."
                        f"For packed inputs, please unsqueeze the first dimension and pad the second dimension to be the same."
                    )
                sample[k] = torch.cat([x[k] for x in datas], dim=0)
            else:
                # There may be other metadata, e.g. pad token id.
                assert all(datas[0][k] == x[k] for x in datas)
                sample[k] = datas[0][k]
        logger.info(f"Fetch data time consumption: {time.perf_counter() - fetch_data_start:.3f}s.")
        for key, value in sample.items():
            self.commands.set_data(key, value)

        # Evaluate if necessary.
        step_time_should_eval = self.__eval_step_freq_ctl.check()
        if epoch_should_eval or step_time_should_eval:
            all_model_streams = list(itertools.chain.from_iterable(self.model_streams.values()))
            request_all(all_model_streams, 'evaluate', [None for _ in all_model_streams])
            eval_replies = gather_all_replies(all_model_streams)

            eval_cnt, eval_stats = {}, {}
            for reply in eval_replies:
                for k, v in reply.items():
                    eval_cnt[k] = eval_cnt.get(k, 0) + 1
                    eval_stats[k] = eval_stats.get(k, 0) + v
            eval_stats = {
                k: v / cnt
                for k, v, cnt in zip(eval_stats.keys(), eval_stats.values(), eval_cnt.values())
            }

            self.logger.info(
                f"Evaluation results at epoch {self._epoch + 1} step {self._epoch_step + 1}: {eval_stats}")

        # Save if necessary.
        step_should_save = self.__save_step_freq_ctl.check()
        if epoch_should_save or step_should_save:
            head_model_streams = [v[0] for v in self.model_streams.values()]
            model_types = list(self.model_streams.keys())
            model_save_dirs = [os.path.join(self.MODEL_SAVE_ROOT, model_type) for model_type in model_types]
            request_all(head_model_streams, 'save', model_save_dirs)
            gather_all_replies(head_model_streams)

        if self._epoch >= self.__total_train_epochs:
            raise RuntimeError(f"Training completes! Yeah!!!")

        # Main execution steps.
        execution_start = time.perf_counter()
        for i, (tasks, task_names) in enumerate(zip(self.__exec_funcs, self.__levels)):
            logger.info(f"Executing tasks level {i + 1}, task names {task_names}...")
            tik = time.perf_counter()
            futures = [self.__thread_pool_executor.submit(task, self) for task in tasks]
            # TODO: shall we handle exceptions from future explicitly?
            [future.result() for future in futures]
            level_time = time.perf_counter() - tik
            logger.info(f"Execute tasks level {i + 1} in {level_time:.3f}s.")
            self.level_time_history[i].append(level_time)
        self.data_registry.clear()
        total_time_consumption = time.perf_counter() - self._train_start_time
        time_per_step = total_time_consumption / (global_step + 1)
        e2e_time = time.perf_counter() - execution_start
        self.e2e_time_history.append(e2e_time)
        logger.info(
            f"Epoch {epoch + 1}/{self._ft_spec.total_train_epochs} "
            f"step {epoch_step + 1}/{self._ft_spec.steps_per_epoch} "
            f"(global step {global_step + 1}/{self._ft_spec.total_train_steps}) finishes. "
            f"#End to end# execution time: *{e2e_time:.3f}*s. "
            f"Total time consumption: {total_time_consumption:.3f}s. "
            f"Estimated remaining time: {time_per_step * (self._ft_spec.total_train_steps - global_step - 1):.3f}s."
        )

        bs = sample[list(sample.keys())[0]].shape[0]
        if self.__benchmark_steps is not None and global_step >= self.__benchmark_steps:
            logger.info(
                f"Finished benchmark {self.__benchmark_steps}. Total time consumption {total_time_consumption:.3f}"
            )
            logger.info(f"avg #e2e# time *{np.mean(self.e2e_time_history):.3f}*")
            for i, level_time_history in self.level_time_history.items():
                logger.info(f"avg #level{i+1}# time *{np.mean(level_time_history):.3f}*")
            raise RuntimeError(f"Benchmark completes! Yeah!!!")

        return worker_base.PollResult(sample_count=bs, batch_count=1)

    def exit(self):
        self.__thread_pool_executor.shutdown()
        super().exit()<|MERGE_RESOLUTION|>--- conflicted
+++ resolved
@@ -25,12 +25,7 @@
 
 
 def request_all(streams, handle_type, datas):
-<<<<<<< HEAD
-    tik = time.perf_counter()
-    logger.info(f"master worker #request_all# *start* time ${time.time_ns()}$")
-=======
     """Send request of `handle_type` to multiple streams. len(streams)==len(datas)"""
->>>>>>> 246400b9
     requests = [request_reply_stream.Request(handle_type, data) for data in datas]
     logger.info(f"master worker #request_all# *end* time ${time.time_ns()}$")
     tik = time.perf_counter()
@@ -42,12 +37,7 @@
 
 
 def gather_all_replies(streams):
-<<<<<<< HEAD
-    tik = time.perf_counter()
-    logger.info(f"master worker #gather_all_replies# *start* time ${time.time_ns()}$")
-=======
     """Collect responses from multiple streams. Blocking method."""
->>>>>>> 246400b9
     responses = [s.poll_reply().data for s in streams]
     logger.info(f"master worker #gather_all_replies# *end* time ${time.time_ns()}$")
     return responses
@@ -174,9 +164,8 @@
     def _configure(self, config: config_pkg.MasterWorker):
         self.config = config
         self.__model_streams: Dict[str, List[request_reply_stream.NameResolvingRequestClient]] = {
-            model_name: [
-                request_reply_stream.make_request_client(config.worker_info, s) for s in this_model_streams
-            ]
+            model_name:
+            [request_reply_stream.make_request_client(config.worker_info, s) for s in this_model_streams]
             for model_name, this_model_streams in config.model_streams.items()
         }
         self.__data_streams: List[request_reply_stream.NameResolvingRequestClient] = [

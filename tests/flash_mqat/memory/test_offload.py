from typing import *
import collections
import dataclasses
import functools
import gc
import time

import pynvml
import torch
import torch.profiler

<<<<<<< HEAD
from tests.utils import (clear_gpu_cache, clear_name_resolve, get_llama7b_flash_config, get_memory,
                         get_pytorch_profiler, init_global_constants, MODEL_NAME, setup_barrier, setup_gpu)
import base.constants


def test_impl(world_size):
=======
from tests.utils import (
    clear_gpu_cache,
    get_llama7b_flash_config,
    get_memory,
    get_pytorch_profiler,
    MODEL_NAME,
    pytorch_memory_burnin,
    clear_name_resolve,
)
import datetime
import base.constants
import argparse
import itertools
import multiprocessing as mp
import base.gpu_utils
import queue
import json
import base.topology
import torch.distributed
import os
from base.topology import PipeModelDataParallelTopology


def get_model(mconfig):
>>>>>>> 68f1389e
    from impl.model.backend.pipe_inf import InferencePipelineEngine
    from impl.model.nn.flash_mqat.flash_mqat_api import add_helper_functions, FlashMQATModel

    m = FlashMQATModel(mconfig, device=torch.device("cuda:0"), dtype=torch.float16)
    m.instantiate()
    if base.constants.pipe_parallel_world_size() == 1:
        add_helper_functions(m)
        engine = m
    else:
        engine = InferencePipelineEngine(m)
    torch.cuda.synchronize()
    return m, engine


@torch.no_grad()
def test_impl(rank, world_size, topo, profile, check, n_iterations, record_cost_to_file):
    mconfig = get_llama7b_flash_config()
    with base.constants.model_scope(MODEL_NAME):
        m, engine = get_model(mconfig)
        if check:
            original_state_dict = m.state_dict()

        m2, engine2 = get_model(mconfig)

        for it in range(n_iterations):
            if it == n_iterations - 1 and profile:
                profiler = get_pytorch_profiler(f"offload{rank}.json")
                profiler.start()

            packed_input_ids = torch.randint(
                0,
                mconfig.vocab_size,
                (2**17 // base.constants.data_parallel_world_size(),),
                dtype=torch.long,
                device="cuda",
            )
            bs = 2**17 // base.constants.data_parallel_world_size() // 256
            if bs == 0:
                return
            cu_seqlens = torch.linspace(0, 256 * bs, bs + 1, dtype=torch.int32, device="cuda")
            seqlens_cpu = [256 for _ in range(bs)]
            assert cu_seqlens[-1] == packed_input_ids.shape[0]

            # normal forward, no offload
            torch.distributed.barrier()
            torch.cuda.synchronize()
            tik = time.perf_counter_ns()
            if base.constants.pipe_parallel_world_size() == 1:
                engine.forward(packed_input_ids=packed_input_ids, cu_seqlens=cu_seqlens, max_seqlen=256)
            else:
                engine.forward(
                    seqlens_cpu=seqlens_cpu,
                    packed_input_ids=packed_input_ids,
                    cu_seqlens=cu_seqlens,
                    num_micro_batches=base.constants.pipe_parallel_world_size(),
                )
            torch.cuda.synchronize()
            normal_fwd_t = time.perf_counter_ns() - tik

            m.async_offload()
            m.wait_for_offload()

            # overlapped load-and-forward
            torch.distributed.barrier()
            torch.cuda.synchronize()
            tik = time.perf_counter_ns()
            if base.constants.pipe_parallel_world_size() == 1:
                engine.forward(packed_input_ids=packed_input_ids, cu_seqlens=cu_seqlens, max_seqlen=256)
            else:
                engine.forward(
                    seqlens_cpu=seqlens_cpu,
                    packed_input_ids=packed_input_ids,
                    cu_seqlens=cu_seqlens,
                    num_micro_batches=base.constants.pipe_parallel_world_size(),
                )
            torch.cuda.synchronize()
            load_fwd_t = time.perf_counter_ns() - tik

            if check:
                new_state_dict = m.state_dict()
                for k in original_state_dict:
                    # print(k, original_state_dict[k])
<<<<<<< HEAD
                    assert torch.allclose(original_state_dict[k],
                                          new_state_dict[k]), (k, original_state_dict[k], new_state_dict[k])
                m.async_offload()
            m.wait_for_offload()
        clear_gpu_cache()
        print("After model offload", get_memory(0))
=======
                    assert torch.allclose(original_state_dict[k], new_state_dict[k]), (
                        k,
                        original_state_dict[k],
                        new_state_dict[k],
                    )

            clear_gpu_cache()
            init_mem = get_memory(0)
            print("After model creation", get_memory(0))

            # overlapped offload and other model forward
            torch.distributed.barrier()
            torch.cuda.synchronize()
            tik = time.perf_counter_ns()
            m.async_offload()
            if base.constants.pipe_parallel_world_size() == 1:
                engine2.forward(packed_input_ids=packed_input_ids, cu_seqlens=cu_seqlens, max_seqlen=256)
            else:
                engine2.forward(
                    seqlens_cpu=seqlens_cpu,
                    packed_input_ids=packed_input_ids,
                    cu_seqlens=cu_seqlens,
                    num_micro_batches=base.constants.pipe_parallel_world_size(),
                )
            torch.cuda.synchronize()
            offload_fwd_t = time.perf_counter_ns() - tik

            clear_gpu_cache()
            mem_diff = get_memory(0) - init_mem
            print("After model offload", get_memory(0))

            if it == n_iterations - 1 and profile:
                profiler.__exit__(None, None, None)

            if record_cost_to_file:
                normal_fwd_t = torch.tensor(normal_fwd_t, device="cuda", dtype=torch.long) / world_size
                torch.distributed.all_reduce(normal_fwd_t)

                load_fwd_t = torch.tensor(load_fwd_t, device="cuda", dtype=torch.long) / world_size
                torch.distributed.all_reduce(load_fwd_t)

                offload_fwd_t = torch.tensor(offload_fwd_t, device="cuda", dtype=torch.long) / world_size
                torch.distributed.all_reduce(offload_fwd_t)
>>>>>>> 68f1389e

                mem_diff = torch.tensor(mem_diff, device="cuda", dtype=torch.long)
                torch.distributed.all_reduce(mem_diff, op=torch.distributed.ReduceOp.MAX)

                if rank == 0 and it == n_iterations - 1:
                    with open("offload_cost.jsonl", "a") as f:
                        d = dict(
                            world_size=world_size,
                            pp_mp_dp=(topo.get_dim("pipe"), topo.get_dim("model"), topo.get_dim("data")),
                            normal_fwd_t=normal_fwd_t.item(),
                            load_fwd_t=load_fwd_t.item(),
                            offload_fwd_t=offload_fwd_t.item(),
                            mem_diff_per_device=mem_diff.item(),
                        )
                        f.write(json.dumps(d, ensure_ascii=False) + "\n")


def setup_gpu(rank, world_size):
    os.environ["DLLM_MODE"] = "LOCAL"
    os.environ["CUDA_DEVICE_MAX_CONNECTIONS"] = "1"
    # os.environ["CUDA_LAUNCH_BLOCKING"] = "1"

    os.environ["CUDA_VISIBLE_DEVICES"] = str(rank % 8)
    os.environ["GPU_DEVICES_ISOLATED"] = str(1)
    info = base.gpu_utils.setup_ddp(
        "offload-test",
        f"w{world_size}",
        rank,
        world_size=world_size,
        global_rank=rank,
    )
    world_size = info.world_size
    # print(f"rank {rank} setup ddp")
    import deepspeed

    deepspeed.init_distributed()
    # print(f"rank {rank} setup deepspeed")
    pynvml.nvmlInit()
    pytorch_memory_burnin(rank)
    return info


def test(
    idx,
    world_size,
    topo,
    err_queue,
    profile: bool,
    check: bool,
    n_iterations: int,
    record_cost_to_file: bool,
):
    # PyTorch CUDA setup
    assert world_size == topo.get_dim("pipe") * topo.get_dim("model") * topo.get_dim("data")
    setup_gpu(idx, world_size)

    with base.constants.model_scope(MODEL_NAME):
        base.constants.set_rank_mapping(MODEL_NAME, topo)
        wg = base.topology.new_or_get_group(
            ranks=[base.constants.to_global_pg_rank(i) for i in range(world_size)]
        )

        base.constants.set_parallelism_group(model_name=MODEL_NAME, pgroup=wg)
        grid = base.topology.ParallelGrid(process_group=wg, topology=topo)
        base.constants.set_grid(model_name=MODEL_NAME, grid=grid)

    print("After setup memory", get_memory(0))

    try:
        if profile:
            profiler = get_pytorch_profiler(f"offload{idx}.json")
            profiler.start()

        test_impl(idx, world_size, topo, profile, check, n_iterations, record_cost_to_file)

        if profile:
            profiler.__exit__(None, None, None)

        torch.distributed.barrier()
        if idx == 0:
            clear_name_resolve("offload-test", f"w{world_size}")
        torch.distributed.barrier()
    except Exception as e:
        err_queue.put(e)
        raise e


def decompose_to_three_factors(n: int):
    factors = []
    for i in range(1, int(n ** (1 / 2)) + 1):
        if n % i == 0:
            for j in range(i, int((n // i) ** (1 / 2)) + 1):
                if (n // i) % j == 0:
                    k = (n // i) // j
                    factors += list(set(itertools.permutations([i, j, k])))
    return factors


if __name__ == "__main__":
    parser = argparse.ArgumentParser()
    parser.add_argument("--node_idx", "-i", type=int, default=0)
    parser.add_argument("--num_nodes", "-n", type=int, default=1)
    args = parser.parse_args()

    err_queue = mp.Queue(100)
    for world_size in [8]:
        three_factors = decompose_to_three_factors(world_size)
        if os.path.exists("offload_cost.jsonl"):
            with open("offload_cost.jsonl", "r") as f:
                cost_data = [json.loads(line) for line in f]
        all_configs = list(filter(lambda x: x[0] <= 16 and x[1] <= 8 and x[2] <= 8, three_factors))
        print(f">>>>>>>>> running {len(all_configs)} configurations >>>>>>>")
        for config_id, x in enumerate(all_configs):
            if args.node_idx == args.num_nodes - 1 and config_id == 0:
                clear_name_resolve("offload-test", f"w{world_size}")
            if os.path.exists("offload_cost.jsonl"):
                with open("offload_cost.jsonl", "r") as f:
                    cost_data = [json.loads(line) for line in f]
                if any(
                    [d["world_size"] == world_size and tuple(d["pp_mp_dp"]) == tuple(x) for d in cost_data]
                ):
                    continue
            print(f"Testing offload with topo {x}")

            topo = PipeModelDataParallelTopology(num_pp=x[0], num_mp=x[1], num_dp=x[2])
            procs = []
            for i in range(8):
                p = mp.Process(
                    target=test,
                    args=(
                        i + args.node_idx * 8,
                        args.num_nodes * 8,
                        topo,
                        err_queue,
                    ),
                    kwargs=dict(
                        profile=False,
                        n_iterations=3,
                        check=False,
                        record_cost_to_file=True,
                    ),
                )
                p.start()
                procs.append(p)
            for proc in procs:
                proc.join()
            for i in range(8):
                try:
                    err_code = err_queue.get_nowait()
                    print("error!!!!!!!!!!!!")
                    exit(0)
                except queue.Empty:
                    pass<|MERGE_RESOLUTION|>--- conflicted
+++ resolved
@@ -1,47 +1,31 @@
 from typing import *
+import argparse
 import collections
 import dataclasses
+import datetime
 import functools
 import gc
+import itertools
+import json
+import multiprocessing as mp
+import os
+import queue
 import time
 
 import pynvml
 import torch
+import torch.distributed
 import torch.profiler
 
-<<<<<<< HEAD
+from base.topology import PipeModelDataParallelTopology
 from tests.utils import (clear_gpu_cache, clear_name_resolve, get_llama7b_flash_config, get_memory,
-                         get_pytorch_profiler, init_global_constants, MODEL_NAME, setup_barrier, setup_gpu)
+                         get_pytorch_profiler, MODEL_NAME, pytorch_memory_burnin)
 import base.constants
-
-
-def test_impl(world_size):
-=======
-from tests.utils import (
-    clear_gpu_cache,
-    get_llama7b_flash_config,
-    get_memory,
-    get_pytorch_profiler,
-    MODEL_NAME,
-    pytorch_memory_burnin,
-    clear_name_resolve,
-)
-import datetime
-import base.constants
-import argparse
-import itertools
-import multiprocessing as mp
 import base.gpu_utils
-import queue
-import json
 import base.topology
-import torch.distributed
-import os
-from base.topology import PipeModelDataParallelTopology
 
 
 def get_model(mconfig):
->>>>>>> 68f1389e
     from impl.model.backend.pipe_inf import InferencePipelineEngine
     from impl.model.nn.flash_mqat.flash_mqat_api import add_helper_functions, FlashMQATModel
 
@@ -124,14 +108,6 @@
                 new_state_dict = m.state_dict()
                 for k in original_state_dict:
                     # print(k, original_state_dict[k])
-<<<<<<< HEAD
-                    assert torch.allclose(original_state_dict[k],
-                                          new_state_dict[k]), (k, original_state_dict[k], new_state_dict[k])
-                m.async_offload()
-            m.wait_for_offload()
-        clear_gpu_cache()
-        print("After model offload", get_memory(0))
-=======
                     assert torch.allclose(original_state_dict[k], new_state_dict[k]), (
                         k,
                         original_state_dict[k],
@@ -175,7 +151,6 @@
 
                 offload_fwd_t = torch.tensor(offload_fwd_t, device="cuda", dtype=torch.long) / world_size
                 torch.distributed.all_reduce(offload_fwd_t)
->>>>>>> 68f1389e
 
                 mem_diff = torch.tensor(mem_diff, device="cuda", dtype=torch.long)
                 torch.distributed.all_reduce(mem_diff, op=torch.distributed.ReduceOp.MAX)
@@ -235,8 +210,7 @@
     with base.constants.model_scope(MODEL_NAME):
         base.constants.set_rank_mapping(MODEL_NAME, topo)
         wg = base.topology.new_or_get_group(
-            ranks=[base.constants.to_global_pg_rank(i) for i in range(world_size)]
-        )
+            ranks=[base.constants.to_global_pg_rank(i) for i in range(world_size)])
 
         base.constants.set_parallelism_group(model_name=MODEL_NAME, pgroup=wg)
         grid = base.topology.ParallelGrid(process_group=wg, topology=topo)
@@ -265,9 +239,9 @@
 
 def decompose_to_three_factors(n: int):
     factors = []
-    for i in range(1, int(n ** (1 / 2)) + 1):
+    for i in range(1, int(n**(1 / 2)) + 1):
         if n % i == 0:
-            for j in range(i, int((n // i) ** (1 / 2)) + 1):
+            for j in range(i, int((n // i)**(1 / 2)) + 1):
                 if (n // i) % j == 0:
                     k = (n // i) // j
                     factors += list(set(itertools.permutations([i, j, k])))
@@ -295,8 +269,7 @@
                 with open("offload_cost.jsonl", "r") as f:
                     cost_data = [json.loads(line) for line in f]
                 if any(
-                    [d["world_size"] == world_size and tuple(d["pp_mp_dp"]) == tuple(x) for d in cost_data]
-                ):
+                    [d["world_size"] == world_size and tuple(d["pp_mp_dp"]) == tuple(x) for d in cost_data]):
                     continue
             print(f"Testing offload with topo {x}")
 

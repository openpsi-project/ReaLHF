import functools
import os
import time
import unittest

from torch.profiler import profile, ProfilerActivity, record_function
# import transformers
import torch
import torch.distributed
import torch.multiprocessing as mp

<<<<<<< HEAD
from base.monitor import get_tracer
from tests.parallel.utils import *
import api.config as config_package

# TODO: organize parallel testing codes, merge pipe_parallel_test.py and model_parallel_test.py

NUM_MP = 1
NUM_PP = 4
NUM_DP = 2
=======
from tests.utils import *
import api.config as config_package

NUM_MP = 2
NUM_PP = 4
NUM_DP = 1
>>>>>>> d61f0eaa
NUM_SHARDS = 3
WORLD_SIZE = NUM_MP * NUM_DP * NUM_PP
MODEL_TYPE = "llama"
if MODEL_TYPE == "llama":
    if NUM_PP == 1:
        SUFFIX = f"_{NUM_MP}mp_{NUM_SHARDS}s"
    elif NUM_MP == 1:
        SUFFIX = f"_{NUM_PP}pp_{NUM_SHARDS}s"
    elif NUM_PP > 1:
        SUFFIX = f"_{NUM_PP}pp_{NUM_MP}mp_{NUM_SHARDS}s"
    # BASELINE_MODEL_PATH = "/home/meizy/models/test/Llama-2-4l"
    # MODEL_PARALLEL_PATH = f"/lustre/public/pretrained_model_weights/sharded/Llama-2-4l{SUFFIX}"
    BASELINE_MODEL_PATH = "/lustre/public/pretrained_model_weights/Llama-2-7b-hf"
    MODEL_PARALLEL_PATH = f"/lustre/public/pretrained_model_weights/sharded/Llama-2-7b-hf{SUFFIX}"
BATCH_SIZE = 128
MIN_NEW_TOKENS = 10
MAX_NEW_TOKENS = 30

USE_GRADIENT_CHECKPOINTING = True
USE_BF16 = False
USE_SEQ_PARALLEL = True
GRADIENT_ACCUMULATION_FUSION = False


def make_backend():
    import api.model

    if NUM_PP == 1:
        return api.model.make_backend(
            config_package.ModelBackend(
                type_="ds_train",
                args=dict(
                    optimizer_name="adam",
                    optimizer_config=dict(lr=1e-5, weight_decay=0.0, betas=(0.9, 0.95)),
                    warmup_steps_proportion=0.0,
                    min_lr_ratio=0.0,
                    # TODO: test zero_stage = 2 or 3 later
                    gradient_checkpointing=USE_GRADIENT_CHECKPOINTING,
                    zero_stage=1,
                    enable_fp16=not USE_BF16,
                    enable_bf16=USE_BF16,
                ),
            ))
    elif NUM_PP > 1:
        return api.model.make_backend(
<<<<<<< HEAD
            config_package.ModelBackend(type_='ds_train',
                                        args=dict(
                                            optimizer_name='adam',
                                            optimizer_config=dict(lr=1e-5,
                                                                  weight_decay=0.0,
                                                                  betas=(0.9, 0.95)),
                                            warmup_steps_proportion=0.0,
                                            min_lr_ratio=0.0,
                                            zero_stage=1,
                                            engine_type="pipe",
                                            gradient_checkpointing=USE_GRADIENT_CHECKPOINTING,
                                            num_pipeline_stages=NUM_PP,
                                            enable_fp16=not USE_BF16,
                                            enable_bf16=USE_BF16,
                                            sequence_parallel=USE_SEQ_PARALLEL,
                                            num_pipeline_micro_batches=NUM_PP * 2,
                                        )))
=======
            config_package.ModelBackend(
                type_="ds_train",
                args=dict(
                    optimizer_name="adam",
                    optimizer_config=dict(lr=1e-5, weight_decay=0.0, betas=(0.9, 0.95)),
                    warmup_steps_proportion=0.0,
                    min_lr_ratio=0.0,
                    zero_stage=1,
                    engine_type="pipe",
                    gradient_checkpointing=USE_GRADIENT_CHECKPOINTING,
                    num_pipeline_stages=NUM_PP,
                    enable_fp16=not USE_BF16,
                    enable_bf16=USE_BF16,
                    sequence_parallel=USE_SEQ_PARALLEL,
                    num_pipeline_micro_batches=NUM_PP,
                ),
            ))
>>>>>>> d61f0eaa


def make_interface():
    import api.model

    return api.model.make_interface(config_package.ModelInterface(type_="flash_sft", args=dict()))


def make_model(device):
    import api.model
    import impl.model.nn.flash_mqat.flash_mqat_api

    model_config = config_package.Model(
        "flash_mqat",
        args=dict(
            model_path=MODEL_PARALLEL_PATH,
            from_type="self" if NUM_PP == 1 else "empty_actor",
            dtype="bf16" if USE_BF16 else "fp16",
            hf_model_type=MODEL_TYPE,
            tokenizer_path=MODEL_PARALLEL_PATH,
            sequence_parallel=USE_SEQ_PARALLEL,
            gradient_accumulation_fusion=False,
        ),
    )
    assert NUM_PP > 1 or NUM_MP > 1, "can not test model without mp or dp"
<<<<<<< HEAD
    if NUM_PP == 1:
        model_config.wrappers += [
            config_package.ModelWrapper("model_parallel",
                                        args=dict(
                                            model_path=MODEL_PARALLEL_PATH,
                                            sequence_parallel=USE_SEQ_PARALLEL,
                                            gradient_accumulation_fusion=GRADIENT_ACCUMULATION_FUSION,
                                            is_critic=False,
                                            init_critic_from_actor=False,
                                            init_from_scratch=False,
                                        ))
        ]
    elif NUM_MP == 1:
        model_config.wrappers += [
            config_package.ModelWrapper("pipe",
                                        args=dict(
                                            model_path=MODEL_PARALLEL_PATH,
                                            num_pp=NUM_PP,
                                            num_dp=NUM_DP,
                                            is_critic=False,
                                            init_critic_from_actor=False,
                                            init_from_scratch=False,
                                        ))
        ]
    elif NUM_PP > 1:
        model_config.wrappers += [
            config_package.ModelWrapper("model_pipe_parallel",
                                        args=dict(
                                            model_path=MODEL_PARALLEL_PATH,
                                            num_pp=NUM_PP,
                                            num_mp=NUM_MP,
                                            num_dp=NUM_DP,
                                            sequence_parallel=USE_SEQ_PARALLEL,
                                            gradient_accumulation_fusion=GRADIENT_ACCUMULATION_FUSION,
                                            is_critic=False,
                                            init_critic_from_actor=False,
                                            init_from_scratch=False,
                                        ))
=======
    if NUM_PP > 1:
        model_config.wrappers += [
            config_package.ModelWrapper(
                "pipe_flash_mqat",
                args=dict(
                    model_path=MODEL_PARALLEL_PATH,
                    partition_method="parameters_balanced",
                    init_critic_from_actor=False,
                    init_from_scratch=False,
                ),
            )
>>>>>>> d61f0eaa
        ]

    model = api.model.make_model(model_config, name=MODEL_NAME, device=device)
    return model


def init_handles(rank):
    device = setup_gpu(rank, WORLD_SIZE)
    init_global_constants(NUM_DP, NUM_MP, NUM_PP)
    torch_dist_rank = torch.distributed.get_rank()
    cuda_visible = os.environ["CUDA_VISIBLE_DEVICES"]
    print(f"PROCESS RANK: {rank}; \n"
          f"TORCH DIST RANK: {torch_dist_rank}; \n"
          f"CUDA VISIBLE: {cuda_visible}")

    model = make_model(device)
    backend = make_backend()
    ft_spec = make_finetune_spec(BATCH_SIZE)
    interface = make_interface()
    # ft_spec = None
    # backend = None
    # interface = None

    backend.initialize(model, ft_spec)
    return device, model, backend, interface


def run_inference(rank: int, res_queue: mp.Queue, seed: int):
    device, model, backend, interface = init_handles(rank)
    data = init_data(model.tokenizer, device, BATCH_SIZE, seed=seed)

    # packed_input_ids = data['packed_input_ids']
    # cu_seqlens = data['cu_seqlens']
    # max_seqlen = (cu_seqlens[1:] - cu_seqlens[:-1]).max()

    model.module.eval()

    st = time.monotonic()
    res = interface.inference(model, data)
    logits = res["logits"]
    print(f"rank {rank} mp FIRST inference "
          f"time cost {time.monotonic() - st:.4f}")
    if logits is not None:
        print(f"rank {rank} mp FIRST inference logits shape {logits.shape}")

    st = time.monotonic()
    res = interface.inference(model, data)
<<<<<<< HEAD
    logits = res['logits']
    if logits is not None:
        from impl.model.utils.model_parallel.mappings import gather_from_tensor_model_parallel_region
        logits = gather_from_tensor_model_parallel_region(logits)
        print(f"rank {rank} mp inference time cost {time.monotonic() - st:.4f}")
    # for _ in range(10):
    #     st = time.monotonic()
    #     logits = model.module(packed_input_ids=packed_input_ids, cu_seqlens=cu_seqlens,
    #                         max_seqlen=max_seqlen).logits.float()
    #     print(f"rank {rank} mp inference time cost {time.monotonic() - st:.4f}")
=======
    logits = res["logits"]
    if logits is not None:
        from impl.model.parallelism.model_parallel.mappings import gather_from_tensor_model_parallel_region

        logits = gather_from_tensor_model_parallel_region(logits)
        print(f"rank {rank} mp inference time cost {time.monotonic() - st:.4f}")
>>>>>>> d61f0eaa

    import base.constants

    if base.constants.pipe_parallel_rank() == NUM_PP - 1:
        res_queue.put(logits)
    time.sleep(2)


def run_train_batch(rank: int, res_queue: mp.Queue, seed: int):
    device, model, backend, interface = init_handles(rank)
    data = init_data(model.tokenizer, device, BATCH_SIZE, seed=seed)
    model.module.num_micro_batches = 2 * NUM_PP
    model.module.enable_async_p2p()

    os.environ["DLLM_TRACE"] = "1"
    tracer = get_tracer(tracer_entries=int(2e6),
                        max_stack_depth=10,
                        ignore_c_function=False,
                        ignore_frozen=True,
                        log_async=True,
                        min_duration=5,
                        output_file=f"/home/meizy/logs/viztracer/f/tracef{rank}.json")
    tracer.start()

    st = time.monotonic()
    res = interface.train_step(model, data)
    print(f"rank {rank} mp FIRST train time cost {time.monotonic() - st:.4f}, res {res}")

<<<<<<< HEAD
    for _ in range(3):
        st = time.monotonic()
        res = interface.train_step(model, data)
        print(f"rank {rank} mp train time cost {time.monotonic() - st:.4f}, res {res}")
=======
    # for _ in range(3):
    #     st = time.monotonic()
    #     res = interface.train_step(model, data)
    #     print(f"rank {rank} mp train time cost {time.monotonic() - st:.4f}, res {res}")
>>>>>>> d61f0eaa

    tracer.save()


def run_generate(rank: int, res_queue: mp.Queue, seed: int):
    device, model, backend, interface = init_handles(rank)
    data = init_data(model.tokenizer, device, BATCH_SIZE * 2, seed=seed)
    from impl.model.nn.flash_mqat.flash_generate import GenerationConfig

    gconfig = GenerationConfig(min_new_tokens=MIN_NEW_TOKENS, max_new_tokens=MAX_NEW_TOKENS)
    model.module.num_micro_batches = 4 * NUM_PP
    model.module.enable_async_p2p()

    import os
    os.environ["DLLM_TRACE"] = "1"
    tracer = get_tracer(
        tracer_entries=int(2e6),
        # max_stack_depth=10,
        ignore_c_function=False,
        ignore_frozen=True,
        log_async=True,
        min_duration=10,
        output_file=f"/home/meizy/logs/viztracer/f/tracef{rank}.json")
    tracer.start()

    st = time.monotonic()
    outputs = interface.generate(model, data, gconfig=gconfig)
    t = time.monotonic() - st
    print(f"rank {rank} mp FIRST generate time cost {t:.4f}")
    if len(outputs) > 0:
        print(f"generate result gen_tokens shape{outputs['gen_tokens'].shape}, "
              f"log probs shape {outputs['log_probs'].shape}")

<<<<<<< HEAD
    tracer.save()

=======
>>>>>>> d61f0eaa
    # for i in range(10):
    #     data = init_data(model.tokenizer, device, BATCH_SIZE, seed=seed)
    #     st = time.monotonic()
    #     outputs = interface.generate(model, data, gconfig=gconfig)
    #     t = time.monotonic() - st
    #     print(f"rank {rank} mp generate time cost {t:.4f}")
    #     if len(outputs) > 0:
    #         print(f"generate result gen_tokens shape{outputs['gen_tokens'].shape}, "
    #               f"log probs shape {outputs['log_probs'].shape}")
<<<<<<< HEAD


def run_mixed(rank: int, seed: int):
    device, model, backend, interface = init_handles(rank)
    engine = model.module

    from impl.model.backend.pipe_engine.ds_pipe_engine import DeepSpeedPipelineEngine
    assert isinstance(engine, DeepSpeedPipelineEngine)

    train_iters = 3
    train_datas = [init_data(model.tokenizer, device, BATCH_SIZE, seed=seed + i) for i in range(train_iters)]
    gen_data = init_data(model.tokenizer, device, BATCH_SIZE * 2, seed=seed + 100)

    from impl.model.nn.flash_mqat.flash_generate import GenerationConfig
    gconfig = GenerationConfig(min_new_tokens=MIN_NEW_TOKENS, max_new_tokens=MAX_NEW_TOKENS)

    st = time.monotonic()

    engine.num_micro_batches = 2 * NUM_PP
    for train_data in train_datas:
        st2 = time.monotonic()
        train_res = interface.train_step(model, train_data)
        print(f"train {time.monotonic() - st2} total {time.monotonic() - st:.4f}")

    engine.num_micro_batches = 4 * NUM_PP
    gen_res = interface.generate(model, gen_data, gconfig=gconfig)

    print(f"generate {time.monotonic() - st:.4f}")

    print(f"rank {rank} FIRST mixed time cost {time.monotonic() - st:.4f}")
=======
>>>>>>> d61f0eaa


def run_linear(rank: int, res_queue: mp.Queue, seed: int):
    import torch.distributed as dist

    from impl.model.parallelism.model_parallel.modules import ColumnParallelLinear, RowParallelLinear
    import base.constants

    # device, model, backend, interface = init_handles(rank)

    torch.cuda.set_device(rank)
    device = torch.cuda.current_device()
    print(device)
    dist.init_process_group(
        backend="nccl",
        init_method="tcp://localhost:12345",
        world_size=WORLD_SIZE,
        rank=rank,
    )
    import deepspeed

    deepspeed.init_distributed()
    init_global_constants(NUM_DP, NUM_MP, 1)

    torch.manual_seed(seed)
    input = torch.randn(32, 1024, dtype=torch.float, device=device) * 0.02
    w1 = torch.randn(2048, 1024, dtype=torch.float, device=device) * 0.02
    w2 = torch.randn(1024, 2048, dtype=torch.float, device=device) * 0.02
    print(input)
    print(w1)
    print(w2)

    col = ColumnParallelLinear(1024, 2048, bias=False, dtype=torch.float, device=device)
    row = RowParallelLinear(2048, 1024, bias=False, dtype=torch.float, device=device)

    mp_rank = base.constants.model_parallel_rank()
    mp_ws = base.constants.model_parallel_world_size()
    w1 = w1.split(2048 // mp_ws, dim=0)[mp_rank]
    w2 = w2.split(2048 // mp_ws, dim=1)[mp_rank]
    col.load_state_dict({"weight": w1})
    row.load_state_dict({"weight": w2})

    a = col(input)
    b = row(a)

    print(f"rank {rank} linear output {b}")
    if rank == 0:
        res_queue.put(b)
    time.sleep(1)


class ModelParallelFlashMQATTest(unittest.TestCase):

    @classmethod
    def setUpClass(cls):
        clear_name_resolve()
        cls.baseline_model = None

    def init_tokenizer(self):
        import api.huggingface

        self.tokenizer = api.huggingface.load_hf_tokenizer(BASELINE_MODEL_PATH)
        self.tokenizer.pad_token_id = self.tokenizer.eos_token_id
        self.tokenizer.padding_side = "left"

    def init_baseline_model(self):
        from impl.model.nn.flash_mqat.flash_mqat_api import forward_helper, generate_helper
        from impl.model.nn.flash_mqat.flash_mqat_base import FlashMQATModel
        import impl.model.nn.flash_mqat.flash_from_hf_impl

        self.device = device = "cuda"
        self.dtype = dtype = torch.float16

        self.init_tokenizer()

<<<<<<< HEAD
        if MODEL_TYPE == "llama":
            self.baseline_model = HuggingfaceLikeFlashMQATForCausalLM.from_llama(
                model_path=BASELINE_MODEL_PATH, dtype=dtype, device=device)
=======
        torch.cuda.set_device(0)
        torch.distributed.init_process_group(
            rank=0,
            world_size=1,
            backend="nccl",
            init_method="tcp://localhost:7778",
        )
        os.environ["LOCAL_RANK"] = str(0)
        import deepspeed

        deepspeed.init_distributed()
        init_global_constants(1, 1, 1, model_name="baseline")
        self.baseline_model = getattr(FlashMQATModel, f"from_{MODEL_TYPE}")(model_path=BASELINE_MODEL_PATH,
                                                                            dtype=dtype,
                                                                            device=device)
        self.baseline_model.forward = functools.partial(forward_helper, self.baseline_model)
        self.baseline_model.generate = functools.partial(generate_helper, self.baseline_model)
>>>>>>> d61f0eaa

    def testTrainStep(self):
        clear_name_resolve()
        self.seed = 1
        self.res_queue = mp.Queue(maxsize=128)
        setup_barrier(WORLD_SIZE)
        self.pipe_model_processes = [
            mp.Process(target=run_train_batch, args=(i, self.res_queue, self.seed)) for i in range(WORLD_SIZE)
        ]
        for p in self.pipe_model_processes:
            p.start()

        for p in self.pipe_model_processes:
            p.join()

    @torch.no_grad()
    def testInference(self):
        clear_name_resolve()
        self.seed = 1
        self.res_queue = mp.Queue(maxsize=128)
        setup_barrier(WORLD_SIZE)
        self.pipe_model_processes = [
            mp.Process(target=run_inference, args=(i, self.res_queue, self.seed)) for i in range(WORLD_SIZE)
        ]
        for p in self.pipe_model_processes:
            p.start()

        res = []
        for _ in range(NUM_MP):
            res.append(self.res_queue.get())

        for p in self.pipe_model_processes:
            p.join()

        print(f"res[0] shape {res[0].shape}")

    @torch.no_grad()
    def testInferenceAccordance(self):
        clear_name_resolve()
        self.seed = 1
        self.res_queue = mp.Queue(maxsize=128)
        setup_barrier(WORLD_SIZE)
        self.pipe_model_processes = [
            mp.Process(target=run_inference, args=(i, self.res_queue, self.seed)) for i in range(WORLD_SIZE)
        ]
        for p in self.pipe_model_processes:
            p.start()

        res = []
        for _ in range(NUM_MP):
            res.append(self.res_queue.get())

        for p in self.pipe_model_processes:
            p.join()

        self.init_baseline_model()
        data = init_data(self.tokenizer, self.device, BATCH_SIZE, seed=self.seed, dp_rank=0, num_dp=1)
<<<<<<< HEAD
        packed_input_ids = data['packed_input_ids']
        cu_seqlens = data['cu_seqlens'].int()
=======
        packed_input_ids = data["packed_input_ids"]
        cu_seqlens = data["cu_seqlens"].int()
>>>>>>> d61f0eaa
        max_seqlen = int((cu_seqlens[1:] - cu_seqlens[:-1]).max())
        self.baseline_model.eval()

        st = time.monotonic()
        r = self.baseline_model(packed_input_ids=packed_input_ids,
                                cu_seqlens=cu_seqlens,
                                max_seqlen=max_seqlen).float()
        print(f"baseline FIRST inference time cost {time.monotonic() - st:.4f}")

        st = time.monotonic()
        r = self.baseline_model(packed_input_ids=packed_input_ids,
                                cu_seqlens=cu_seqlens,
<<<<<<< HEAD
                                max_seqlen=max_seqlen).logits.float()
=======
                                max_seqlen=max_seqlen).float()
>>>>>>> d61f0eaa
        print(f"baseline inference time cost {time.monotonic() - st:.4f}")

        print(f"diff: {r - res[0]}, max/correct_max {(r - res[0]).abs().max()}/{r.abs().max()}, "
              f" mean {(r - res[0]).abs().mean()},")

        # import base.consistency
        # base.consistency.check_all_model_parallel(NUM_MP)

    @torch.no_grad()
    def testLinearAccordance(self):
        self.seed = random.randint(1, 10000)
        self.res_queue = mp.Queue(maxsize=128)
        setup_barrier(WORLD_SIZE)
        self.pipe_model_processes = [
            mp.Process(target=run_linear, args=(i, self.res_queue, self.seed)) for i in range(WORLD_SIZE)
        ]
        for p in self.pipe_model_processes:
            p.start()
        res = []
        # for _ in range(WORLD_SIZE):
        res.append(self.res_queue.get())
        for p in self.pipe_model_processes:
            p.join()

        torch.manual_seed(self.seed)
        input = torch.randn(32, 1024, dtype=torch.float, device=torch.cuda.current_device()) * 0.02
        w1 = torch.randn(2048, 1024, dtype=torch.float, device=torch.cuda.current_device()) * 0.02
        w2 = torch.randn(1024, 2048, dtype=torch.float, device=torch.cuda.current_device()) * 0.02
        print(input)
        print(w1)
        print(w2)

        col = torch.nn.Linear(1024, 2048, bias=False, dtype=torch.float, device=torch.cuda.current_device())
        row = torch.nn.Linear(2048, 1024, bias=False, dtype=torch.float, device=torch.cuda.current_device())
        col.load_state_dict({"weight": w1})
        row.load_state_dict({"weight": w2})
        r = row(col(input))
        print(f"normal linear output {r}")
        print(f"diff: {r - res[0]} {(r - res[0]).abs().max()}")

    def testGenerate(self):
        clear_name_resolve()
        self.seed = 1
        self.res_queue = mp.Queue(maxsize=128)
        setup_barrier(WORLD_SIZE)
        self.pipe_model_processes = [
            mp.Process(target=run_generate, args=(i, self.res_queue, self.seed)) for i in range(WORLD_SIZE)
        ]
        for p in self.pipe_model_processes:
            p.start()
        for p in self.pipe_model_processes:
            p.join()

    def testMixed(self):
        clear_name_resolve()
        self.seed = 1
        setup_barrier(WORLD_SIZE)
        self.pipe_model_processes = [
            mp.Process(target=run_mixed, args=(i, self.seed)) for i in range(WORLD_SIZE)
        ]
        for p in self.pipe_model_processes:
            p.start()

        for p in self.pipe_model_processes:
            p.join()


if __name__ == "__main__":
<<<<<<< HEAD
    unittest.main(defaultTest="ModelParallelFlashMQATTest.testMixed")
=======
    unittest.main(defaultTest="ModelParallelFlashMQATTest.testTrainStep")
>>>>>>> d61f0eaa
<|MERGE_RESOLUTION|>--- conflicted
+++ resolved
@@ -9,24 +9,13 @@
 import torch.distributed
 import torch.multiprocessing as mp
 
-<<<<<<< HEAD
 from base.monitor import get_tracer
-from tests.parallel.utils import *
-import api.config as config_package
-
-# TODO: organize parallel testing codes, merge pipe_parallel_test.py and model_parallel_test.py
-
-NUM_MP = 1
-NUM_PP = 4
-NUM_DP = 2
-=======
 from tests.utils import *
 import api.config as config_package
 
 NUM_MP = 2
 NUM_PP = 4
 NUM_DP = 1
->>>>>>> d61f0eaa
 NUM_SHARDS = 3
 WORLD_SIZE = NUM_MP * NUM_DP * NUM_PP
 MODEL_TYPE = "llama"
@@ -72,25 +61,6 @@
             ))
     elif NUM_PP > 1:
         return api.model.make_backend(
-<<<<<<< HEAD
-            config_package.ModelBackend(type_='ds_train',
-                                        args=dict(
-                                            optimizer_name='adam',
-                                            optimizer_config=dict(lr=1e-5,
-                                                                  weight_decay=0.0,
-                                                                  betas=(0.9, 0.95)),
-                                            warmup_steps_proportion=0.0,
-                                            min_lr_ratio=0.0,
-                                            zero_stage=1,
-                                            engine_type="pipe",
-                                            gradient_checkpointing=USE_GRADIENT_CHECKPOINTING,
-                                            num_pipeline_stages=NUM_PP,
-                                            enable_fp16=not USE_BF16,
-                                            enable_bf16=USE_BF16,
-                                            sequence_parallel=USE_SEQ_PARALLEL,
-                                            num_pipeline_micro_batches=NUM_PP * 2,
-                                        )))
-=======
             config_package.ModelBackend(
                 type_="ds_train",
                 args=dict(
@@ -108,7 +78,6 @@
                     num_pipeline_micro_batches=NUM_PP,
                 ),
             ))
->>>>>>> d61f0eaa
 
 
 def make_interface():
@@ -134,46 +103,6 @@
         ),
     )
     assert NUM_PP > 1 or NUM_MP > 1, "can not test model without mp or dp"
-<<<<<<< HEAD
-    if NUM_PP == 1:
-        model_config.wrappers += [
-            config_package.ModelWrapper("model_parallel",
-                                        args=dict(
-                                            model_path=MODEL_PARALLEL_PATH,
-                                            sequence_parallel=USE_SEQ_PARALLEL,
-                                            gradient_accumulation_fusion=GRADIENT_ACCUMULATION_FUSION,
-                                            is_critic=False,
-                                            init_critic_from_actor=False,
-                                            init_from_scratch=False,
-                                        ))
-        ]
-    elif NUM_MP == 1:
-        model_config.wrappers += [
-            config_package.ModelWrapper("pipe",
-                                        args=dict(
-                                            model_path=MODEL_PARALLEL_PATH,
-                                            num_pp=NUM_PP,
-                                            num_dp=NUM_DP,
-                                            is_critic=False,
-                                            init_critic_from_actor=False,
-                                            init_from_scratch=False,
-                                        ))
-        ]
-    elif NUM_PP > 1:
-        model_config.wrappers += [
-            config_package.ModelWrapper("model_pipe_parallel",
-                                        args=dict(
-                                            model_path=MODEL_PARALLEL_PATH,
-                                            num_pp=NUM_PP,
-                                            num_mp=NUM_MP,
-                                            num_dp=NUM_DP,
-                                            sequence_parallel=USE_SEQ_PARALLEL,
-                                            gradient_accumulation_fusion=GRADIENT_ACCUMULATION_FUSION,
-                                            is_critic=False,
-                                            init_critic_from_actor=False,
-                                            init_from_scratch=False,
-                                        ))
-=======
     if NUM_PP > 1:
         model_config.wrappers += [
             config_package.ModelWrapper(
@@ -185,7 +114,6 @@
                     init_from_scratch=False,
                 ),
             )
->>>>>>> d61f0eaa
         ]
 
     model = api.model.make_model(model_config, name=MODEL_NAME, device=device)
@@ -233,25 +161,12 @@
 
     st = time.monotonic()
     res = interface.inference(model, data)
-<<<<<<< HEAD
-    logits = res['logits']
-    if logits is not None:
-        from impl.model.utils.model_parallel.mappings import gather_from_tensor_model_parallel_region
-        logits = gather_from_tensor_model_parallel_region(logits)
-        print(f"rank {rank} mp inference time cost {time.monotonic() - st:.4f}")
-    # for _ in range(10):
-    #     st = time.monotonic()
-    #     logits = model.module(packed_input_ids=packed_input_ids, cu_seqlens=cu_seqlens,
-    #                         max_seqlen=max_seqlen).logits.float()
-    #     print(f"rank {rank} mp inference time cost {time.monotonic() - st:.4f}")
-=======
     logits = res["logits"]
     if logits is not None:
         from impl.model.parallelism.model_parallel.mappings import gather_from_tensor_model_parallel_region
 
         logits = gather_from_tensor_model_parallel_region(logits)
         print(f"rank {rank} mp inference time cost {time.monotonic() - st:.4f}")
->>>>>>> d61f0eaa
 
     import base.constants
 
@@ -280,17 +195,10 @@
     res = interface.train_step(model, data)
     print(f"rank {rank} mp FIRST train time cost {time.monotonic() - st:.4f}, res {res}")
 
-<<<<<<< HEAD
-    for _ in range(3):
-        st = time.monotonic()
-        res = interface.train_step(model, data)
-        print(f"rank {rank} mp train time cost {time.monotonic() - st:.4f}, res {res}")
-=======
     # for _ in range(3):
     #     st = time.monotonic()
     #     res = interface.train_step(model, data)
     #     print(f"rank {rank} mp train time cost {time.monotonic() - st:.4f}, res {res}")
->>>>>>> d61f0eaa
 
     tracer.save()
 
@@ -324,11 +232,8 @@
         print(f"generate result gen_tokens shape{outputs['gen_tokens'].shape}, "
               f"log probs shape {outputs['log_probs'].shape}")
 
-<<<<<<< HEAD
     tracer.save()
 
-=======
->>>>>>> d61f0eaa
     # for i in range(10):
     #     data = init_data(model.tokenizer, device, BATCH_SIZE, seed=seed)
     #     st = time.monotonic()
@@ -338,7 +243,6 @@
     #     if len(outputs) > 0:
     #         print(f"generate result gen_tokens shape{outputs['gen_tokens'].shape}, "
     #               f"log probs shape {outputs['log_probs'].shape}")
-<<<<<<< HEAD
 
 
 def run_mixed(rank: int, seed: int):
@@ -369,8 +273,6 @@
     print(f"generate {time.monotonic() - st:.4f}")
 
     print(f"rank {rank} FIRST mixed time cost {time.monotonic() - st:.4f}")
-=======
->>>>>>> d61f0eaa
 
 
 def run_linear(rank: int, res_queue: mp.Queue, seed: int):
@@ -446,11 +348,6 @@
 
         self.init_tokenizer()
 
-<<<<<<< HEAD
-        if MODEL_TYPE == "llama":
-            self.baseline_model = HuggingfaceLikeFlashMQATForCausalLM.from_llama(
-                model_path=BASELINE_MODEL_PATH, dtype=dtype, device=device)
-=======
         torch.cuda.set_device(0)
         torch.distributed.init_process_group(
             rank=0,
@@ -468,7 +365,6 @@
                                                                             device=device)
         self.baseline_model.forward = functools.partial(forward_helper, self.baseline_model)
         self.baseline_model.generate = functools.partial(generate_helper, self.baseline_model)
->>>>>>> d61f0eaa
 
     def testTrainStep(self):
         clear_name_resolve()
@@ -526,13 +422,8 @@
 
         self.init_baseline_model()
         data = init_data(self.tokenizer, self.device, BATCH_SIZE, seed=self.seed, dp_rank=0, num_dp=1)
-<<<<<<< HEAD
-        packed_input_ids = data['packed_input_ids']
-        cu_seqlens = data['cu_seqlens'].int()
-=======
         packed_input_ids = data["packed_input_ids"]
         cu_seqlens = data["cu_seqlens"].int()
->>>>>>> d61f0eaa
         max_seqlen = int((cu_seqlens[1:] - cu_seqlens[:-1]).max())
         self.baseline_model.eval()
 
@@ -545,11 +436,7 @@
         st = time.monotonic()
         r = self.baseline_model(packed_input_ids=packed_input_ids,
                                 cu_seqlens=cu_seqlens,
-<<<<<<< HEAD
-                                max_seqlen=max_seqlen).logits.float()
-=======
                                 max_seqlen=max_seqlen).float()
->>>>>>> d61f0eaa
         print(f"baseline inference time cost {time.monotonic() - st:.4f}")
 
         print(f"diff: {r - res[0]}, max/correct_max {(r - res[0]).abs().max()}/{r.abs().max()}, "
@@ -618,8 +505,4 @@
 
 
 if __name__ == "__main__":
-<<<<<<< HEAD
-    unittest.main(defaultTest="ModelParallelFlashMQATTest.testMixed")
-=======
-    unittest.main(defaultTest="ModelParallelFlashMQATTest.testTrainStep")
->>>>>>> d61f0eaa
+    unittest.main(defaultTest="ModelParallelFlashMQATTest.testTrainStep")
"""
Bash script to run this example:

```bash
#!/bin/sh
python3 -m apps.remote reset_name_resolve -e test -f test
CUDA_DEVICE_MAX_CONNECTIONS=1 \
OMP_NUM_THREADS=8 \
MASTER_ADDR=localhost \
MASTER_PORT=7777 \
torchrun --standalone --nnodes=1 --nproc-per-node=8 --module \
    tests.torch_profile_example
```

"""
import json
import os
import random
import time

import torch
import torch.distributed
import torch.profiler

from base.monitor import gpu_memory_mb
import api.config.config_system as config_package
import base.constants
import base.gpu_utils
import base.namedarray

seqlen = 1024
vocab_size = 32000

batch_size_tokens = 1024 * 64
batch_size = batch_size_tokens // seqlen

MODEL_NAME = "default"

# parallelism config
NUM_MP = 1
NUM_PP = 4
NUM_DP = 1
assert batch_size >= NUM_DP
WORLD_SIZE = NUM_MP * NUM_DP * NUM_PP
<<<<<<< HEAD
# MODEL_TYPE = "codellama"
# MODEL_PARALLEL_PATH = "/lustre/public/pretrained_model_weights/sharded/CodeLlama-34b-hf_2pp_2mp_3s"
# MODEL_PARALLEL_PATH = "/lustre/public/pretrained_model_weights/sharded/CodeLlama-34b-hf_4pp_3s"
# BASE_MODEL_PATH = "/lustre/public/pretrained_model_weights/CodeLlama-34b-hf/"

NUM_SHARDS = 3
MODEL_TYPE = "llama"

if NUM_PP == 1:
    SUFFIX = f"_{NUM_MP}mp_{NUM_SHARDS}s"
elif NUM_MP == 1:
    SUFFIX = f"_{NUM_PP}pp_{NUM_SHARDS}s"
elif NUM_PP > 1:
    SUFFIX = f"_{NUM_PP}pp_{NUM_MP}mp_{NUM_SHARDS}s"
# BASE_MODEL_PATH = "/home/meizy/models/test/Llama-2-4l"
# MODEL_PARALLEL_PATH = f"/lustre/public/pretrained_model_weights/sharded/Llama-2-4l{SUFFIX}"
BASE_MODEL_PATH = "/lustre/public/pretrained_model_weights/Llama-2-7b-hf"
MODEL_PARALLEL_PATH = f"/lustre/public/pretrained_model_weights/sharded/Llama-2-7b-hf{SUFFIX}"
=======
MODEL_TYPE = "llama"
# MODEL_PARALLEL_PATH = "/lustre/public/pretrained_model_weights/sharded/CodeLlama-34b-hf_2pp_2mp_3s"
MODEL_PARALLEL_PATH = "/lustre/public/pretrained_model_weights/sharded_new/CodeLlama-34b-hf_4pp_1mp"
BASE_MODEL_PATH = "/lustre/public/pretrained_model_weights/CodeLlama-34b-hf/"
>>>>>>> 638cc192

## performance related config
PROFILE_INTERFACE_TYPE = "train_step"
SHORTNAME = {"inference": "fwd", "train_step": "fwdbwd", "generate": "gen"}
USE_GRADIENT_CHECKPOINTING = True
USE_BF16 = False
USE_SEQ_PARALLEL = False
GRADIENT_ACCUMULATION_FUSION = False


def make_finetune_spec(bs_per_device, total_train_epochs=1, total_train_steps=10, steps_per_epoch=10):
    import api.model

    finetune_spec = api.model.FinetuneSpec(
        total_train_epochs=total_train_epochs,
        total_train_steps=total_train_steps,
        steps_per_epoch=steps_per_epoch,
        batch_size_per_device=bs_per_device,
    )
    return finetune_spec


def make_backend():
    import api.model

    if NUM_PP == 1:
        return api.model.make_backend(
            config_package.ModelBackend(
                type_="ds_train",
                args=dict(
                    optimizer_name="adam",
                    optimizer_config=dict(lr=1e-5, weight_decay=0.0, betas=(0.9, 0.95)),
                    warmup_steps_proportion=0.0,
                    min_lr_ratio=0.0,
                    # TODO: test zero_stage = 2 or 3 later
                    gradient_checkpointing=USE_GRADIENT_CHECKPOINTING,
                    zero_stage=1,
                    enable_fp16=not USE_BF16,
                    enable_bf16=USE_BF16,
                    sequence_parallel=USE_SEQ_PARALLEL,
                    enable_async_p2p_communication=False),
            ))
    elif NUM_PP > 1:
        return api.model.make_backend(
            config_package.ModelBackend(
                type_="ds_train",
                args=dict(
                    optimizer_name="adam",
                    optimizer_config=dict(lr=1e-5, weight_decay=0.0, betas=(0.9, 0.95)),
                    warmup_steps_proportion=0.0,
                    min_lr_ratio=0.0,
                    zero_stage=1,
                    engine_type="pipe",
                    gradient_checkpointing=USE_GRADIENT_CHECKPOINTING,
                    num_pipeline_stages=2 * NUM_PP,
                    enable_fp16=not USE_BF16,
                    enable_bf16=USE_BF16,
                    sequence_parallel=USE_SEQ_PARALLEL,
                    enable_async_p2p_communication=False,
                ),
            ))


# def make_backend():
#     import api.model

#     if PROFILE_INTERFACE_TYPE == "train_step":
#         return api.model.make_backend(
#             config_package.ModelBackend(
#                 type_="ds_train",
#                 args=dict(
#                     optimizer_name="adam",
#                     optimizer_config=dict(lr=1e-5, weight_decay=0.0, betas=(0.9, 0.95)),
#                     warmup_steps_proportion=0.0,
#                     min_lr_ratio=0.0,
#                     zero_stage=1 if NUM_PP > 1 else 2,
#                     engine_type="pipe" if NUM_PP > 1 else "deepspeed",
#                     gradient_checkpointing=USE_GRADIENT_CHECKPOINTING,
#                     num_pipeline_stages=NUM_PP,
#                     enable_fp16=not USE_BF16,
#                     enable_bf16=USE_BF16,
#                     sequence_parallel=USE_SEQ_PARALLEL,
#                 ),
#             ))
#     else:
#         return api.model.make_backend(
#             config_package.ModelBackend(
#                 type_="ds_inference",
#                 args=dict(
#                     zero_stage=0,
#                     engine_type="pipe" if NUM_PP > 1 else "deepspeed",
#                     num_pipeline_stages=NUM_PP,
#                     enable_fp16=not USE_BF16,
#                     enable_bf16=USE_BF16,
#                     sequence_parallel=USE_SEQ_PARALLEL,
#                 ),
#             ))


def make_interface():
    import api.model

    return api.model.make_interface(config_package.ModelInterface(type_="flash_sft", args=dict()))


def make_model(device):
    import api.model
    import impl.model.nn.flash_mqat.flash_mqat_api

    model_config = config_package.Model(
        "flash_mqat",
        args=dict(
            model_path=MODEL_PARALLEL_PATH,
            from_type="self" if NUM_PP == 1 else "empty_actor",
            dtype="bf16" if USE_BF16 else "fp16",
            hf_model_type=MODEL_TYPE,
            tokenizer_path=MODEL_PARALLEL_PATH,
            sequence_parallel=USE_SEQ_PARALLEL,
            gradient_accumulation_fusion=GRADIENT_ACCUMULATION_FUSION,
        ),
    )
    assert NUM_PP > 1 or NUM_MP > 1, "can not test model without mp or dp"
    if NUM_PP > 1:
        model_config.wrappers += [
            config_package.ModelWrapper(
                "pipe_flash_mqat",
                args=dict(
                    model_path=MODEL_PARALLEL_PATH,
                    partition_method="parameters_balanced",
                    init_critic_from_actor=False,
                    init_from_scratch=False,
                ),
            )
        ]

    model = api.model.make_model(model_config, name=MODEL_NAME, device=device)
    return model


def random_sentence(min_len=50, max_len=100):
    words = ["the", "quick", "brown", "fox", "jumped", "over", "the", "lazy", "dog"]
    sentence_length = random.randint(min_len, max_len)
    return " ".join(random.choices(words, k=sentence_length))


def make_input(tokenizer, device, s):
    from flash_attn.bert_padding import unpad_input

    tokenizer.padding_side = "left"
    prompts = tokenizer(s, return_tensors="pt", padding=True)

    input_ids, attention_mask = prompts["input_ids"], prompts["attention_mask"]
    input_ids = input_ids[:, :seqlen].to(device)
    attention_mask = attention_mask[:, :seqlen].to(device)

    packed_input_ids, _, cu_seqlens, max_seqlen = unpad_input(input_ids, attention_mask)
    prompt_mask = torch.zeros_like(packed_input_ids)
    data = base.namedarray.NamedArray(
        packed_input_ids=packed_input_ids,
        cu_seqlens=cu_seqlens.int(),
        prompt_mask=prompt_mask.bool(),
    )
    return data


def make_batch(tokenizer, device, seed=373):
    import base.constants

    dp_rank = base.constants.data_parallel_rank()
    dp_worldsize = base.constants.data_parallel_world_size()
    random.seed(seed)
    whole_batch = [random_sentence(min_len=seqlen + 100, max_len=seqlen + 100) for _ in range(batch_size)]
    dp_batch = whole_batch[batch_size // dp_worldsize * dp_rank:batch_size // dp_worldsize * (dp_rank + 1)]
    return make_input(tokenizer, device, dp_batch)


def main(rank: int = None, world_size: int = None):
    if rank is None:
        rank = int(os.environ["RANK"])
    if world_size is None:
        world_size = int(os.environ["WORLD_SIZE"])

    os.environ["CUDA_VISIBLE_DEVICES"] = str(rank)
    device = torch.device("cuda", 0)
    os.environ["LOCAL_RANK"] = str(0)  # for the usage of deepspeed

    torch.distributed.init_process_group(backend="nccl", init_method="env://")

    import deepspeed

    deepspeed.init_distributed()

    from .utils import init_global_constants

    init_global_constants(NUM_DP, NUM_MP, NUM_PP)

    # packed_input_ids = torch.randint(0, vocab_size, (batch_size * seqlen,), dtype=torch.long, device=device)
    # cu_seqlens = torch.arange(batch_size + 1, dtype=torch.int32, device=device) * seqlen
    # prompt_mask = torch.randint(0, 2, (batch_size * seqlen,), dtype=torch.bool, device=device)

<<<<<<< HEAD
    if base.constants.model_parallel_rank() == 0:
        gpu_memory_mb("before model initialization")
    model = make_model(device)
    # cnt = 0
    # params_to_mem = {}
    # for k, m in model.module.named_parameters():
    #     if m.is_cuda:
    #         if m.dtype == torch.float16:
    #             factor = 2
    #         elif m.dtype == torch.float32:
    #             factor = 4
    #         else:
    #             raise NotImplementedError(m.dtype)
    #         cnt += m.numel() * factor
    #         params_to_mem[k] = m.numel() * factor
    # print(cnt / 1024**2)
    # pretty_dict = json.dumps({k: v / 1024**2 for k, v in params_to_mem.items()}, indent=4)
    # print(pretty_dict)
    data = make_batch(model.tokenizer, device)
    if USE_GRADIENT_CHECKPOINTING:
        model.module.gradient_checkpointing_enable()
    if base.constants.model_parallel_rank() == 0:
        gpu_memory_mb("after model initialization")
    backend = make_backend()
    ft_spec = make_finetune_spec(512)
    interface = make_interface()

    model = backend.initialize(model, ft_spec)

    s = torch.profiler.schedule(skip_first=0, warmup=1, active=1, repeat=1, wait=0)

    dirname = f"./trace_result/{SHORTNAME[PROFILE_INTERFACE_TYPE]}_mp{NUM_MP}pp{NUM_PP}_local"
    os.makedirs(dirname, exist_ok=True)

    def trace_handler(p: torch.profiler._KinetoProfile):
        if base.constants.model_parallel_rank() == 0 and base.constants.data_parallel_rank() == 0:
            print(p.key_averages(group_by_input_shape=True).table(sort_by="cuda_memory_usage", row_limit=20))
            p.export_chrome_trace(os.path.join(dirname, f"rank{rank}.json"))

    with torch.profiler.profile(
            activities=[torch.profiler.ProfilerActivity.CPU, torch.profiler.ProfilerActivity.CUDA],
            record_shapes=True,
            profile_memory=True,
            with_stack=True,
            schedule=s,
            on_trace_ready=trace_handler,
            with_flops=True,
    ) as prof:
        for _ in range(2):
            torch.cuda.synchronize()
            st = time.monotonic()

            if PROFILE_INTERFACE_TYPE != "generate":
                res = getattr(interface, PROFILE_INTERFACE_TYPE)(model, data)
            else:
                from impl.model.nn.flash_mqat.flash_generate import GenerationConfig

                gconfig = GenerationConfig(min_new_tokens=10, max_new_tokens=10)
                res = interface.generate(model, data, gconfig)
            torch.cuda.synchronize()
            if (base.constants.model_parallel_rank() == 0
                    and base.constants.pipe_parallel_rank() == NUM_PP - 1):
                if PROFILE_INTERFACE_TYPE == "generate":
                    print(
                        f"generate {res['gen_tokens'].shape[1]} tokens * batch size {res['gen_tokens'].shape[0]}, "
                        f"time: {time.monotonic() - st}")
                else:
                    print(f"{PROFILE_INTERFACE_TYPE} time: {time.monotonic() - st}")
            prof.step()
=======
    with base.constants.model_scope(MODEL_NAME):
        if base.constants.model_parallel_rank() == 0:
            gpu_memory_mb("before model initialization")
    
        model = make_model(device)
        # cnt = 0
        # params_to_mem = {}
        # for k, m in model.module.named_parameters():
        #     if m.is_cuda:
        #         if m.dtype == torch.float16:
        #             factor = 2
        #         elif m.dtype == torch.float32:
        #             factor = 4
        #         else:
        #             raise NotImplementedError(m.dtype)
        #         cnt += m.numel() * factor
        #         params_to_mem[k] = m.numel() * factor
        # print(cnt / 1024**2)
        # pretty_dict = json.dumps({k: v / 1024**2 for k, v in params_to_mem.items()}, indent=4)
        # print(pretty_dict)
        data = make_batch(model.tokenizer, device)
        if USE_GRADIENT_CHECKPOINTING:
            model.module.gradient_checkpointing_enable()
        if base.constants.model_parallel_rank() == 0:
            gpu_memory_mb("after model initialization")
        backend = make_backend()
        ft_spec = make_finetune_spec(512)
        interface = make_interface()

        model = backend.initialize(model, ft_spec)

        s = torch.profiler.schedule(skip_first=1, warmup=0, active=1, repeat=1, wait=0)

        dirname = f"./trace_result/{SHORTNAME[PROFILE_INTERFACE_TYPE]}_mp{NUM_MP}pp{NUM_PP}_local"
        os.makedirs(dirname, exist_ok=True)

        def trace_handler(p: torch.profiler._KinetoProfile):
            if base.constants.model_parallel_rank() == 0 and base.constants.data_parallel_rank() == 0:
                print(p.key_averages(group_by_input_shape=True).table(sort_by="cuda_memory_usage", row_limit=20))
                p.export_chrome_trace(os.path.join(dirname, f"rank{rank}.json"))

        with torch.profiler.profile(
                activities=[torch.profiler.ProfilerActivity.CPU, torch.profiler.ProfilerActivity.CUDA],
                record_shapes=True,
                profile_memory=True,
                with_stack=True,
                schedule=s,
                on_trace_ready=trace_handler,
                with_flops=True,
        ) as prof:
            for _ in range(10):
                torch.cuda.synchronize()
                st = time.monotonic()

                if PROFILE_INTERFACE_TYPE != "generate":
                    res = getattr(interface, PROFILE_INTERFACE_TYPE)(model, data)
                else:
                    from impl.model.nn.flash_mqat.flash_generate import GenerationConfig

                    gconfig = GenerationConfig(min_new_tokens=1, max_new_tokens=10)
                    res = interface.generate(model, data, gconfig)
                torch.cuda.synchronize()
                if (base.constants.model_parallel_rank() == 0
                        and base.constants.pipe_parallel_rank() == NUM_PP - 1):
                    print(
                        f"generate {res['gen_tokens'].shape[1]} tokens * batch size {res['gen_tokens'].shape[0]}, "
                        f"time: {time.monotonic() - st}")
                prof.step()
>>>>>>> 638cc192


if __name__ == "__main__":
    main()<|MERGE_RESOLUTION|>--- conflicted
+++ resolved
@@ -42,7 +42,6 @@
 NUM_DP = 1
 assert batch_size >= NUM_DP
 WORLD_SIZE = NUM_MP * NUM_DP * NUM_PP
-<<<<<<< HEAD
 # MODEL_TYPE = "codellama"
 # MODEL_PARALLEL_PATH = "/lustre/public/pretrained_model_weights/sharded/CodeLlama-34b-hf_2pp_2mp_3s"
 # MODEL_PARALLEL_PATH = "/lustre/public/pretrained_model_weights/sharded/CodeLlama-34b-hf_4pp_3s"
@@ -61,12 +60,6 @@
 # MODEL_PARALLEL_PATH = f"/lustre/public/pretrained_model_weights/sharded/Llama-2-4l{SUFFIX}"
 BASE_MODEL_PATH = "/lustre/public/pretrained_model_weights/Llama-2-7b-hf"
 MODEL_PARALLEL_PATH = f"/lustre/public/pretrained_model_weights/sharded/Llama-2-7b-hf{SUFFIX}"
-=======
-MODEL_TYPE = "llama"
-# MODEL_PARALLEL_PATH = "/lustre/public/pretrained_model_weights/sharded/CodeLlama-34b-hf_2pp_2mp_3s"
-MODEL_PARALLEL_PATH = "/lustre/public/pretrained_model_weights/sharded_new/CodeLlama-34b-hf_4pp_1mp"
-BASE_MODEL_PATH = "/lustre/public/pretrained_model_weights/CodeLlama-34b-hf/"
->>>>>>> 638cc192
 
 ## performance related config
 PROFILE_INTERFACE_TYPE = "train_step"
@@ -267,81 +260,10 @@
     # cu_seqlens = torch.arange(batch_size + 1, dtype=torch.int32, device=device) * seqlen
     # prompt_mask = torch.randint(0, 2, (batch_size * seqlen,), dtype=torch.bool, device=device)
 
-<<<<<<< HEAD
-    if base.constants.model_parallel_rank() == 0:
-        gpu_memory_mb("before model initialization")
-    model = make_model(device)
-    # cnt = 0
-    # params_to_mem = {}
-    # for k, m in model.module.named_parameters():
-    #     if m.is_cuda:
-    #         if m.dtype == torch.float16:
-    #             factor = 2
-    #         elif m.dtype == torch.float32:
-    #             factor = 4
-    #         else:
-    #             raise NotImplementedError(m.dtype)
-    #         cnt += m.numel() * factor
-    #         params_to_mem[k] = m.numel() * factor
-    # print(cnt / 1024**2)
-    # pretty_dict = json.dumps({k: v / 1024**2 for k, v in params_to_mem.items()}, indent=4)
-    # print(pretty_dict)
-    data = make_batch(model.tokenizer, device)
-    if USE_GRADIENT_CHECKPOINTING:
-        model.module.gradient_checkpointing_enable()
-    if base.constants.model_parallel_rank() == 0:
-        gpu_memory_mb("after model initialization")
-    backend = make_backend()
-    ft_spec = make_finetune_spec(512)
-    interface = make_interface()
-
-    model = backend.initialize(model, ft_spec)
-
-    s = torch.profiler.schedule(skip_first=0, warmup=1, active=1, repeat=1, wait=0)
-
-    dirname = f"./trace_result/{SHORTNAME[PROFILE_INTERFACE_TYPE]}_mp{NUM_MP}pp{NUM_PP}_local"
-    os.makedirs(dirname, exist_ok=True)
-
-    def trace_handler(p: torch.profiler._KinetoProfile):
-        if base.constants.model_parallel_rank() == 0 and base.constants.data_parallel_rank() == 0:
-            print(p.key_averages(group_by_input_shape=True).table(sort_by="cuda_memory_usage", row_limit=20))
-            p.export_chrome_trace(os.path.join(dirname, f"rank{rank}.json"))
-
-    with torch.profiler.profile(
-            activities=[torch.profiler.ProfilerActivity.CPU, torch.profiler.ProfilerActivity.CUDA],
-            record_shapes=True,
-            profile_memory=True,
-            with_stack=True,
-            schedule=s,
-            on_trace_ready=trace_handler,
-            with_flops=True,
-    ) as prof:
-        for _ in range(2):
-            torch.cuda.synchronize()
-            st = time.monotonic()
-
-            if PROFILE_INTERFACE_TYPE != "generate":
-                res = getattr(interface, PROFILE_INTERFACE_TYPE)(model, data)
-            else:
-                from impl.model.nn.flash_mqat.flash_generate import GenerationConfig
-
-                gconfig = GenerationConfig(min_new_tokens=10, max_new_tokens=10)
-                res = interface.generate(model, data, gconfig)
-            torch.cuda.synchronize()
-            if (base.constants.model_parallel_rank() == 0
-                    and base.constants.pipe_parallel_rank() == NUM_PP - 1):
-                if PROFILE_INTERFACE_TYPE == "generate":
-                    print(
-                        f"generate {res['gen_tokens'].shape[1]} tokens * batch size {res['gen_tokens'].shape[0]}, "
-                        f"time: {time.monotonic() - st}")
-                else:
-                    print(f"{PROFILE_INTERFACE_TYPE} time: {time.monotonic() - st}")
-            prof.step()
-=======
     with base.constants.model_scope(MODEL_NAME):
         if base.constants.model_parallel_rank() == 0:
             gpu_memory_mb("before model initialization")
-    
+
         model = make_model(device)
         # cnt = 0
         # params_to_mem = {}
@@ -369,44 +291,45 @@
 
         model = backend.initialize(model, ft_spec)
 
-        s = torch.profiler.schedule(skip_first=1, warmup=0, active=1, repeat=1, wait=0)
-
-        dirname = f"./trace_result/{SHORTNAME[PROFILE_INTERFACE_TYPE]}_mp{NUM_MP}pp{NUM_PP}_local"
-        os.makedirs(dirname, exist_ok=True)
-
-        def trace_handler(p: torch.profiler._KinetoProfile):
-            if base.constants.model_parallel_rank() == 0 and base.constants.data_parallel_rank() == 0:
-                print(p.key_averages(group_by_input_shape=True).table(sort_by="cuda_memory_usage", row_limit=20))
-                p.export_chrome_trace(os.path.join(dirname, f"rank{rank}.json"))
-
-        with torch.profiler.profile(
-                activities=[torch.profiler.ProfilerActivity.CPU, torch.profiler.ProfilerActivity.CUDA],
-                record_shapes=True,
-                profile_memory=True,
-                with_stack=True,
-                schedule=s,
-                on_trace_ready=trace_handler,
-                with_flops=True,
-        ) as prof:
-            for _ in range(10):
-                torch.cuda.synchronize()
-                st = time.monotonic()
-
-                if PROFILE_INTERFACE_TYPE != "generate":
-                    res = getattr(interface, PROFILE_INTERFACE_TYPE)(model, data)
-                else:
-                    from impl.model.nn.flash_mqat.flash_generate import GenerationConfig
-
-                    gconfig = GenerationConfig(min_new_tokens=1, max_new_tokens=10)
-                    res = interface.generate(model, data, gconfig)
-                torch.cuda.synchronize()
-                if (base.constants.model_parallel_rank() == 0
-                        and base.constants.pipe_parallel_rank() == NUM_PP - 1):
-                    print(
-                        f"generate {res['gen_tokens'].shape[1]} tokens * batch size {res['gen_tokens'].shape[0]}, "
-                        f"time: {time.monotonic() - st}")
-                prof.step()
->>>>>>> 638cc192
+    s = torch.profiler.schedule(skip_first=0, warmup=1, active=1, repeat=1, wait=0)
+
+    dirname = f"./trace_result/{SHORTNAME[PROFILE_INTERFACE_TYPE]}_mp{NUM_MP}pp{NUM_PP}_local"
+    os.makedirs(dirname, exist_ok=True)
+
+    def trace_handler(p: torch.profiler._KinetoProfile):
+        if base.constants.model_parallel_rank() == 0 and base.constants.data_parallel_rank() == 0:
+            print(p.key_averages(group_by_input_shape=True).table(sort_by="cuda_memory_usage", row_limit=20))
+            p.export_chrome_trace(os.path.join(dirname, f"rank{rank}.json"))
+
+    with torch.profiler.profile(
+            activities=[torch.profiler.ProfilerActivity.CPU, torch.profiler.ProfilerActivity.CUDA],
+            record_shapes=True,
+            profile_memory=True,
+            with_stack=True,
+            schedule=s,
+            on_trace_ready=trace_handler,
+            with_flops=True,
+    ) as prof:
+        for _ in range(2):
+            torch.cuda.synchronize()
+            st = time.monotonic()
+
+            if PROFILE_INTERFACE_TYPE != "generate":
+                res = getattr(interface, PROFILE_INTERFACE_TYPE)(model, data)
+            else:
+                from impl.model.nn.flash_mqat.flash_generate import GenerationConfig
+
+            gconfig = GenerationConfig(min_new_tokens=10, max_new_tokens=10)
+            res = interface.generate(model, data, gconfig)
+        torch.cuda.synchronize()
+        if (base.constants.model_parallel_rank() == 0 and base.constants.pipe_parallel_rank() == NUM_PP - 1):
+            if PROFILE_INTERFACE_TYPE == "generate":
+                print(
+                    f"generate {res['gen_tokens'].shape[1]} tokens * batch size {res['gen_tokens'].shape[0]}, "
+                    f"time: {time.monotonic() - st}")
+            else:
+                print(f"{PROFILE_INTERFACE_TYPE} time: {time.monotonic() - st}")
+        prof.step()
 
 
 if __name__ == "__main__":
